#!/usr/bin/env python
# -*- coding: utf-8 -*-
"""
This module contains tests for the utility methods.
"""
import unittest
import partitura
import numpy as np

from partitura.utils import music
from tests import MATCH_IMPORT_EXPORT_TESTFILES, VOSA_TESTFILES, MOZART_VARIATION_FILES

<<<<<<< HEAD
from scipy.interpolate import interp1d as scinterp1d
from partitura.utils.generic import interp1d as pinterp1d


=======
>>>>>>> 1bf93f21
RNG = np.random.RandomState(1984)


class TestGetMatchedNotes(unittest.TestCase):
    def test_get_matched_notes(self):
        for fn in MATCH_IMPORT_EXPORT_TESTFILES:
            perf, alignment, scr = partitura.load_match(
                filename=fn,
                create_score=True,
            )
            perf_note_array = perf.note_array()
            scr_note_array = scr.note_array()
            matched_idxs = music.get_matched_notes(
                spart_note_array=scr_note_array,
                ppart_note_array=perf_note_array,
                alignment=alignment,
            )
            scr_pitch = scr_note_array["pitch"][matched_idxs[:, 0]]
            perf_pitch = perf_note_array["pitch"][matched_idxs[:, 1]]

            self.assertTrue(np.all(scr_pitch == perf_pitch))


class TestGetTimeMapsFromAlignment(unittest.TestCase):
    def test_get_time_maps_from_alignment(self):
        for fn in VOSA_TESTFILES:
            scr = partitura.load_musicxml(fn)
            note_ids = scr.note_array()["id"]
            beats_per_minute = 60 / RNG.uniform(0.3, 3, size=2)

            for bpm in beats_per_minute:
                ppart = music.performance_from_part(part=scr[0], bpm=bpm)
                alignment = [
                    dict(label="match", score_id=sid, performance_id=sid)
                    for sid in note_ids
                ]

                (
                    ptime_to_stime_map,
                    stime_to_ptime_map,
                ) = music.get_time_maps_from_alignment(
                    spart_or_note_array=scr[0],
                    ppart_or_note_array=ppart,
                    alignment=alignment,
                    remove_ornaments=True,
                )

                score_onsets = np.arange(4, 0.5)
                performed_onsets = 60 / bpm * score_onsets

                self.assertTrue(
                    np.all(score_onsets == ptime_to_stime_map(performed_onsets))
                )
                self.assertTrue(
                    np.all(performed_onsets == stime_to_ptime_map(score_onsets))
                )


class TestPerformanceFromPart(unittest.TestCase):
    def test_performance_from_part(self):
        for fn in VOSA_TESTFILES:
            scr = partitura.load_musicxml(fn)
            beats_per_minute = 60 / RNG.uniform(0.3, 3, size=2)
            midi_velocity = RNG.randint(30, 127, size=2)
            for bpm, vel in zip(beats_per_minute, midi_velocity):
                ppart = music.performance_from_part(part=scr[0], bpm=bpm, velocity=vel)

                # assert that both objects have the same number of notes
                self.assertEqual(len(scr[0].notes_tied), len(ppart.notes))

                snote_array = scr[0].note_array()
                pnote_array = ppart.note_array()

                # check MIDI velocities
                self.assertTrue(np.all(pnote_array["velocity"] == vel))

                alignment = [
                    dict(label="match", score_id=sid, performance_id=sid)
                    for sid in snote_array["id"]
                ]

                matched_idxs = music.get_matched_notes(
                    spart_note_array=snote_array,
                    ppart_note_array=pnote_array,
                    alignment=alignment,
                )

                # check pitch
                self.assertTrue(
                    np.all(
                        pnote_array["pitch"][matched_idxs[:, 1]]
                        == snote_array["pitch"][matched_idxs[:, 0]]
                    )
                )
                # check durations
                self.assertTrue(
                    np.allclose(
                        pnote_array["duration_sec"],
                        snote_array["duration_beat"] * (60 / bpm),
                    )
                )

                pnote_array = pnote_array[matched_idxs[:, 1]]
                snote_array = snote_array[matched_idxs[:, 0]]

                unique_onsets = np.unique(snote_array["onset_beat"])
                unique_onset_idxs = [
                    np.where(snote_array["onset_beat"] == uo)[0] for uo in unique_onsets
                ]

                # check performed onsets
                perf_onsets = np.array(
                    [
                        np.mean(pnote_array["onset_sec"][uix])
                        for uix in unique_onset_idxs
                    ]
                )

                beat_period = np.diff(perf_onsets) / np.diff(unique_onsets)

                # check that that the performance corresponds to the expected tempo
                self.assertTrue(np.allclose(60 / beat_period, bpm))

    def get_tempo_curve(self, score_onsets, performance_onsets):
        """
        Get tempo curve
        """
        unique_sonsets = np.unique(score_onsets)
        # Ensure that everything is sorted (I'm just paranoid ;)
        unique_sonsets.sort()
        unique_ponsets = np.unique(performance_onsets)
        # Ensure that everything is sorted
        unique_ponsets.sort()

        bp = np.diff(unique_ponsets) / np.diff(unique_sonsets)

        # Beats per minute for each of the unique onsets
        # the last bpm is just assuming that the tempo remains
        # constant after the last onset.
        bpm = np.r_[60 / bp, 60 / bp[-1]]

        return bpm

    def test_performance_notearray_from_score_notearray_bpm(self):
        """
        Test possibilities for bpm argument in
        utils.music.performance_notearray_from_score_notearray
        """
        score = partitura.load_score(MOZART_VARIATION_FILES["musicxml"])

        score_note_array = score.note_array()

        unique_onsets = np.unique(score_note_array["onset_beat"])
        unique_onsets.sort()
        # Test constant tempo
        bpm = 30
        velocity = 65
        perf_note_array = music.performance_notearray_from_score_notearray(
            snote_array=score_note_array,
            bpm=bpm,
            velocity=velocity,
        )

        self.assertTrue(
            np.allclose(
                self.get_tempo_curve(
                    score_note_array["onset_beat"],
                    perf_note_array["onset_sec"],
                ),
                bpm,
            )
        )

        # Test callable tempo
        def bpm_fun(onset):
            """
            Test function the first half of the piece will be played
            twice as fast
            """
            if isinstance(onset, (int, float)):
                onset = np.array([onset])

            bpm = np.zeros(len(onset), dtype=float)

            midpoint = (unique_onsets.max() - unique_onsets.min()) / 2
            bpm[np.where(onset <= midpoint)[0]] = 120
            bpm[np.where(onset > midpoint)[0]] = 60

            return bpm

        perf_note_array = music.performance_notearray_from_score_notearray(
            snote_array=score_note_array,
            bpm=bpm_fun,
            velocity=velocity,
        )

        bpm = self.get_tempo_curve(
            score_note_array["onset_beat"],
            perf_note_array["onset_sec"],
        )

        midpoint = (unique_onsets.max() - unique_onsets.min()) / 2

        self.assertTrue(
            np.allclose(
                bpm[np.where(unique_onsets <= midpoint)[0]],
                120,
            )
        )

        self.assertTrue(np.allclose(bpm[np.where(unique_onsets > midpoint)[0]], 60))

        # Test tempo as an array
        bpm_expected = 40 * RNG.rand(len(unique_onsets)) + 30

        # Test using 1d array
        perf_note_array = music.performance_notearray_from_score_notearray(
            snote_array=score_note_array,
            bpm=np.column_stack((unique_onsets, bpm_expected)),
            velocity=velocity,
        )

        bpm_predicted = self.get_tempo_curve(
            score_note_array["onset_beat"],
            perf_note_array["onset_sec"],
        )

        # do not consider the last element, since get_tempo_curve only computes
        # the tempo up to the last onset (otherwise offsets need to be considered)
        self.assertTrue(np.allclose(bpm_expected[:-1], bpm_predicted[:-1], atol=1e-3))

        try:
            # This should trigger an error because bpm_expected is a 1D array
            perf_note_array = music.performance_notearray_from_score_notearray(
                snote_array=score_note_array,
                bpm=bpm_expected,
                velocity=velocity,
            )
            self.assertTrue(False)

        except ValueError:
            # We are expecting the previous code to trigger an error
            self.assertTrue(True)

    def get_velocity_curves(self, velocity, score_onsets):
        """
        Get velocity curve by aggregating MIDI velocity values for
        each onset
        """
        unique_onsets = np.unique(score_onsets)
        # Ensure that everything is sorted (I'm just paranoid ;)
        unique_onsets.sort()

        unique_onset_idxs = [np.where(score_onsets == uo)[0] for uo in unique_onsets]
        velocity_curve = np.array([velocity[ui].mean() for ui in unique_onset_idxs])

        return velocity_curve

    def test_performance_notearray_from_score_notearray_velocity(self):
        """
        Test velocity arguments in
        utils.music.performance_notearray_from_score_notearray
        """
        score = partitura.load_score(MOZART_VARIATION_FILES["musicxml"])

        score_note_array = score.note_array()

        unique_onsets = np.unique(score_note_array["onset_beat"])
        unique_onsets.sort()

        # Test constant velocity
        bpm = 120
        velocity = 65
        perf_note_array = music.performance_notearray_from_score_notearray(
            snote_array=score_note_array,
            bpm=bpm,
            velocity=velocity,
        )

        self.assertTrue(all(perf_note_array["velocity"] == velocity))

        # Test callable velocity
        def vel_fun(onset):
            """
            Test function the first half of the piece will be played
            twice as loud
            """
            if isinstance(onset, (int, float)):
                onset = np.array([onset])

            vel = np.zeros(len(onset), dtype=float)

            midpoint = (unique_onsets.max() - unique_onsets.min()) / 2
            vel[np.where(onset <= midpoint)[0]] = 120
            vel[np.where(onset > midpoint)[0]] = 60

            return vel

        perf_note_array = music.performance_notearray_from_score_notearray(
            snote_array=score_note_array,
            bpm=bpm,
            velocity=vel_fun,
        )

        vel = self.get_velocity_curves(
            perf_note_array["velocity"], score_note_array["onset_beat"]
        )

        midpoint = (unique_onsets.max() - unique_onsets.min()) / 2

        self.assertTrue(
            np.allclose(
                vel[np.where(unique_onsets <= midpoint)[0]],
                120,
            )
        )

        self.assertTrue(np.allclose(vel[np.where(unique_onsets > midpoint)[0]], 60))

        # Test tempo as an array
        vel_expected = np.round(40 * RNG.rand(len(unique_onsets)) + 30)

        # Test using 1d array
        perf_note_array = music.performance_notearray_from_score_notearray(
            snote_array=score_note_array,
            velocity=np.column_stack((unique_onsets, vel_expected)),
            bpm=bpm,
        )

        vel_predicted = self.get_velocity_curves(
            perf_note_array["velocity"],
            score_note_array["onset_beat"],
        )

        self.assertTrue(np.allclose(vel_expected, vel_predicted, atol=1e-3))

        try:
            # This should trigger an error because vel_expected is a 1D array
            perf_note_array = music.performance_notearray_from_score_notearray(
                snote_array=score_note_array,
                bpm=bpm,
                velocity=vel_expected,
            )
            self.assertTrue(False)

        except ValueError:
            # We are expecting the previous code to trigger an error
            self.assertTrue(True)

<<<<<<< HEAD

class TestGenericUtils(unittest.TestCase):
    def test_interp1d(self):
        """
        Test `interp1d`
        """

        # Test that the we get the same results as with
        # scipy
        rng = np.random.RandomState(1984)

        x = rng.randn(100)
        y = 3 * x + 1

        sinterp = scinterp1d(x=x, y=y)

        pinterp = pinterp1d(x=x, y=y)

        y_scipy = sinterp(x)
        y_partitura = pinterp(x)

        self.assertTrue(np.all(y_scipy == y_partitura))

        # Test that we don't get an error with inputs
        # with length 1

        x = rng.randn(1)
        y = rng.randn(1)

        pinterp = pinterp1d(x=x, y=y)

        x_test = rng.randn(1000)

        y_partitura = pinterp(x_test)

        self.assertTrue(y_partitura.shape == x_test.shape)
        self.assertTrue(np.all(y_partitura == y))

        # setting the axis when the input has length 1
        x = rng.randn(1)
        y = rng.randn(1, 5)

        for axis in range(y.shape[1]):
            pinterp = pinterp1d(x=x, y=y, axis=axis)

            x_test = rng.randn(1000)

            y_partitura = pinterp(x_test)

            self.assertTrue(y_partitura.shape == x_test.shape)
            self.assertTrue(np.all(y_partitura == y[0, axis]))

        # Test setting dtype of the output

        dtypes = (
            float,
            int,
            np.int8,
            np.int16,
            np.float32,
            np.int64,
            np.float16,
            np.float32,
            np.float64,
            np.float128,
        )

        for dtype in dtypes:

            x = rng.randn(100)
            y = rng.randn(100)

            pinterp = pinterp1d(x=x, y=y, dtype=dtype)

            y_partitura = pinterp(x)
            # assert that the dtype of the array is correct
            self.assertTrue(y_partitura.dtype == dtype)
            # assert that the result is the same as casting the expected
            # output as the specified dtype
            self.assertTrue(np.allclose(y_partitura, y.astype(dtype)))
=======
    def test_generate_random_performance_note_array(self):
        """
        Test `generate_random_performance_note_array` method
        """
        n_notes = 100
        duration = 15
        max_note_duration = 9
        min_note_duration = 1
        max_velocity = 75
        min_velocity = 30
        random_note_array = music.generate_random_performance_note_array(
            num_notes=n_notes,
            rng=1234,
            duration=duration,
            max_note_duration=max_note_duration,
            min_note_duration=min_note_duration,
            max_velocity=max_velocity,
            min_velocity=min_velocity,
            return_performance=False,
        )

        # Assert that the output is a numpy array
        self.assertTrue(isinstance(random_note_array, np.ndarray))
        # Test that the generated array has the specified number of notes
        self.assertTrue(len(random_note_array) == n_notes)

        offsets = random_note_array["onset_sec"] + random_note_array["duration_sec"]

        # Test that the note array has the specified duration
        self.assertTrue(np.isclose(offsets.max(), duration))

        # Test that the generated durations and velocities are within the
        # specified bounds
        self.assertTrue(np.all(random_note_array["duration_sec"] <= max_note_duration))
        self.assertTrue(np.all(random_note_array["duration_sec"] >= min_note_duration))
        self.assertTrue(np.all(random_note_array["velocity"] >= min_velocity))
        self.assertTrue(np.all(random_note_array["velocity"] <= max_velocity))

        # Test that the output is a Performance instance
        random_performance = music.generate_random_performance_note_array(
            num_notes=n_notes,
            duration=duration,
            max_note_duration=max_note_duration,
            min_note_duration=min_note_duration,
            max_velocity=max_velocity,
            min_velocity=min_velocity,
            return_performance=True,
        )

        self.assertTrue(
            isinstance(random_performance, partitura.performance.Performance)
        )
>>>>>>> 1bf93f21
<|MERGE_RESOLUTION|>--- conflicted
+++ resolved
@@ -10,13 +10,9 @@
 from partitura.utils import music
 from tests import MATCH_IMPORT_EXPORT_TESTFILES, VOSA_TESTFILES, MOZART_VARIATION_FILES
 
-<<<<<<< HEAD
 from scipy.interpolate import interp1d as scinterp1d
 from partitura.utils.generic import interp1d as pinterp1d
 
-
-=======
->>>>>>> 1bf93f21
 RNG = np.random.RandomState(1984)
 
 
@@ -366,88 +362,6 @@
             # We are expecting the previous code to trigger an error
             self.assertTrue(True)
 
-<<<<<<< HEAD
-
-class TestGenericUtils(unittest.TestCase):
-    def test_interp1d(self):
-        """
-        Test `interp1d`
-        """
-
-        # Test that the we get the same results as with
-        # scipy
-        rng = np.random.RandomState(1984)
-
-        x = rng.randn(100)
-        y = 3 * x + 1
-
-        sinterp = scinterp1d(x=x, y=y)
-
-        pinterp = pinterp1d(x=x, y=y)
-
-        y_scipy = sinterp(x)
-        y_partitura = pinterp(x)
-
-        self.assertTrue(np.all(y_scipy == y_partitura))
-
-        # Test that we don't get an error with inputs
-        # with length 1
-
-        x = rng.randn(1)
-        y = rng.randn(1)
-
-        pinterp = pinterp1d(x=x, y=y)
-
-        x_test = rng.randn(1000)
-
-        y_partitura = pinterp(x_test)
-
-        self.assertTrue(y_partitura.shape == x_test.shape)
-        self.assertTrue(np.all(y_partitura == y))
-
-        # setting the axis when the input has length 1
-        x = rng.randn(1)
-        y = rng.randn(1, 5)
-
-        for axis in range(y.shape[1]):
-            pinterp = pinterp1d(x=x, y=y, axis=axis)
-
-            x_test = rng.randn(1000)
-
-            y_partitura = pinterp(x_test)
-
-            self.assertTrue(y_partitura.shape == x_test.shape)
-            self.assertTrue(np.all(y_partitura == y[0, axis]))
-
-        # Test setting dtype of the output
-
-        dtypes = (
-            float,
-            int,
-            np.int8,
-            np.int16,
-            np.float32,
-            np.int64,
-            np.float16,
-            np.float32,
-            np.float64,
-            np.float128,
-        )
-
-        for dtype in dtypes:
-
-            x = rng.randn(100)
-            y = rng.randn(100)
-
-            pinterp = pinterp1d(x=x, y=y, dtype=dtype)
-
-            y_partitura = pinterp(x)
-            # assert that the dtype of the array is correct
-            self.assertTrue(y_partitura.dtype == dtype)
-            # assert that the result is the same as casting the expected
-            # output as the specified dtype
-            self.assertTrue(np.allclose(y_partitura, y.astype(dtype)))
-=======
     def test_generate_random_performance_note_array(self):
         """
         Test `generate_random_performance_note_array` method
@@ -500,4 +414,84 @@
         self.assertTrue(
             isinstance(random_performance, partitura.performance.Performance)
         )
->>>>>>> 1bf93f21
+
+
+class TestGenericUtils(unittest.TestCase):
+    def test_interp1d(self):
+        """
+        Test `interp1d`
+        """
+
+        # Test that the we get the same results as with
+        # scipy
+        rng = np.random.RandomState(1984)
+
+        x = rng.randn(100)
+        y = 3 * x + 1
+
+        sinterp = scinterp1d(x=x, y=y)
+
+        pinterp = pinterp1d(x=x, y=y)
+
+        y_scipy = sinterp(x)
+        y_partitura = pinterp(x)
+
+        self.assertTrue(np.all(y_scipy == y_partitura))
+
+        # Test that we don't get an error with inputs
+        # with length 1
+
+        x = rng.randn(1)
+        y = rng.randn(1)
+
+        pinterp = pinterp1d(x=x, y=y)
+
+        x_test = rng.randn(1000)
+
+        y_partitura = pinterp(x_test)
+
+        self.assertTrue(y_partitura.shape == x_test.shape)
+        self.assertTrue(np.all(y_partitura == y))
+
+        # setting the axis when the input has length 1
+        x = rng.randn(1)
+        y = rng.randn(1, 5)
+
+        for axis in range(y.shape[1]):
+            pinterp = pinterp1d(x=x, y=y, axis=axis)
+
+            x_test = rng.randn(1000)
+
+            y_partitura = pinterp(x_test)
+
+            self.assertTrue(y_partitura.shape == x_test.shape)
+            self.assertTrue(np.all(y_partitura == y[0, axis]))
+
+        # Test setting dtype of the output
+
+        dtypes = (
+            float,
+            int,
+            np.int8,
+            np.int16,
+            np.float32,
+            np.int64,
+            np.float16,
+            np.float32,
+            np.float64,
+            np.float128,
+        )
+
+        for dtype in dtypes:
+
+            x = rng.randn(100)
+            y = rng.randn(100)
+
+            pinterp = pinterp1d(x=x, y=y, dtype=dtype)
+
+            y_partitura = pinterp(x)
+            # assert that the dtype of the array is correct
+            self.assertTrue(y_partitura.dtype == dtype)
+            # assert that the result is the same as casting the expected
+            # output as the specified dtype
+            self.assertTrue(np.allclose(y_partitura, y.astype(dtype)))