--- conflicted
+++ resolved
@@ -15,10 +15,7 @@
     MUSICXML_UNFOLD_COMPLEX,
     MUSICXML_UNFOLD_VOLTA,
     MUSICXML_UNFOLD_DACAPO,
-<<<<<<< HEAD
     MUSICXML_CHORD_FEATURES,
-=======
->>>>>>> 5b62cbd9
     MUSICXML_IGNORE_INVISIBLE_OBJECTS,
 )
 
@@ -260,8 +257,7 @@
 
         self.assertTrue(score.work_title == test_work_title)
         self.assertTrue(score.work_number == test_work_number)
-<<<<<<< HEAD
-        
+
     def test_chord_duration(self):
         part = load_musicxml(MUSICXML_CHORD_FEATURES[0]).parts[0]
         score.assign_note_ids(part)
@@ -272,9 +268,6 @@
         self.assertEqual(sna[sna['id'] == 'n1']['duration_quarter'], 2)
         self.assertEqual(sna[sna['id'] == 'n2']['duration_quarter'], 2)
     
-=======
-
->>>>>>> 5b62cbd9
     def test_import_ignore_invisible_objects(self):
         score_w_invisible = load_musicxml(MUSICXML_IGNORE_INVISIBLE_OBJECTS[0])[0]
         score_wo_invisible = load_musicxml(MUSICXML_IGNORE_INVISIBLE_OBJECTS[0], ignore_invisible_objects=True)[0]
@@ -300,10 +293,7 @@
 
         self.assertTrue(len(list(score_w_invisible.iter_all(cls=score.Beam))) == 1)
         self.assertTrue(len(list(score_wo_invisible.iter_all(cls=score.Beam))) == 0)
-<<<<<<< HEAD
-=======
-
->>>>>>> 5b62cbd9
+
 
 def make_part_slur():
     # create a part
