--- conflicted
+++ resolved
@@ -57,11 +57,6 @@
 
     def test_import_export(self):
         imported_score = load_kern(partitura.EXAMPLE_KERN)
-<<<<<<< HEAD
-        exported_score = save_kern(imported_score)
-        x = np.loadtxt(partitura.EXAMPLE_KERN, comments="!!", dtype=str, encoding="utf-8", delimiter="\t")
-        self.assertTrue(np.all(x == exported_score))
-=======
         with TemporaryDirectory() as tmpdir:
             out = os.path.join(tmpdir, "test.match")
             save_kern(imported_score, out)
@@ -73,7 +68,6 @@
         self.assertTrue(np.all(im_na["pitch"] == ex_na["pitch"]))
         self.assertTrue(np.all(im_na["staff"] == ex_na["staff"]))
         # NOTE: Voices are not the same because of the way voices are assigned in merge_parts
->>>>>>> 21a91512
 
 
 # if __name__ == "__main__":
