#!/usr/bin/env python
# -*- coding: utf-8 -*-
"""
This module contains methods to Parse textual directions that occur in a score
(in a MusicXML they are encoded as <words></words>), and if possible, convert
them to a specific score.Direction class or subclass. For example "cresc." will
produce a `score.DynamicLoudnessDirection` instance, and "Allegro molto" will
produce a `score.ConstantTempoDirection` instance. If the meaning of the
direction cannot be inferred, a `score.Words` instance is returned.

The functionality is provided by the function `parse_words`
"""

import re
import warnings
from partitura.utils.globals import UNABBREVS

try:
    from lark import Lark

    HAVE_LARK = True
except ImportError:
    warnings.warn(
        '''package "lark" not found; Textual directions will not be
parsed to form `score.Direction` objects but included as `score.Words`
instead; Install using "pip install lark-parser"''',
        ImportWarning,
        stacklevel=2,
    )
    HAVE_LARK = False

__all__ = ["parse_direction"]

# TODO: interpret roman numerals
# import roman
# regexp: '(viii|iii|vii|ii|iv|vi|ixi|v|x|i)\.?'
# convert: '{}'.format(roman.fromRoman(t.value.upper()))

import partitura.score as score


def join_items(items):
    """
    form a terminal from a list of strings, by joining them using | and
    enclosing them in double quotes, unless they start with /, implying they are
    regular expressions. Furthermore, each item is flagged with "i" for
    case-insensitivity.
    """
    return " | ".join(
        "{}i".format(item) if item.startswith("/") else '"{}"i'.format(item)
        for item in items
    )


<<<<<<< HEAD



=======
>>>>>>> 8dccc0a6
def unabbreviate(s):
    for p, v in UNABBREVS:
        if p.match(s):
            return v
    return s


INC_LOUDNESS_ADJ = [
    r"/(crescendo|cresc\.?)/",
]

DEC_LOUDNESS_ADJ = [
    "raddolcendo",
    r"/(smorzando|smorz\.?)/",
    "perdendosi",
    "calando",
    r"/(diminuendo|decrescendo|(decresc|decr|dimin|dim)\.?)/",
]

INC_TEMPO_ADJ = [
    r"/(accelerando|(acceler|accel|acc)\.?)/",
    "rubato",
]
DEC_TEMPO_ADJ = [
    r"/(ritenuto|(ritenente|riten)\.?)/",
    r"/(ritardando|(ritard|rit)\.?)/",
    r"/(rallentando|(rallent|rall)\.?)/",
]

DYNAMIC_QUANTIFIER = [
    "poi a poi",
    "poco a poco",
    "sempre piu",
    "sempre più",
]

CONSTANT_QUANTIFIER = [
    r"/molt[oa]/",
    "di molto",
    r"/poc[oa]/",
    "un poco",
    "ben",
    "piu",
    "più",
    "pio",
    "meno",
    "gran",
    r"/mezz[oa]/",
    "quasi",
    "assai",
    "/doppi[oa]/",
    "troppo",
    "tanto",
    "sempre",
    ", ma non troppo",
    "ma non troppo",
    "non troppo",
    "non tanto",
    "etwas",
]

CONSTANT_LOUDNESS_ADJ = [
    r"/(dolcissimo|dolciss\.?|dolce)/",
    "forte",
    "delicato",
    "energico",
    "piano",
    "pp",
    "p",
    "f",
    r"/(sostenuto|(sosten|sost)\.?)/",
]

CONSTANT_TEMPO_ADJ = [
    "adagio",
    "agitato",
    "andante",
    "andante cantabile",
    "andante amoroso",
    "andantino",
    "animato",
    "appassionato",
    "arioso",
    "brillante",
    "cantabile",
    "comodo",
    r"/(delicatissimo|delicatiss\.?)/",
    "religioso",
    "dolente",
    "funebre",
    "grave",
    "grazioso",
    "langsamer",
    "larghetto",
    "largo",
    r"/(leggieramente|leggiermente|leggiero|leggierissimo|(leggieriss|legg)\.?)/",
    "lento",
    "lusingando",
    "maestoso",
    "mancando",
    "marcato",
    "mesto",
    "moderato",
    "mosso",
    "pesante",
    "piacevole",
    "prestissimo",
    "presto",
    "risoluto",
    "risvegliato",
    r"/(scherzando|scherz\.?)/",
    "secco",
    "/s[ei]mplice/",
    "slentando",
    "stretto",
    "stringendo",
    "teneramente",
    r"/(tenute|tenuto|ten\.?)/",
    "tranquilamente",
    "tranquilo",
    "recitativo",
    "allegro moderato",
    r"/(vivo|vivacissimamente|vivace)/",
    r"/(allegro|allegretto)/",
    r"/(espressivo|espress\.?)/",
]


CONSTANT_ARTICULATION_ADJ = [
    r"/(staccato|staccatissimo)/",
    r"/(legato|legatissimo|ligato|ligatissimo)/",
]

# adjectives that may express a combination of tempo loudness and
# articulation directions
CONSTANT_MIXED_ADJ = [
    r"/(rinforzando|(rinforz|rinf|rfz|rf)\.?)/",
]


NOUN = [
    "brio",
    "espressione",
    "marcia",
    "bravura",
    "variation",
    "moto",
    "fine",
    "energia",
    "fuoco",
    "duolo",
    "anima",
    "forza",
    "voce",
    "tempo",
    "sentimento",
    "movimento",
]

GENRE = [
    "scherzo",
    "marcia",
    "tedesca",
    "mazurka",
    "menuetto",
]
# TODO: support "tempo di GENRE"

PREP = ["con", "alla", "al", "del", "sotto", "senza"]


DIRECTION_GRAMMAR = r"""
start: direction -> do_first
     | direction conj direction -> conj
     | direction "("? tempo_indication ")"?  -> do_both
     | neg direction

direction: ap
         | pp
         | np
         | ap pp -> do_first
         | tempo_reset
         | "("? tempo_indication ")"?
         | genre

genre: GENRE
     | GENRE ap

pp: PREP np -> words
  | PREP GENRE -> do_second

np: NOUN
  | _quantifier NOUN

ap: _adj      -> do_first    // allegro
  | _adj _adj -> do_first    // allegro grazioso | lento sostenuto
  | _quantifier _adj -> do_second
  | _adj _quantifier -> do_first
  | _quantifier pp -> do_second

_adj: constant_tempo_adj
    | constant_loudness_adj
    | constant_articulation_adj
    | constant_mixed_adj
    | inc_loudness_adj
    | dec_loudness_adj
    | inc_tempo_adj
    | dec_tempo_adj

constant_tempo_adj: CONSTANT_TEMPO_ADJ
constant_loudness_adj: CONSTANT_LOUDNESS_ADJ
constant_articulation_adj: CONSTANT_ARTICULATION_ADJ
constant_mixed_adj: CONSTANT_MIXED_ADJ
inc_loudness_adj: INC_LOUDNESS_ADJ
dec_loudness_adj: DEC_LOUDNESS_ADJ
inc_tempo_adj: INC_TEMPO_ADJ
dec_tempo_adj: DEC_TEMPO_ADJ

_quantifier: constant_quantifier
           | dynamic_quantifier

constant_quantifier: CONSTANT_QUANTIFIER
dynamic_quantifier: DYNAMIC_QUANTIFIER

conj: CONJ
neg: NEG

tempo_indication: NOTE "=" BPM
tempo_reset: "("? TEMPO_RESET ")"?

TEMPO_RESET: /((in|a) )?tempo (i|1|primo)/i | /(in|a) tempo/i | "doppio movimento"i

NOTE: /[qhe]\.*/i
BPM: /[0-9]+/

NOUN: {noun}
PREP: {prep}
CONSTANT_TEMPO_ADJ: {constant_tempo_adj}
CONSTANT_LOUDNESS_ADJ: {constant_loudness_adj}
CONSTANT_ARTICULATION_ADJ: {constant_articulation_adj}
CONSTANT_MIXED_ADJ: {constant_mixed_adj}
INC_LOUDNESS_ADJ: {inc_loudness_adj}
DEC_LOUDNESS_ADJ: {dec_loudness_adj}
INC_TEMPO_ADJ: {inc_tempo_adj}
DEC_TEMPO_ADJ: {dec_tempo_adj}
CONSTANT_QUANTIFIER: {constant_quantifier}
DYNAMIC_QUANTIFIER: {dynamic_quantifier}
GENRE: {genre}
CONJ: "ed"i | "e"i | "und"i | ","i
NEG: "non"i

%import common.WS
%ignore WS

""".format(
    noun=join_items(NOUN),
    prep=join_items(PREP),
    constant_tempo_adj=join_items(CONSTANT_TEMPO_ADJ),
    constant_loudness_adj=join_items(CONSTANT_LOUDNESS_ADJ),
    constant_articulation_adj=join_items(CONSTANT_ARTICULATION_ADJ),
    constant_mixed_adj=join_items(CONSTANT_MIXED_ADJ),
    inc_loudness_adj=join_items(INC_LOUDNESS_ADJ),
    dec_loudness_adj=join_items(DEC_LOUDNESS_ADJ),
    inc_tempo_adj=join_items(INC_TEMPO_ADJ),
    dec_tempo_adj=join_items(DEC_TEMPO_ADJ),
    constant_quantifier=join_items(CONSTANT_QUANTIFIER),
    dynamic_quantifier=join_items(DYNAMIC_QUANTIFIER),
    genre=join_items(GENRE),
)


def regularize_form(children):
    return " ".join(unabbreviate(ch.lower()) for ch in children)


def create_directions(tree, string, start=None, end=None):
    """
    Recursively walk the parse tree of `string` to create a `score.Direction`
    or `score.Words` instance.

    """
    if start is None:
        start = tree.column - 1
    if end is None:
        end = tree.end_column - 1

    if tree.data == "conj":
        return create_directions(tree.children[0], string) + create_directions(
            tree.children[2], string
        )

    elif tree.data in ("direction", "do_first"):
        return create_directions(tree.children[0], string, start, end)

    elif tree.data == "do_second":
        return create_directions(tree.children[1], string, start, end)

    elif tree.data == "do_both":
        return create_directions(tree.children[0], string) + create_directions(
            tree.children[1], string
        )

    elif tree.data == "constant_tempo_adj":
        return [
            score.ConstantTempoDirection(
                regularize_form(tree.children), string[start:end]
            )
        ]

    elif tree.data == "constant_loudness_adj":
        return [
            score.ConstantLoudnessDirection(
                regularize_form(tree.children), string[start:end]
            )
        ]

    elif tree.data == "constant_articulation_adj":
        return [
            score.ConstantArticulationDirection(
                regularize_form(tree.children), string[start:end]
            )
        ]

    elif tree.data == "constant_mixed_adj":
        return [score.Direction(regularize_form(tree.children), string[start:end])]

    elif tree.data == "inc_loudness_adj":
        return [
            score.IncreasingLoudnessDirection(
                regularize_form(tree.children), string[start:end]
            )
        ]

    elif tree.data == "dec_loudness_adj":
        return [
            score.DecreasingLoudnessDirection(
                regularize_form(tree.children), string[start:end]
            )
        ]

    elif tree.data == "inc_tempo_adj":
        return [
            score.IncreasingTempoDirection(
                regularize_form(tree.children), string[start:end]
            )
        ]

    elif tree.data == "dec_tempo_adj":
        return [
            score.DecreasingTempoDirection(
                regularize_form(tree.children), string[start:end]
            )
        ]

    elif tree.data == "genre":
        if len(tree.children) > 1:
            # this can be something like "scherzo vivace" or "marcia funebre"
            pass
        return [
            score.ConstantTempoDirection(
                regularize_form(tree.children[:1]), string[start:end]
            )
        ]

    elif tree.data == "tempo_indication":
        bpm = int(tree.children[1])
        unit = tree.children[0]
        return [score.Tempo(bpm, unit)]

    elif tree.data == "tempo_reset":
        return [
            score.ResetTempoDirection(regularize_form(tree.children), string[start:end])
        ]

    elif tree.data == "words":
        return [score.Words(string[start:end])]

    else:
        warnings.warn("unhandled: {}".format(string[start:end]))
        return [score.Words(string[start:end])]


if HAVE_LARK:
    DEFAULT_PARSER = Lark(
        DIRECTION_GRAMMAR, start="start", ambiguity="explicit", propagate_positions=True
    )
else:
    DEFAULT_PARSER = None


def parse_direction(string):
    """Parse a string into one or more performance directions if
    possible. For example, for 'adagio' this function will return
    :class:`partitura.score.ConstantTempoDirection`, and for
    'crescendo' this function will return
    :class:`partitura.score.DynamicLoudnessDirection`. For any string
    that is not recognized as a performance direction a
    :class:`partitura.score.Words` instance will be returned.

    Parameters
    ----------
    string : type
        Description of `string`
    parser : type, optional
        Description of `parser`

    Returns
    -------
    type
        Description of return value

    Examples
    --------

    >>> directions = parse_direction('adagio')
    >>> for direction in directions:
    ...    print(direction)
    ConstantTempoDirection "adagio" (adagio)

    >>> directions = parse_direction('Allegro molto')
    >>> for direction in directions:
    ...    print(direction)
    ConstantTempoDirection "allegro" (Allegro molto)

    >>> directions = parse_direction('leggiero e molto stretto')
    >>> for direction in directions:
    ...    print(direction)
    ConstantTempoDirection "leggiero" (leggiero)
    ConstantTempoDirection "stretto" (molto stretto)

    >>> directions = parse_direction('spaghetti')
    >>> for direction in directions:
    ...    print(direction)
    Words "spaghetti"

    >>> directions = parse_direction('Allegro (q=120)')
    >>> for direction in directions:
    ...    print(direction)
    ConstantTempoDirection "allegro" (Allegro)
    Tempo q=120

    >>> directions = parse_direction('a tempo')
    >>> for direction in directions:
    ...    print(direction)
    ResetTempoDirection "a tempo" (a tempo)

    >>> directions = parse_direction('tempo primo')
    >>> for direction in directions:
    ...    print(direction)
    ResetTempoDirection "tempo primo" (tempo primo)


    """
    global DEFAULT_PARSER
    if DEFAULT_PARSER:
        try:
            parse_result = DEFAULT_PARSER.parse(string)
            direction = create_directions(parse_result, string)
        except Exception as e:
            warnings.warn('error parsing "{}" ({})'.format(string, type(e).__name__))
            direction = [score.Words(string)]
    else:
        direction = [score.Words(string)]
    return direction


if __name__ == "__main__":
    import doctest

    doctest.testmod()<|MERGE_RESOLUTION|>--- conflicted
+++ resolved
@@ -52,12 +52,6 @@
     )
 
 
-<<<<<<< HEAD
-
-
-
-=======
->>>>>>> 8dccc0a6
 def unabbreviate(s):
     for p, v in UNABBREVS:
         if p.match(s):
