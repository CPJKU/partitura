--- conflicted
+++ resolved
@@ -1521,13 +1521,7 @@
     staves_are_valid = True
 
     for p in parts:
-<<<<<<< HEAD
-        tmp = {staffedObj.staff for cls in classes_with_staff for staffedObj in p.iter_all(cls,include_subclasses=True)}
-=======
-        score.sanitize_part(p)
-
         tmp = {staffedObj.staff for cls in classesWithStaff for staffedObj in p.iter_all(cls,include_subclasses=True)}
->>>>>>> 223ec72e
         tmp = tmp.union({clef.number for clef in p.iter_all(score.Clef)})
         staves_per_part.append(list(tmp))
 
