--- conflicted
+++ resolved
@@ -187,15 +187,12 @@
         A list of either Part or PartGroup objects
 
     """
-<<<<<<< HEAD
-=======
     
     if type(xml) == str:
         if zipfile.is_zipfile(xml):
             with zipfile.ZipFile(xml) as zipped_xml:
                 xml = zipped_xml.open(os.path.splitext(os.path.basename(xml))[0]+".xml")
 
->>>>>>> b8f525dd
     if validate:
         validate_musicxml(xml, debug=True)
         # if xml is a file-like object we need to set the read pointer to the
