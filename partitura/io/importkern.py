--- conflicted
+++ resolved
@@ -422,160 +422,6 @@
     ns : str
         The namespace tag of the document.
     """
-<<<<<<< HEAD
-    position = 0
-    for i_el, element in enumerate(section_el):
-        # handle measures
-        if element.tag == _ns_name("measure", ns):
-            staves_el = element.findall(_ns_name("staff", ns))
-            if len(list(staves_el)) != len(list(parts)):
-                raise Exception("Not all parts are specified in measure" + i_el)
-            end_positions = []
-            for i_s, (part, staff_el) in enumerate(zip(parts, staves_el)):
-                end_positions.append(
-                    _handle_staff_in_measure(staff_el, i_s, position, part, ns)
-                )
-            # sanity check that all layers have equal duration
-            if not all([e == end_positions[0] for e in end_positions]):
-                raise Exception("Different parts have measures of different duration")
-            position = end_positions[0]
-        # handle staffDef elements
-        elif element.tag == _ns_name("scoreDef", ns):
-            # meter modifications
-            metersig_el = element.find(_ns_name("meterSig", ns))
-            if (metersig_el is not None) or (element.get("meter.count") is not None):
-                for part in parts:
-                    _handle_metersig(element, position, part, ns)
-            # key signature modifications
-            keysig_el = element.find(_ns_name("keySig", ns))
-            if (keysig_el is not None) or (element.get("key.sig") is not None):
-                for part in parts:
-                    _handle_keysig(element, position, part, ns)
-
-    return position
-
-
-def _tie_notes(section_el, part_list, ns):
-    """Ties all notes in a part.
-    This function must be run after the parts are completely created."""
-    ties_el = section_el.findall(_ns_name("tie", ns, True))
-    # create a dict of id : note, to speed up search
-    all_notes = [
-        note
-        for part in score.iter_parts(part_list)
-        for note in part.iter_all(cls=score.Note)
-    ]
-    all_notes_dict = {note.id: note for note in all_notes}
-    for tie_el in ties_el:
-        start_id = tie_el.attrib["startid"][1:]  # remove the # in first position
-        end_id = tie_el.attrib["endid"][1:]  # remove the # in first position
-        # set tie prev and tie next in partira note objects
-        all_notes_dict[start_id].tie_next = all_notes_dict[end_id]
-        all_notes_dict[end_id].tie_prev = all_notes_dict[start_id]
-
-def divs_to_quarter(min_value):
-    return DIVS2Q[min_value]
-
-def try_to_eval2(x):
-    try:
-        return eval(x[:2])
-    except SyntaxError:
-        return 0
-
-def try_to_eval3(x):
-    try:
-        return eval(x[:3])
-    except SyntaxError:
-        return 0
-
-def _handle_note(note, part, position):
-    duration, ntype = re.split('(\d+)',s)
-    d = eval(duration)
-    name = ntype[0]
-    if len(name) > 1:
-        octave = 1
-    alter = 0
-    pnote = score.Note(step = name, octave = octave, alter = alter)
-    part.add(pnote, position)
-    return position + duration
-
-
-def _handle_chord(chord, part, position):
-    notes = chord.split()
-    for note_el in notes:
-        _handle_note(note_el, part, position)
-
-def initialize_part_with_div(document, doc_name):
-    nlist = list()
-    for n in range(1, 10):
-        idx = np.where(np.char.startswith(document, str(n)))
-        nlist += [document[idx]]
-    notes = np.concatenate(nlist)
-    y = np.nonzero(np.vectorize(try_to_eval2)(notes))
-    if y[0].size != 0:
-        n = 2
-        t = np.nonzero(np.vectorize(try_to_eval3)(notes))
-        if t[0].size != 0 :
-            y = t
-            n = 3
-    else :
-        y = np.nonzero(np.vectorize(lambda x: isinstance(eval(x[0]), int))(notes))
-        n = 1
-    min_value = np.max(np.vectorize(lambda x : eval(x[:n]))(notes[y]))
-    qdivs = divs_to_quarter(min_value)
-    # init part
-    parts = [score.Part(doc_name, "", quarter_duration=qdivs) for _ in range(document.shape[0])]
-    return parts
-
-
-def _handle_glob_attr(el, part, position, staff=None):
-    if el.startswith("*clef"):
-        _handle_clef(el, part, position, staff)
-    elif el.startswith("*k"):
-        _handle_keysig(el, part, position, staff)
-    elif el.startswith("*M"):
-        _handle_timesig(el, part, position, staff)
-    elif el == "*-":
-        print("Reached the end of the stream.")
-
-
-def _handle_part_elements(line, part, position):
-    staff = None
-    for el in line:
-        if el.startswith("*staff"):
-            staff = _handle_staff(el, part)
-        elif el.startswith("*"):
-            if staff == None:
-                staff = 1
-            _handle_glob_attr(el, part, position, staff)
-        elif el == ".":
-            pass
-        elif el.startswith("="):
-            _handle_bar(el, part, position)
-        elif " " in el:
-            position = _handle_chord(el, part, position)
-        else:
-            position = _handle_note(el, part, position)
-    return position
-
-
-def _parse_elements(kern_doc, parts):
-    has_pickup = not np.all(np.char.startswith(kern_doc, "=1-") == False)
-    if not has_pickup:
-        position = 0
-    else:
-        position = _handle_pickup_position(kern_doc)
-
-    positions = Parallel(n_jobs=2)(delayed(_handle_part_elements)(kern_doc[i], parts[i], position) for i in range(kern_doc.shape[0]))
-    return positions
-
-
-def _find_clef(document):
-    x = np.where(np.char.startswith(document, "*clef"))
-    return x
-
-def load_kern(kern_path: str):
-=======
     with open(kern_path) as file:
         lines = file.read().splitlines()
     d = [line.split("\t") for line in lines if not line.startswith("!")]
@@ -591,7 +437,6 @@
 
 
 def load_kern(kern_path: str, parallel=False):
->>>>>>> 9006f601
     """
     Parameters
     ----------
