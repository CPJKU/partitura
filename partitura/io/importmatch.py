--- conflicted
+++ resolved
@@ -1442,8 +1442,6 @@
             if t <= max_time_q:
                 t += (n_bars * 4 * beats_map(t)) / beat_type_map(t)
 
-    # import pdb
-    # pdb.set_trace()
     for ni, note in enumerate(snotes):
         print(note)
         # start of bar in quarter units
@@ -1470,8 +1468,7 @@
         # convert the onset time in quarters (0 at first barline) to onset time in divs (0 at first note)
         onset_divs = int(divs * (bar_start + bar_offset + beat_offset - offset))
         onset_divs = max(0,onset_divs)
-<<<<<<< HEAD
-=======
+
 
         print('onset', onset_divs, onset_in_divs[ni])
 
@@ -1480,7 +1477,6 @@
             # import pdb
             # pdb.set_trace()
 
->>>>>>> c73d1699
         articulations = set()
         if 'staccato' in note.ScoreAttributesList or 'stac' in note.ScoreAttributesList:
             articulations.add('staccato')
@@ -1521,20 +1517,15 @@
                 # derived note id (by appending, 'a', 'b', 'c',...)
                 # if i > 0:
                     # tnote_id = 'n{}_{}'.format(note.Anchor, i)
-<<<<<<< HEAD
                     #note_attributes['id'] = score.make_tied_note_id(note_attributes['id'])
-=======
-                    note_attributes['id'] = score._make_tied_note_id(note_attributes['id'])
->>>>>>> c73d1699
+
 
                 part_note = score.Note(**note_attributes)
 
                 # duration_divs from local beats --> 4/beat_type_map(bar_start)
-<<<<<<< HEAD
-                duration_divs = int(divs * 4/ beat_type_map(bar_start) * num / (den * (tuple_div or 1)))
-=======
+
                 duration_divs = int(on_off_scale * (beat_type_map(bar_start) / 4) * divs * 4/beat_type_map(bar_start) * num / (den * (tuple_div or 1)))
->>>>>>> c73d1699
+                
                 assert duration_divs > 0
                 offset_divs = onset_divs + duration_divs
                 part.add(part_note, onset_divs, offset_divs)
