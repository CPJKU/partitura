--- conflicted
+++ resolved
@@ -12,11 +12,8 @@
 from .importmatch import load_match
 from .importmei import load_mei
 from .importkern import load_kern
-<<<<<<< HEAD
 from .importrntxt import load_rntxt
-=======
 from .exportkern import save_kern
->>>>>>> 8dccc0a6
 from .importparangonada import load_parangonada_csv
 from .exportparangonada import save_parangonada_csv
 from .importmusic21 import load_music21
