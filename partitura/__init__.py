"""The top level of the package contains functions to load and save
data, display rendered scores, and functions to estimate pitch
spelling, voice assignment, and key signature.

"""

import pkg_resources

from .io.musescore import load_via_musescore
from .io.importmusicxml import load_musicxml, musicxml_to_notearray
from .io.exportmusicxml import save_musicxml
from .io.importmei import load_mei
from .io.importmidi import load_score_midi, load_performance_midi, midi_to_notearray
from .io.exportmidi import save_score_midi, save_performance_midi
from .io.importmatch import load_match
from .io.exportmatch import save_match
from .io.importnakamura import load_nakamuramatch, load_nakamuracorresp

from .display import render
from . import musicanalysis


# define a version variable
__version__ = pkg_resources.get_distribution("partitura").version

#: An example MusicXML file for didactic purposes
EXAMPLE_MUSICXML = pkg_resources.resource_filename(
    "partitura", "assets/score_example.musicxml"
)
EXAMPLE_MIDI = pkg_resources.resource_filename("partitura", "assets/score_example.mid")
EXAMPLE_MEI = pkg_resources.resource_filename("partitura", "assets/score_example.mei")

EXAMPLE_MEI = pkg_resources.resource_filename("partitura", 'assets/score_example.mei')

__all__ = [
    "load_musicxml",
    "save_musicxml",
<<<<<<< HEAD
    "load_mei",
=======
    "save_mei",
>>>>>>> 94425b80
    "musicxml_to_notearray",
    "load_score_midi",
    "save_score_midi",
    "load_via_musescore",
    "load_performance_midi",
    "save_performance_midi",
    "load_match",
    "save_match",
    "load_nakamuramatch",
    "load_nakamuracorresp",
    "render",
    "EXAMPLE_MUSICXML",
    "EXAMPLE_MIDI",
    "EXAMPLE_MEI",
]<|MERGE_RESOLUTION|>--- conflicted
+++ resolved
@@ -35,11 +35,7 @@
 __all__ = [
     "load_musicxml",
     "save_musicxml",
-<<<<<<< HEAD
     "load_mei",
-=======
-    "save_mei",
->>>>>>> 94425b80
     "musicxml_to_notearray",
     "load_score_midi",
     "save_score_midi",
