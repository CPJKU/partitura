"""

"""

import pkg_resources

from .importmusicxml import load_musicxml
from .exportmusicxml import save_musicxml
from .importmidi import load_midi
<<<<<<< HEAD
from .exportmidi import save_midi
from .directions import parse_words
=======
from .directions import parse_direction
>>>>>>> 1b82e026
from . import musicanalysis

# define a version variable
__version__ = pkg_resources.get_distribution("partitura").version

__all__ = ['load_musicxml', 'save_musicxml', 'load_midi', 'parse_direction']<|MERGE_RESOLUTION|>--- conflicted
+++ resolved
@@ -7,12 +7,8 @@
 from .importmusicxml import load_musicxml
 from .exportmusicxml import save_musicxml
 from .importmidi import load_midi
-<<<<<<< HEAD
 from .exportmidi import save_midi
-from .directions import parse_words
-=======
 from .directions import parse_direction
->>>>>>> 1b82e026
 from . import musicanalysis
 
 # define a version variable
