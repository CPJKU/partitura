"""

"""

import pkg_resources

from .importmusicxml import load_musicxml
from .exportmusicxml import save_musicxml
from .importmidi import load_midi
<<<<<<< HEAD
from .exportmidi import save_midi
from .directions import parse_direction
=======
from .display import show
>>>>>>> 32a9a7cf
from . import musicanalysis

# define a version variable
__version__ = pkg_resources.get_distribution("partitura").version

#: An example MusicXML file for didactic purposes  
EXAMPLE_MUSICXML = pkg_resources.resource_filename("partitura", 'assets/score_example.musicxml')

__all__ = ['load_musicxml', 'save_musicxml', 'load_midi', 'show', 'EXAMPLE_MUSICXML']<|MERGE_RESOLUTION|>--- conflicted
+++ resolved
@@ -7,12 +7,9 @@
 from .importmusicxml import load_musicxml
 from .exportmusicxml import save_musicxml
 from .importmidi import load_midi
-<<<<<<< HEAD
 from .exportmidi import save_midi
 from .directions import parse_direction
-=======
 from .display import show
->>>>>>> 32a9a7cf
 from . import musicanalysis
 
 # define a version variable
