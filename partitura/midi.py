--- conflicted
+++ resolved
@@ -4,7 +4,6 @@
 
 import partitura.score as score
 
-<<<<<<< HEAD
 
 import ipdb
 
@@ -12,7 +11,7 @@
 STEPS = ['C', 'C', 'D', 'D', 'E', 'F', 'F', 'G', 'G', 'A', 'A', 'B']
 
 
-def decode_pitch(note_number):
+def decode_pitch_alternative(note_number):
     """
 
     Will only assign alter of 0 or 1.
@@ -37,37 +36,38 @@
 
     octave = int(np.floor(note_number / 12 - 1))
 
-=======
+
 def decode_pitch(pitch):
     """
-    Naive approach to pitch-spelling. This is a place-holder for a proper pitch spelling approach.
-    
+    Naive approach to pitch-spelling. This is a place-holder
+    for a proper pitch spelling approach.
+
     Parameters
     ----------
     pitch: int
         MIDI note number
-    
+
     Returns
     -------
     (step, alter, octave): (str, int, int)
         Triple of step (note name), alter (0 or 1), and octave
     """
-    
+
     octave = int((pitch - 12) // 12)
-    step, alter = [('a', 0), 
-                  ('a', 1), 
-                  ('b', 0), 
-                  ('c', 0), 
-                  ('c', 1), 
-                  ('d', 0), 
-                  ('d', 1), 
-                  ('e', 0), 
-                  ('f', 0), 
-                  ('f', 1), 
-                  ('g', 0),
-                  ('g', 1),
-                  ][int((pitch - 21) % 12)]
->>>>>>> 09d6bd5f
+    step, alter = [('a', 0),
+                   ('a', 1),
+                   ('b', 0),
+                   ('c', 0),
+                   ('c', 1),
+                   ('d', 0),
+                   ('d', 1),
+                   ('e', 0),
+                   ('f', 0),
+                   ('f', 1),
+                   ('g', 0),
+                   ('g', 1),
+                   ][int((pitch - 21) % 12)]
+
     return step, alter, octave
 
 
@@ -94,7 +94,8 @@
     # add notes
     for i, (onset, pitch, duration, velocity, channel) in enumerate(mid.notes):
         # TODO: use a pitch spelling approach
-        step, alter, octave = decode_pitch(pitch)
+        # step, alter, octave = decode_pitch(pitch)
+        step, alter, octave = decode_pitch_alternative(pitch)
         note_id = f's{i:04d}'
         note = score.Note(step, alter, octave, id=note_id)
         sp.timeline.add_starting_object(int(onset), note)
