--- conflicted
+++ resolved
@@ -13,18 +13,11 @@
 from collections import defaultdict
 from collections.abc import Iterable
 from numbers import Number
-<<<<<<< HEAD
-import re
-
-# import copy
-from partitura.utils.globals import MUSICAL_BEATS, INTERVALCLASSES, INTERVAL_TO_SEMITONES
-=======
 from partitura.utils.globals import (
     MUSICAL_BEATS,
     INTERVALCLASSES,
     INTERVAL_TO_SEMITONES,
 )
->>>>>>> 8dccc0a6
 import warnings, sys
 import numpy as np
 import re
@@ -56,16 +49,12 @@
 )
 from partitura.utils.generic import interp1d
 from partitura.utils.music import transpose_note, step2pc
-<<<<<<< HEAD
-from partitura.utils.globals import (INT_TO_ALT, ALT_TO_INT, ACCEPTED_ROMANS, LOCAL_KEY_TRASPOSITIONS_DCML)
-=======
 from partitura.utils.globals import (
     INT_TO_ALT,
     ALT_TO_INT,
     ACCEPTED_ROMANS,
     LOCAL_KEY_TRASPOSITIONS_DCML,
 )
->>>>>>> 8dccc0a6
 
 
 class Part(object):
@@ -2827,20 +2816,6 @@
         See parameters
     """
 
-<<<<<<< HEAD
-    def __init__(self, text, inversion=None, local_key=None, primary_degree=None, secondary_degree=None, quality=None):
-        super().__init__(text)
-        self.text = text
-        self.accepted_qualities = ('7', 'aug', 'aug6', 'aug7', 'dim', 'dim7', 'hdim7', 'maj', 'maj7', 'min', 'min7')
-        self.has_seven = "7" in text
-        self.inversion = inversion if inversion is not None else self._process_inversion()
-        self.local_key = local_key if local_key is not None else self._process_local_key()
-        self.primary_degree = primary_degree if primary_degree is not None else self._process_primary_degree()
-        self.secondary_degree = secondary_degree if secondary_degree is not None else self._process_secondary_degree()
-        self.quality = quality if quality is not None and quality in self.accepted_qualities else self._process_quality()
-        # only process the root note if the roman numeral is valid
-        if self.local_key and self.primary_degree and self.secondary_degree and self.quality and self.inversion is not None:
-=======
     def __init__(
         self,
         text,
@@ -2904,7 +2879,6 @@
             and self.quality
             and self.inversion
         ):
->>>>>>> 8dccc0a6
             self.root = self.find_root_note()
             self.bass_note = self.find_bass_note()
 
@@ -2912,26 +2886,6 @@
         """Find the inversion of the roman numeral from the text"""
         # The inversion should be right after the roman numeral.
         # If there is no inversion, return 0
-<<<<<<< HEAD
-        numeric_indications_in_text = re.findall(r'\d+', self.text)
-        if len(numeric_indications_in_text) > 0:
-            inversion_state = int(numeric_indications_in_text[0])
-            if inversion_state == 2:
-                self.has_seven = True
-                return 3
-            elif inversion_state == 43:
-                self.has_seven = True
-                return 2
-            elif inversion_state == 64:
-                self.has_seven = False
-                return 2
-            elif inversion_state == 6:
-                self.has_seven = False
-                return 1
-            elif inversion_state == 65:
-                self.has_seven = True
-                return 1
-=======
         numeric_indications_in_text = re.findall(r"\d+", self.text)
         if len(numeric_indications_in_text) > 0:
             inversion, has_seven = self.accepted_inversions.get(
@@ -2939,7 +2893,6 @@
             )
             self.has_seven = has_seven
             return inversion
->>>>>>> 8dccc0a6
         return 0
 
     def _process_local_key(self):
@@ -2961,24 +2914,16 @@
         # Remove any key information
         roman_text = self.text.split(":")[-1]
         roman_text = roman_text.split(".")[-1] if "." in roman_text else roman_text
-<<<<<<< HEAD
-        primary_degree = re.search(r'[a-zA-Z+]+', roman_text)
-=======
         primary_degree = re.search(r"[a-zA-Z+]+", roman_text)
->>>>>>> 8dccc0a6
         if primary_degree:
             prim_d = primary_degree.group(0)
             # if the primary degree is not in accepted values, return the closest one
             if prim_d in ACCEPTED_ROMANS:
                 return prim_d
             else:
-<<<<<<< HEAD
-                matches = difflib.get_close_matches(prim_d, ACCEPTED_ROMANS, n=1, cutoff=0.5)
-=======
                 matches = difflib.get_close_matches(
                     prim_d, ACCEPTED_ROMANS, n=1, cutoff=0.5
                 )
->>>>>>> 8dccc0a6
                 if matches:
                     return matches[0]
         return None
@@ -2994,11 +2939,7 @@
         roman_text = self.text.split(":")[-1]
         split_pr_sec = roman_text.split("/")
         if len(split_pr_sec) > 1:
-<<<<<<< HEAD
-            secondary_degree = re.search(r'[a-zA-Z+]+', split_pr_sec[-1])
-=======
             secondary_degree = re.search(r"[a-zA-Z+]+", split_pr_sec[-1])
->>>>>>> 8dccc0a6
             return secondary_degree.group(0)
         elif self.primary_degree is not None and self.local_key is not None:
             secondary_degree = "I" if self.local_key.isupper() else "i"
@@ -3014,12 +2955,6 @@
         """
         # The quality should be M, m, +, o, or None.
         aug_cond = "aug" in self.text.lower() or "+" in self.text.lower()
-<<<<<<< HEAD
-        minor_cond = self.primary_degree.islower() if self.primary_degree is not None else False
-        major_cond = self.primary_degree.isupper() if self.primary_degree is not None else False
-        dim_cond = "dim" in self.text or "o" in self.text
-        aug6_cond = "ger" in self.text.lower() or "it" in self.text.lower() or "fr" in self.text.lower()
-=======
         minor_cond = (
             self.primary_degree.islower() if self.primary_degree is not None else False
         )
@@ -3032,7 +2967,6 @@
             or "it" in self.text.lower()
             or "fr" in self.text.lower()
         )
->>>>>>> 8dccc0a6
         hdim_cond = "0" in self.text or "%" in self.text or "ø" in self.text
         if aug6_cond:
             quality = "aug6"
@@ -3057,13 +2991,9 @@
         elif major_cond:
             quality = "maj"
         else:
-<<<<<<< HEAD
-            warnings.warn(f"Quality for {self.text} was not found, could be a special case. Setting to None.")
-=======
             warnings.warn(
                 f"Quality for {self.text} was not found, could be a special case. Setting to None."
             )
->>>>>>> 8dccc0a6
             quality = None
         return quality
 
@@ -3078,12 +3008,6 @@
         """
         # Corrected step after degree2
         key_step = re.search(r"[a-gA-G]", self.local_key).group(0)
-<<<<<<< HEAD
-        key_alter = re.search(r"[#b]", self.local_key).group(0) if re.search(r"[#b]", self.local_key) else ""
-        key_alter = ALT_TO_INT[key_alter]
-        try:
-            interval = Roman2Interval_Min[self.secondary_degree] if self.local_key.islower() else Roman2Interval_Maj[self.secondary_degree]
-=======
         key_alter = (
             re.search(r"[#b]", self.local_key).group(0)
             if re.search(r"[#b]", self.local_key)
@@ -3096,7 +3020,6 @@
                 if self.local_key.islower()
                 else Roman2Interval_Maj[self.secondary_degree]
             )
->>>>>>> 8dccc0a6
             step, alter = transpose_note(key_step, key_alter, interval)
         except KeyError:
             loc_k = self.secondary_degree
@@ -3105,15 +3028,11 @@
         # Corrected step after degree1
         # TODO add support for diminished and augmented chords
         try:
-<<<<<<< HEAD
-            interval = Roman2Interval_Min[self.primary_degree] if self.secondary_degree.islower() else Roman2Interval_Maj[self.primary_degree]
-=======
             interval = (
                 Roman2Interval_Min[self.primary_degree]
                 if self.secondary_degree.islower()
                 else Roman2Interval_Maj[self.primary_degree]
             )
->>>>>>> 8dccc0a6
             step, alter = transpose_note(step, alter, interval)
             root = step + INT_TO_ALT[alter]
         except KeyError:
@@ -3149,10 +3068,7 @@
 
 class Cadence(TimedObject):
     """A cadence element in the score usually for Cadences."""
-<<<<<<< HEAD
-=======
-
->>>>>>> 8dccc0a6
+
     def __init__(self, text, local_key=None):
         super().__init__()
         self.text = text
@@ -3164,11 +3080,7 @@
         # capitalize text
         self.text = self.text.upper()
         # Filter alphabet characters only.
-<<<<<<< HEAD
-        self.text = re.findall(r'[A-Z]+', self.text)[0]
-=======
         self.text = re.findall(r"[A-Z]+", self.text)[0]
->>>>>>> 8dccc0a6
         self.text = "IAC" if "IAC" in self.text else self.text
         if self.text not in ["PAC", "IAC", "HC", "DC", "EC", "PC"]:
             warnings.warn(f"Cadence type {self.text} not found. Setting to None")
@@ -3183,11 +3095,7 @@
         super().__init__()
 
     def __str__(self):
-<<<<<<< HEAD
-        return f'{super().__str__()}'
-=======
         return f"{super().__str__()}"
->>>>>>> 8dccc0a6
 
 
 class ChordSymbol(Harmony):
@@ -3239,8 +3147,6 @@
         return INTERVAL_TO_SEMITONES[self.quality + str(self.number)]
 
     def change_quality(self, num):
-<<<<<<< HEAD
-=======
         """
         Change the quality of the interval by a given number of semitones.
 
@@ -3261,7 +3167,6 @@
         Interval
             The interval with the new quality, but the same number and direction.
         """
->>>>>>> 8dccc0a6
         change_direction_c = ["dd", "d", "P", "A", "AA"]
         change_direction_d = ["dd", "d", "m", "M", "A", "AA"]
 
@@ -3269,15 +3174,11 @@
         if num == 0:
             pass
         else:
-<<<<<<< HEAD
-            change_dir = change_direction_c if self.number in [1, 4, 5, 8] else change_direction_d
-=======
             change_dir = (
                 change_direction_c
                 if self.number in [1, 4, 5, 8]
                 else change_direction_d
             )
->>>>>>> 8dccc0a6
             cur_index = change_dir.index(prev_quality)
             new_index = cur_index + num
             if new_index >= len(change_dir) or new_index < 0:
@@ -5964,23 +5865,6 @@
     return contained
 
 
-<<<<<<< HEAD
-def process_local_key(loc_k, glob_k, return_step_alter=False):
-    local_key_sharps = loc_k.count("#")
-    local_key_flats = loc_k.count("b")
-    local_key = loc_k.replace("#", "").replace("b", "")
-    local_key_is_minor = local_key.islower()
-    local_key = local_key.lower()
-    global_key_is_minor = glob_k.islower()
-    if local_key_is_minor == global_key_is_minor and local_key == "i" and local_key_sharps - local_key_flats == 0 and (not return_step_alter):
-        return glob_k
-    g_key = "minor" if glob_k.islower() else "major"
-    num, qual = LOCAL_KEY_TRASPOSITIONS_DCML[g_key][local_key]
-    transposition_interval = Interval(num, qual)
-    transposition_interval = transposition_interval.change_quality(local_key_sharps - local_key_flats)
-    key_step = re.search(r"[a-gA-G]", glob_k).group(0)
-    key_alter = re.search(r"[#b]", glob_k).group(0) if re.search(r"[#b]", glob_k) else ""
-=======
 def process_local_key(loc_k_text, glob_k_text, return_step_alter=False):
     local_key_sharps = loc_k_text.count("#")
     local_key_flats = loc_k_text.count("b")
@@ -6007,19 +5891,14 @@
         if re.search(r"[#b]", glob_k_text)
         else ""
     )
->>>>>>> 8dccc0a6
     key_alter = key_alter.replace("b", "-")
     key_alter = ALT_TO_INT[key_alter]
     key_step, key_alter = transpose_note(key_step, key_alter, transposition_interval)
     if return_step_alter:
         return key_step, key_alter
-<<<<<<< HEAD
-    local_key = (key_step.lower() if local_key_is_minor else key_step.upper()) + INT_TO_ALT[key_alter]
-=======
     local_key = (
         key_step.lower() if local_key_is_minor else key_step.upper()
     ) + INT_TO_ALT[key_alter]
->>>>>>> 8dccc0a6
     return local_key
 
 
@@ -6061,13 +5940,8 @@
     "iii": Interval(3, "m"),
     "iv": Interval(4, "P"),
     "v": Interval(5, "P"),
-<<<<<<< HEAD
     "vi": Interval(6, "M"),
     "vii": Interval(7, "M"),
-=======
-    "vi": Interval(6, "m"),
-    "vii": Interval(7, "m"),
->>>>>>> 8dccc0a6
     "viio": Interval(7, "M"),
     "N": Interval(2, "m"),
     "iio": Interval(2, "M"),
@@ -6084,27 +5958,18 @@
     local_key_is_minor = local_key.islower()
     local_key = local_key.lower()
     global_key_is_minor = glob_k.islower()
-<<<<<<< HEAD
-    if local_key_is_minor == global_key_is_minor and local_key == "i" and local_key_sharps - local_key_flats == 0 and (not return_step_alter):
-=======
     if (
         local_key_is_minor == global_key_is_minor
         and local_key == "i"
         and local_key_sharps - local_key_flats == 0
         and (not return_step_alter)
     ):
->>>>>>> 8dccc0a6
         return glob_k
     g_key = "minor" if glob_k.islower() else "major"
     # keep only letters in local_key
     local_key = re.sub(r"[^a-zA-Z]", "", local_key)
     num, qual = LOCAL_KEY_TRASPOSITIONS_DCML[g_key][local_key]
     transposition_interval = Interval(num, qual)
-<<<<<<< HEAD
-    transposition_interval = transposition_interval.change_quality(local_key_sharps - local_key_flats)
-    key_step = re.search(r"[a-gA-G]", glob_k).group(0)
-    key_alter = re.search(r"[#b]", glob_k).group(0) if re.search(r"[#b]", glob_k) else ""
-=======
     transposition_interval = transposition_interval.change_quality(
         local_key_sharps - local_key_flats
     )
@@ -6112,19 +5977,14 @@
     key_alter = (
         re.search(r"[#b]", glob_k).group(0) if re.search(r"[#b]", glob_k) else ""
     )
->>>>>>> 8dccc0a6
     key_alter = key_alter.replace("b", "-")
     key_alter = ALT_TO_INT[key_alter]
     key_step, key_alter = transpose_note(key_step, key_alter, transposition_interval)
     if return_step_alter:
         return key_step, key_alter
-<<<<<<< HEAD
-    local_key = (key_step.lower() if local_key_is_minor else key_step.upper()) + INT_TO_ALT[key_alter]
-=======
     local_key = (
         key_step.lower() if local_key_is_minor else key_step.upper()
     ) + INT_TO_ALT[key_alter]
->>>>>>> 8dccc0a6
     return local_key
 
 
