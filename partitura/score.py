--- conflicted
+++ resolved
@@ -3090,14 +3090,10 @@
     elements_to_remove = []
     for gn in part.iter_all(GraceNote):
         if gn.main_note is None:
-<<<<<<< HEAD
-            for no in part.iter_all(Note, include_subclasses=False,
-                                    start=gn.start.t, end=gn.start.t+1):
-=======
             for no in part.iter_all(
                 Note, include_subclasses=False, start=gn.start.t, end=gn.start.t + 1
             ):
->>>>>>> f28b21b7
+
                 if no.voice == gn.voice:
                     gn.last_grace_note_in_seq.grace_next = no
 
@@ -3119,19 +3115,12 @@
 
     for el in elements_to_remove:
         part.remove(el)
-<<<<<<< HEAD
-    LOGGER.info("part_sanitize removed {} incomplete tuplets, "
-                "{} incomplete slurs, and {} incomplete grace "
-                "notes".format(remove_tuplet_counter,
-                               remove_slur_counter,
-                               remove_grace_counter))
-=======
     LOGGER.info(
         "part_sanitize removed {} incomplete tuplets, "
         "{} incomplete slurs, and {} incomplete grace "
         "notes".format(remove_tuplet_counter, remove_slur_counter, remove_grace_counter)
     )
->>>>>>> f28b21b7
+
 
 
 class InvalidTimePointException(Exception):
