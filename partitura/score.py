#!/usr/bin/python
# -*- coding: utf-8 -*-
"""
This module defines an ontology of musical elements to represent
musical scores, such as measures, notes, slurs, words, tempo and
loudness directions. A score is defined at the highest level by a
`Part` object (or a hierarchy of `Part` objects, in a `PartGroup`
object). This object serves as a timeline at which musical elements
are registered in terms of their start and end times.
"""

from copy import copy
from collections import defaultdict
from collections.abc import Iterable
from numbers import Number

# import copy
from partitura.utils.music import MUSICAL_BEATS
import warnings
import numpy as np
from scipy.interpolate import PPoly
from typing import Union, List, Optional, Iterator, Iterable as Itertype

from partitura.utils import (
    ComparableMixin,
    ReplaceRefMixin,
    iter_subclasses,
    iter_current_next,
    sorted_dict_items,
    PrettyPrintTree,
    ALTER_SIGNS,
    find_tie_split,
    format_symbolic_duration,
    estimate_symbolic_duration,
    symbolic_to_numeric_duration,
    fifths_mode_to_key_name,
    pitch_spelling_to_midi_pitch,
    note_array_from_part,
    rest_array_from_part,
    rest_array_from_part_list,
    note_array_from_part_list,
    to_quarter_tempo,
    key_mode_to_int,
    _OrderedSet,
    update_note_ids_after_unfolding,
)

from partitura.utils.generic import interp1d


class Part(object):
    """Represents a score part, e.g. all notes of one single instrument
    (or multiple instruments written in the same staff). Note that
    there may be more than one staff per score part.

    Parameters
    ----------
    id : str
        The identifier of the part. In order to be compatible with
        MusicXML the identifier should not start with a number.
    part_name : str or None, optional
        Name for the part. Defaults to None
    part_abbreviation : str or None, optional
        Abbreviated name for part
    quarter_duration : int, optional
        The default quarter duration. See
        :meth:`~partitura.score.Part.set_quarter_duration` for
        details.

    Attributes
    ----------
    id : str
        See parameters
    part_name : str
        See parameters
    part_abbreviation : str
        See parameters

    """

    def __init__(self, id, part_name=None, part_abbreviation=None, quarter_duration=1):
        super().__init__()
        self.id = id
        self.parent = None
        self.part_name = part_name
        self.part_abbreviation = part_abbreviation

        # timeline init
        self._points = np.array([], dtype=TimePoint)
        self._quarter_times = [0]
        self._quarter_durations = [quarter_duration]
        self._quarter_map = self.quarter_duration_map

        # set beat reference
        self._use_musical_beat = False

        # store number of staves
        self._number_of_staves = None

    def __str__(self):
        return 'Part id="{}" name="{}"'.format(self.id, self.part_name)

    def _pp(self, tree):
        result = [self.__str__()]
        tree.push()
        N = len(self._points)
        for i, timepoint in enumerate(self._points):
            result.append("{}".format(tree).rstrip())
            if i == N - 1:
                tree.last_item()
            else:
                tree.next_item()
            result.extend(timepoint._pp(tree))
        tree.pop()
        return result

    def pretty(self):
        """Return a pretty representation of this object.

        Returns
        -------
        str
            A pretty representation

        """
        return "\n".join(self._pp(PrettyPrintTree()))

    @property
    def time_signature_map(self):
        """A function mapping timeline times to the beats and beat_type
        of the time signature at that time. The function can take
        scalar values or lists/arrays of values.

        Returns
        -------
        function
            The mapping function

        """
        tss = np.array(
            [
                (ts.start.t, ts.beats, ts.beat_type, ts.musical_beats)
                for ts in self.iter_all(TimeSignature)
            ]
        )

        if len(tss) == 0:
            # default time sig
            beats, beat_type = 4, 4
            warnings.warn(
                "No time signatures found, assuming {}/{}".format(beats, beat_type)
            )
            if self.first_point is None:
                t0, tN = 0, 0
            else:
                t0 = self.first_point.t
                tN = self.last_point.t
            tss = np.array(
                [
                    (t0, beats, beat_type),
                    (tN, beats, beat_type),
                ]
            )
        elif len(tss) == 1:
            # If there is only a single time signature
            tss = np.array([tss[0, :], tss[0, :]])
        elif tss[0, 0] > self.first_point.t:
            tss = np.vstack(((self.first_point.t, tss[0, 1], tss[0, 2]), tss))

        return interp1d(
            tss[:, 0],
            tss[:, 1:],
            axis=0,
            kind="previous",
            bounds_error=False,
            fill_value="extrapolate",
        )

    @property
    def key_signature_map(self):
        """A function mappting timeline times to the key and mode of
        the key signature at that time. The function can take scalar
        values or lists/arrays of values

        Returns
        -------
        function
            The mapping function
        """
        kss = np.array(
            [
                (ks.start.t, ks.fifths, key_mode_to_int(ks.mode))
                for ks in self.iter_all(KeySignature)
            ]
        )

        if len(kss) == 0:
            # default key signature
            fifths, mode = 0, 1
            warnings.warn("No key signature found, assuming C major")
            if self.first_point is None:
                t0, tN = 0, 0
            else:
                t0 = self.first_point.t
                tN = self.first_point.t

            kss = np.array([(t0, fifths, mode), (tN, fifths, mode)])

        elif kss[0, 0] > self.first_point.t:
            kss = np.vstack(((self.first_point.t, kss[0, 1], kss[0, 2]), kss))

        return interp1d(
            kss[:, 0],
            kss[:, 1:],
            axis=0,
            kind="previous",
            bounds_error=False,
            fill_value="extrapolate",
        )

    @property
    def measure_map(self):
        """A function mapping timeline times to the start and end of
        the measure they are contained in. The function can take
        scalar values or lists/arrays of values.

        Returns
        -------
        function
            The mapping function

        """
        measures = np.array([(m.start.t, m.end.t) for m in self.iter_all(Measure)])

        # correct for anacrusis
        divs_per_beat = self.inv_beat_map(
            1 + self.beat_map(0)
        )  # find the divs per beat in the first measure
        if (
            measures[0][1] - measures[0][0]
            < self.time_signature_map(0)[0] * divs_per_beat
        ):
            measures[0][0] = (
                measures[0][1] - self.time_signature_map(0)[0] * divs_per_beat
            )

        if len(measures) == 0:  # no measures in the piece
            # default only one measure spanning the entire timeline
            warnings.warn("No measures found, assuming only one measure")
            if self.first_point is None:
                t0, tN = 0, 0
            else:
                t0 = self.first_point.t
                tN = self.last_point.t

            measures = np.array([(t0, tN)])

        inter_function = interp1d(
            measures[:, 0],
            measures[:, :].astype(int),
            kind="previous",
            axis=0,
            fill_value="extrapolate",
            dtype=int,
        )

        return inter_function

    @property
    def measure_number_map(self):
        """A function mapping timeline times to the measure number of
        the measure they are contained in. The function can take
        scalar values or lists/arrays of values.

        Returns
        -------
        function
            The mapping function

        """
        # operations to avoid None values and filter them efficiently.
        m_it = self.measures
        measures = np.array(
            [
                [
                    m.start.t,
                    m.end.t,
                    (m_it[i - 1].number if m.number == None else m.number),
                ]
                for i, m in enumerate(m_it)
            ]
        )
        # correct for anacrusis
        divs_per_beat = self.inv_beat_map(
            1 + self.beat_map(0)
        )  # find the divs per beat in the first measure
        if (
            measures[0][1] - measures[0][0]
            < self.time_signature_map(0)[0] * divs_per_beat
        ):
            measures[0][0] = (
                measures[0][1] - self.time_signature_map(0)[0] * divs_per_beat
            )

        if len(measures) == 0:  # no measures in the piece
            # default only one measure spanning the entire timeline
            warnings.warn("No measures found, assuming only one measure")
            if self.first_point is None:
                t0, tN = 0, 0
            else:
                t0 = self.first_point.t
                tN = self.last_point.t

            measures = np.array([(t0, tN, 1)])

        inter_function = interp1d(
            measures[:, 0],
            measures[:, 2],
            kind="previous",
            fill_value="extrapolate",
            dtype=int,
        )

        return inter_function

    @property
    def metrical_position_map(self):
        """A function mapping timeline times to their relative position in
        the measure they are contained in. The function can take
        scalar values or lists/arrays of values.

        Returns
        -------
        function
            The mapping function

        """
        measure_map = self.measure_map
        ms = [measure_map(m.start.t)[0] for m in self.iter_all(Measure)]
        me = [measure_map(m.start.t)[1] for m in self.iter_all(Measure)]

        if len(ms) < 2:
            warnings.warn("No or single measures found, metrical position 0 everywhere")
            zero_interpolator = interp1d(
                np.arange(0, 2),
                np.zeros((2, 2)),
                axis=0,
                kind="linear",
                fill_value="extrapolate",
                dtype=int,
            )

            return zero_interpolator
        else:
            barlines = np.array(ms + me[-1:])
            bar_durations = np.diff(barlines)
            measure_inter_function = interp1d(
                barlines[:-1],
                bar_durations,
                axis=0,
                kind="previous",
                fill_value="extrapolate",
            )

            lin_poly_coeff = np.row_stack(
                (np.ones(bar_durations.shape[0]), np.zeros(bar_durations.shape[0]))
            )
            inter_function = PPoly(lin_poly_coeff, barlines)

            def int_interp1d(input):
                if isinstance(input, Iterable):
                    return np.column_stack(
                        (
                            inter_function(input).astype(int),
                            measure_inter_function(input).astype(int),
                        )
                    )
                else:
                    return (
                        inter_function(input).astype(int),
                        measure_inter_function(input).astype(int),
                    )

            return int_interp1d

    def _time_interpolator(self, quarter=False, inv=False, musical_beat=False):

        if len(self._points) < 2:
            return lambda x: np.zeros(len(x))

        keypoints = defaultdict(lambda: [None, None])
        _ = keypoints[self.first_point.t]
        _ = keypoints[self.last_point.t]
        for t, q in zip(self._quarter_times, self._quarter_durations):
            keypoints[t][0] = q
        if not quarter:
            for ts in self.iter_all(TimeSignature):
                # keypoints[ts.start.t][1] = int(np.log2(ts.beat_type))
                if musical_beat:
                    keypoints[ts.start.t][1] = (ts.beat_type / 4) * (
                        ts.musical_beats / ts.beats
                    )
                else:
                    keypoints[ts.start.t][1] = ts.beat_type / 4
        cur_div = 1
        cur_bt = 1
        keypoints_list = []

        for t in sorted(keypoints.keys()):
            kp = keypoints[t]
            if kp[0] is None:
                kp[0] = cur_div
            else:
                cur_div = kp[0]
            if kp[1] is None:
                kp[1] = cur_bt
            else:
                cur_bt = kp[1]
            if not keypoints_list or kp != keypoints_list[-1]:
                keypoints_list.append([t] + kp)
        keypoints = np.array(keypoints_list, dtype=float)

        x = keypoints[:, 0]
        y = np.r_[
            0,
            np.cumsum(
                (keypoints[:-1, 2] * np.diff(keypoints[:, 0])) / keypoints[:-1, 1]
            ),
        ]

        m1 = next(self.first_point.iter_starting(Measure), None)

        if m1 and m1.start is not None and m1.end is not None:

            f = interp1d(x, y)
            actual_dur = np.diff(f((m1.start.t, m1.end.t)))[0]
            ts = next(m1.start.iter_starting(TimeSignature), None)

            if ts:

                normal_dur = ts.beats
                if quarter:
                    normal_dur *= 4 / ts.beat_type
                if musical_beat:
                    normal_dur = ts.musical_beats
                if actual_dur < normal_dur:
                    y -= actual_dur
            else:
                # warn
                pass

        if inv:
            return interp1d(y, x)
        else:
            return interp1d(x, y)

    @property
    def beat_map(self):
        """A function mapping timeline times to beat times. The function
        can take scalar values or lists/arrays of values.

        Returns
        -------
        function
            The mapping function

        """
        if self._use_musical_beat:
            return self._time_interpolator(musical_beat=True)
        else:
            return self._time_interpolator()

    @property
    def inv_beat_map(self):
        """A function mapping beat times to timeline times. The function
        can take scalar values or lists/arrays of values.

        Returns
        -------
        function
            The mapping function

        """
        if self._use_musical_beat:
            return self._time_interpolator(inv=True, musical_beat=True)
        else:
            return self._time_interpolator(inv=True)

    @property
    def quarter_map(self):
        """A function mapping timeline times to quarter times. The
        function can take scalar values or lists/arrays of values.

        Returns
        -------
        function
            The mapping function

        """
        return self._time_interpolator(quarter=True)

    @property
    def inv_quarter_map(self):
        """A function mapping quarter times to timeline times. The
        function can take scalar values or lists/arrays of values.

        Returns
        -------
        function
            The mapping function

        """
        return self._time_interpolator(quarter=True, inv=True)

    @property
    def notes(self):
        """Return a list of all Note objects in the part. This list includes
        GraceNote objects but not Rest objects.

        Returns
        -------
        list
            list of Note objects

        """
        return list(self.iter_all(Note, include_subclasses=True))

    @property
    def notes_tied(self):
        """Return a list of all Note objects in the part that are
        either not tied, or the first note of a group of tied notes.
        This list includes GraceNote objects but not Rest objects.

        Returns
        -------
        list
            List of Note objects

        """
        return [
            note
            for note in self.iter_all(Note, include_subclasses=True)
            if note.tie_prev is None
        ]

    @property
    def measures(self):
        """Return a list of all Measure objects in the part

        Returns
        -------
        list
            List of Measure objects

        """
        return [e for e in self.iter_all(Measure, include_subclasses=False)]

    @property
    def rests(self):
        """Return a list of all rest objects in the part

        Returns
        -------
        list
            List of Rest objects

        """
        return [e for e in self.iter_all(Rest, include_subclasses=False)]

    @property
    def repeats(self):
        """Return a list of all Repeat objects in the part

        Returns
        -------
        list
            List of Repeat objects

        """
        return [e for e in self.iter_all(Repeat, include_subclasses=False)]

    @property
    def key_sigs(self):
        """Return a list of all Key Signature objects in the part

        Returns
        -------
        list
            List of Key Signature objects

        """
        return [e for e in self.iter_all(KeySignature, include_subclasses=False)]

    @property
    def time_sigs(self):
        """Return a list of all Time Signature objects in the part

        Returns
        -------
        list
            List of Time Signature objects

        """
        return [e for e in self.iter_all(TimeSignature, include_subclasses=False)]

    @property
    def dynamics(self):
        """Return a list of all Dynamics markings in the part

        Returns
        -------
        list
            List of Dynamics objects

        """
        return [e for e in self.iter_all(LoudnessDirection, include_subclasses=True)]

    @property
    def articulations(self):
        """Return a list of all Articulation markings in the part

        Returns
        -------
        list
            List of Articulation objects

        """
        return [
            e for e in self.iter_all(ArticulationDirection, include_subclasses=True)
        ]

    @property
    def segments(self):
        """Return a list of all segments in the part

        Returns
        -------
        list
            List of Segment objects

        """
        add_segments(self)
        return [
            e for e in self.iter_all(Segment, include_subclasses=False)
        ]

    def quarter_durations(self, start=None, end=None):
        """Return an Nx2 array with quarter duration (second column)
        and their respective times (first column).

        When a start and or end time is specified, the returned
        array will contain only the entries within those bounds.

        Parameters
        ----------
        start : number, optional
            Start of range
        end : number, optional
            End of range

        Returns
        -------
        ndarray
            An array with quarter durations and times

        """

        qd = np.column_stack((self._quarter_times, self._quarter_durations))
        if start is not None:
            qd = qd[qd[:, 0] >= start, :]
        if end is not None:
            qd = qd[qd[:, 0] < end, :]
        return qd

    @property
    def quarter_duration_map(self):
        """A function mapping timeline times to quarter durations in
        effect at those times. The function can take scalar values or
        lists/arrays of values.

        Returns
        -------
        function
            The mapping function

        """
        x = self._quarter_times
        y = self._quarter_durations
        if len(x) == 1:
            x = x + x
            y = y + y
        return interp1d(
            x, y, kind="previous", bounds_error=False, fill_value=(y[0], y[-1])
        )

    def set_quarter_duration(self, t, quarter):
        """Set the duration of a quarter note from timepoint `t`
        onwards.

        Setting the quarter note duration defines how intervals
        between timepoints are related to musical durations. For
        example when two timepoints `t1` and `t2` have associated
        times 10 and 20 respecively, then the interval between `t1`
        and `t2` corresponds to a half note when the quarter duration
        equals 5 during that interval.

        The quarter duration can vary throughout the part. When
        setting a quarter duration at time t, then that value takes
        effect until the time of the next quarter duration. If a
        different quarter duration was already set at time t, it wil
        be replaced.

        Note setting the quarter duration does not change the
        timepoints, only the relation to musical time. For
        illustration: in the example above, when changing the current
        quarter duration from 5 to 10, a note that starts at `t1` and
        ends at `t2` will change from being a half note to being a
        quarter note.

        Parameters
        ----------
        t : int
            Time at which to set the quarter duration
        quarter : int
            The quarter duration

        """

        # add quarter duration at time t, unless it is redundant. If another
        # quarter duration is at t, replace it.

        # shorthand
        times = self._quarter_times
        quarters = self._quarter_durations

        i = np.searchsorted(times, t)
        changed = False

        if i == 0 or quarters[i - 1] != quarter:
            # add or replace
            if i == len(times) or times[i] != t:
                # add
                times.insert(i, t)
                quarters.insert(i, quarter)
                changed = True
            elif quarters[i] != quarter:
                # replace
                quarters[i] = quarter
                changed = True
            else:
                # times[i] == t, quarters[i] == quarter
                pass

        if not changed:
            return

        if i + 1 == len(times):
            t_next = np.inf
        else:
            t_next = times[i + 1]

        # update quarter attribute of all timepoints in the range [t, t_next]
        start_idx = np.searchsorted(self._points, TimePoint(t))
        end_idx = np.searchsorted(self._points, TimePoint(t_next))
        for tp in self._points[start_idx:end_idx]:
            tp.quarter = quarter

        # update the interpolation function
        self._quarter_map = self.quarter_duration_map

    def _add_point(self, tp):
        # Add `TimePoint` object `tp` to the part, unless there is
        # already a timepoint at the same time.

        i = np.searchsorted(self._points, tp)
        if i == len(self._points) or self._points[i].t != tp.t:
            self._points = np.insert(self._points, i, tp)
            if i > 0:
                self._points[i - 1].next = self._points[i]
                self._points[i].prev = self._points[i - 1]
            if i < len(self._points) - 1:
                self._points[i].next = self._points[i + 1]
                self._points[i + 1].prev = self._points[i]

    @property
    def number_of_staves(self):
        if self._number_of_staves is not None:
            return self._number_of_staves
        else:
            return self.compute_number_of_staves()

    def compute_number_of_staves(self):
        max_staves = 1
        for e in self.iter_all(GenericNote, include_subclasses=True):
            if e.staff is not None and e.staff > max_staves:
                max_staves = e.staff
        for e in self.iter_all(Clef):
            if e.staff is not None and e.staff > max_staves:
                max_staves = e.staff
        for e in self.iter_all(Direction, include_subclasses=True):
            if e.staff is not None and e.staff > max_staves:
                max_staves = e.staff
        for e in self.iter_all(Words):
            if e.staff is not None and e.staff > max_staves:
                max_staves = e.staff

        self._number_of_staves = max_staves
        return max_staves

    def _remove_point(self, tp):
        i = np.searchsorted(self._points, tp)
        if self._points[i] == tp:
            self._points = np.delete(self._points, i)
            if i > 0:
                self._points[i - 1].next = self._points[i]
                self._points[i].prev = self._points[i - 1]
            if i < len(self._points) - 1:
                self._points[i].next = self._points[i + 1]
                self._points[i + 1].prev = self._points[i]

    def get_point(self, t):
        """Return the `TimePoint` object with time `t`, or None if
        there is no such object.

        """
        if t < 0:
            raise InvalidTimePointException(
                "TimePoints should have non-negative integer values"
            )

        i = np.searchsorted(self._points, TimePoint(t))
        if i < len(self._points) and self._points[i].t == t:
            return self._points[i]
        else:
            return None

    def get_or_add_point(self, t):
        """Return the `TimePoint` object with time `t`; if there is no
        such object, create it, add it to the time line, and return
        it.

        Parameters
        ----------
        t : int
            Time value `t`

        Returns
        -------
        :class:`TimePoint`
            a TimePoint object with time `t`

        """
        if t < 0:
            raise InvalidTimePointException(
                "TimePoints should have non-negative integer values"
            )

        tp = self.get_point(t)
        if tp is None:
            tp = TimePoint(t, int(self._quarter_map(t)))
            self._add_point(tp)
        return tp

    def add(self, o, start=None, end=None):
        """Add an object to the timeline.

        An object can be added by start time, end time, or both,
        depending on which of the `start` and `end` keywords are
        provided. If neither is provided this method does nothing.

        `start` and `end` should be non-negative integers.

        Parameters
        ----------
        o : :class:`TimedObject`
            Object to be removed
        start : int, optional
            The start time of the object
        end : int, optional
            The end time of the object

        """
        if start is not None:
            if start < 0:
                raise InvalidTimePointException(
                    "TimePoints should have non-negative integer values"
                )
            self.get_or_add_point(start).add_starting_object(o)
        if end is not None:
            if end < 0:
                raise InvalidTimePointException(
                    "TimePoints should have non-negative integer values"
                )
            self.get_or_add_point(end).add_ending_object(o)

    def remove(self, o, which="both"):
        """Remove an object from the timeline.

        An object can be removed by start time, end time, or both.

        Parameters
        ----------
        o : :class:`TimedObject`
            Object to be removed
        which : {'start', 'end', 'both'}, optional
            Whether to remove o as a starting object, an ending
            object, or both. Defaults to 'both'.

        """

        if which in ("start", "both") and o.start:
            try:
                o.start.starting_objects[o.__class__].remove(o)
            except (KeyError, ValueError):
                raise Exception(
                    "Not implemented: removing an object "
                    "that is registered by its superclass"
                )
            # cleanup timepoint if no starting/ending objects are left
            self._cleanup_point(o.start)
            o.start = None

        if which in ("end", "both") and o.end:
            try:
                o.end.ending_objects[o.__class__].remove(o)
            except (KeyError, ValueError):
                raise Exception(
                    "Not implemented: removing an object "
                    "that is registered by its superclass"
                )
            # cleanup timepoint if no starting/ending objects are left
            self._cleanup_point(o.end)
            o.end = None

    def _cleanup_point(self, tp):
        # remove tp when it has no starting or ending objects
        if (
            sum(len(oo) for oo in tp.starting_objects.values())
            + sum(len(oo) for oo in tp.ending_objects.values())
        ) == 0:
            self._remove_point(tp)

    def iter_all(
        self, cls=None, start=None, end=None, include_subclasses=False, mode="starting"
    ):
        """Iterate (in direction of increasing time) over all
        instances of `cls` that either start or end (depending on
        `mode`) in the interval `start` to `end`.  When `start` and
        `end` are omitted, the whole timeline is searched.

        Parameters
        ----------
        cls : class, optional
            The class of objects to iterate over. If omitted, iterate
            over all objects in the part.
        start : :class:`TimePoint`, optional
            The start of the interval to search. If omitted or None,
            the search starts at the start of the timeline. Defaults
            to None.
        end : :class:`TimePoint`, optional
            The end of the interval to search. If omitted or None, the
            search ends at the end of the timeline. Defaults to None.
        include_subclasses : bool, optional
            If True also return instances that are subclasses of
            `cls`. Defaults to False.
        mode : {'starting', 'ending'}, optional
            Flag indicating whether to search for starting or ending
            objects. Defaults to 'starting'.

        Yields
        ------
        object
            Instances of the specified type.

        """
        if mode not in ("starting", "ending"):
            warnings.warn('unknown mode "{}", using "starting" instead'.format(mode))
            mode = "starting"

        if start is None:
            start_idx = 0
        else:
            if not isinstance(start, TimePoint):
                start = TimePoint(start)
            start_idx = np.searchsorted(self._points, start)

        if end is None:
            end_idx = len(self._points)
        else:
            if not isinstance(end, TimePoint):
                end = TimePoint(end)
            end_idx = np.searchsorted(self._points, end)

        if cls is None:
            cls = object
            include_subclasses = True

        if mode == "ending":
            for tp in self._points[start_idx:end_idx]:
                yield from tp.iter_ending(cls, include_subclasses)
        else:
            for tp in self._points[start_idx:end_idx]:
                yield from tp.iter_starting(cls, include_subclasses)

    @property
    def last_point(self):
        """The last TimePoint on the timeline, or None if the timeline
        is empty.

        Returns
        -------
        :class:`TimePoint`

        """
        return self._points[-1] if len(self._points) > 0 else None

    @property
    def first_point(self):
        """The first TimePoint on the timeline, or None if the
        timeline is empty.

        Returns
        -------
        :class:`TimePoint`

        """
        return self._points[0] if len(self._points) > 0 else None

    def note_array(self, **kwargs):
        """
        Create a structured array with note information
        from a `Part` object.

        Parameters
        ----------

        include_pitch_spelling : bool (optional)
            If `True`, includes pitch spelling information for each
            note. Default is False
        include_key_signature : bool (optional)
            If `True`, includes key signature information, i.e.,
            the key signature at the onset time of each note (all
            notes starting at the same time have the same key signature).
            Default is False
        include_time_signature : bool (optional)
            If `True`,  includes time signature information, i.e.,
            the time signature at the onset time of each note (all
            notes starting at the same time have the same time signature).
            Default is False
        include_metrical_position : bool (optional)
            If `True`,  includes metrical position information, i.e.,
            the position of the onset time of each note with respect to its
            measure (all notes starting at the same time have the same metrical
            position).
            Default is False
        include_grace_notes : bool (optional)
            If `True`,  includes grace note information, i.e. if a note is a
            grace note and the grace type "" for non grace notes).
            Default is False
        include_divs_per_quarter : bool (optional)
            If `True`,  includes the number of divs per quarter note.
            Default is False

        Returns:

        note_array : structured array
        """
        return note_array_from_part(self, **kwargs)

    def rest_array(
        self,
        include_pitch_spelling=False,
        include_key_signature=False,
        include_time_signature=False,
        include_metrical_position=False,
        include_grace_notes=False,
        include_staff=False,
        collapse=False,
    ):
        """
        Create a structured array with rest information
        from a `Part` object.

        Parameters
        ----------

        include_pitch_spelling : bool (optional)
            If `True`, includes pitch spelling information for each
            rest, i.e. all information is 0. Default is False
        include_key_signature : bool (optional)
            If `True`, includes key signature information, i.e.,
            the key signature at the onset time of each rest (all
            notes starting at the same time have the same key signature).
            Default is False
        include_time_signature : bool (optional)
            If `True`,  includes time signature information, i.e.,
            the time signature at the onset time of each note (all
            notes starting at the same time have the same time signature).
            Default is False
        include_metrical_position : bool (optional)
            If `True`,  includes metrical position information, i.e.,
            the position of the onset time of each rest with respect to its
            measure (all notes starting at the same time have the same metrical
            position).
            Default is False
        include_grace_notes : bool (optional)
            If `True`,  includes returns empty strings as type and false.
        feature_functions : list or str
            A list of feature functions. Elements of the list can be either
            the functions themselves or the names of a feature function as
            strings (or a mix). The feature functions specified by name are
            looked up in the `featuremixer.featurefunctions` module.

        Returns:

        rest_array : structured array
        """
        return rest_array_from_part(
            self,
            include_pitch_spelling=include_pitch_spelling,
            include_key_signature=include_key_signature,
            include_time_signature=include_time_signature,
            include_metrical_position=include_metrical_position,
            include_grace_notes=include_grace_notes,
            include_staff=include_staff,
            collapse=collapse,
        )

    def set_musical_beat_per_ts(self, mbeats_per_ts={}):
        """Set the number of musical beats for each time signature.
        If no musical beat is specified for a certain time signature,
        the default one is used, i.e. 2 for 6/X, 3 for 9/X, 4 for 12/X,
        and the number of beats for the others ts. Each musical beat
        has equal duration.

        Parameters
        ----------
        mbeats_per_ts : dict, optional
            A dict where the keys are time signature strings
            (e.g. "3/4") and the values are the number of musical beats.
            If a certain time signature is not specified, the defaults
            values are used.
            Defaults to an empty dict.

        """
        if not isinstance(mbeats_per_ts, dict):
            raise TypeError("mbeats_per_ts must be either a dictionary")

        # correctly set the musical beat for all time signatures
        for ts in self.iter_all(TimeSignature):
            ts_string = "{}/{}".format(ts.beats, ts.beat_type)
            if ts_string in mbeats_per_ts:
                ts.musical_beats = mbeats_per_ts[ts_string]
            else:  # set to default if not specified
                if ts.beats in MUSICAL_BEATS:
                    ts.musical_beats = MUSICAL_BEATS[ts.beats]
                else:
                    ts.musical_beats = ts.beats

    def use_musical_beat(self, mbeats_per_ts={}):
        """Consider the musical beat as the reference for all elements
        that concern the number and position of beats.
        An optional parameter can set the number of musical beats for
        specific time signatures, otherwise the default values are
        used.

        Parameters
        ----------
        mbeats_per_ts : dict, optional
            A dict where the keys are time signature strings
            (e.g. "3/4") and the values are the number of musical beats.
            If a certain time signature is not specified, the defaults
            values are used.
            Defaults to an empty dict.

        """
        if not self._use_musical_beat:
            self._use_musical_beat = True
            if mbeats_per_ts != {}:  # set the number of nbeats if specified
                self.set_musical_beat_per_ts(mbeats_per_ts)
        else:
            warnings.warn("Musical beats were already being used!")

    def use_notated_beat(self):
        """Consider the notated beat (numerator of time signature)
        as the reference for all elements that concern the number
        and position of beats.
        It also reset the number of musical beats for each time signature
        to default values.
        """
        if self._use_musical_beat:
            self._use_musical_beat = False
            # reset the number of musical beats to default values
            self.set_musical_beat_per_ts()
        else:
            warnings.warn("Notated beats were already being used!")

    # @property
    # def part_names(self):
    #     # get instrument name parts recursively
    #     chunks = []

    #     if self.part_name is not None:
    #         chunks.append(self.part_name)
    #         yield self.part_name

    #     pg = self.parent
    #     while pg is not None:
    #         if pg.group_name is not None:
    #             chunks.insert(0, pg.group_name)
    #             yield '  '.join(chunks)
    #         pg = pg.parent


class TimePoint(ComparableMixin):

    """A TimePoint represents a temporal position within a
    :class:`Part`.

    TimePoints are used to keep track of the starting and ending of
    musical elements in the part. They are created automatically when
    adding musical elements to a part using its :meth:`~Part.add`
    method, so there should be normally no reason to instantiate
    TimePoints manually.

    Parameters
    ----------
    t : int
        The time associated to this TimePoint. Should be a non-
        negative integer.
    quarter : int
        The duration of a quarter note at this TimePoint

    Attributes
    ----------
    t : int
        See parameters
    quarter : int
        See parameters
    starting_objects : dictionary
        A dictionary where the musical objects starting at this time
        are grouped by class.
    ending_objects : dictionary
        A dictionary where the musical objects ending at this time are
        grouped by class.
    prev : TimePoint
        The preceding TimePoint (or None if there is none)
    next : TimePoint
        The succeding TimePoint (or None if there is none)

    """

    def __init__(self, t, quarter=None):
        self.t = t
        self.quarter = quarter
        self.starting_objects = defaultdict(_OrderedSet)
        self.ending_objects = defaultdict(_OrderedSet)
        # prev and next are dynamically updated once the timepoint is part of a timeline
        self.next = None
        self.prev = None

    def __iadd__(self, value):
        assert isinstance(value, Number)
        self.t += value
        return self

    def __isub__(self, value):
        assert isinstance(value, Number)
        self.t -= value
        return self

    def __add__(self, value):
        assert isinstance(value, Number)
        new = copy(self)
        new += value
        return new

    def __sub__(self, value):
        assert isinstance(value, Number)
        new = copy(self)
        new -= value
        return new

    def __str__(self):
        return "TimePoint t={} quarter={}".format(self.t, self.quarter)

    def add_starting_object(self, obj):
        """Add object `obj` to the list of starting objects."""
        obj.start = self
        self.starting_objects[type(obj)].add(obj)

    def remove_starting_object(self, obj):
        """Remove object `obj` from the list of starting objects."""
        # TODO: check if object is stored under a superclass
        obj.start = None
        if type(obj) in self.starting_objects:
            try:
                self.starting_objects[type(obj)].remove(obj)
            except ValueError:
                # don't complain if the object isn't in starting_objects
                pass

    def remove_ending_object(self, obj):
        """Remove object `obj` from the list of ending objects."""
        # TODO: check if object is stored under a superclass
        obj.end = None
        if type(obj) in self.ending_objects:
            try:
                self.ending_objects[type(obj)].remove(obj)
            except ValueError:
                # don't complain if the object isn't in ending_objects
                pass

    def add_ending_object(self, obj):
        """Add object `obj` to the list of ending objects."""
        obj.end = self
        self.ending_objects[type(obj)].add(obj)

    def iter_starting(self, cls, include_subclasses=False):
        """Iterate over all objects of type `cls` that start at this
        time point.

        Parameters
        ----------
        cls : class
            The type of objects to iterate over
        include_subclasses : bool, optional
            When True, include all objects of all subclasses of `cls`
            in the iteration. Defaults to False.

        Yields
        -------
        cls
            Instance of type `cls`

        """
        yield from self.starting_objects[cls]
        if include_subclasses:
            for subcls in iter_subclasses(cls):
                yield from self.starting_objects[subcls]

    def iter_ending(self, cls, include_subclasses=False):
        """Iterate over all objects of type `cls` that end at this
        time point.

        Parameters
        ----------
        cls : class
            The type of objects to iterate over
        include_subclasses : bool, optional
            When True, include all objects of all subclasses of `cls`
            in the iteration. Defaults to False.

        Yields
        ------
        cls
            Instance of type `cls`

        """
        yield from self.ending_objects[cls]
        if include_subclasses:
            for subcls in iter_subclasses(cls):
                yield from self.ending_objects[subcls]

    def iter_prev(self, cls, eq=False, include_subclasses=False):
        """Iterate backwards in time from the current timepoint over
        starting object(s) of type `cls`.

        Parameters
        ----------
        cls : class
            Class of objects to iterate over
        eq : bool, optional
            If True start iterating at the current timepoint, rather
            than its predecessor. Defaults to False.
        include_subclasses : bool, optional
            If True include subclasses of `cls` in the iteration.
            Defaults to False.

        Yields
        ------
        cls
            Instances of `cls`

        """
        if eq:
            tp = self
        else:
            tp = self.prev

        while tp:
            yield from tp.iter_starting(cls, include_subclasses)
            tp = tp.prev

    def iter_next(self, cls, eq=False, include_subclasses=False):
        """Iterate forwards in time from the current timepoint over
        starting object(s) of type `cls`.

        Parameters
        ----------
        cls : class
            Class of objects to iterate over
        eq : bool, optional
            If True start iterating at the current timepoint, rather
            than its successor. Defaults to False.
        include_subclasses : bool, optional
            If True include subclasses of `cls` in the iteration.
            Defaults to False.

        Yields
        ------
        cls
            Instances of `cls`

        """
        if eq:
            tp = self
        else:
            tp = self.next

        while tp:
            yield from tp.iter_starting(cls, include_subclasses)
            tp = tp.next

    def _cmpkey(self):
        # This method returns the value to be compared (code for that is in
        # the ComparableMixin class)
        return self.t

    def _pp(self, tree):
        # pretty print the timepoint, including its starting and ending
        # objects
        result = ["{}{}".format(tree, self.__str__())]
        tree.push()

        ending_items_lists = sorted_dict_items(
            self.ending_objects.items(), key=lambda x: x[0].__name__
        )
        starting_items_lists = sorted_dict_items(
            self.starting_objects.items(), key=lambda x: x[0].__name__
        )

        ending_items = [
            o
            for _, oo in ending_items_lists
            for o in sorted(oo, key=lambda x: x.duration or -1, reverse=True)
        ]
        starting_items = [
            o
            for _, oo in starting_items_lists
            for o in sorted(oo, key=lambda x: x.duration or -1)
        ]

        if ending_items:

            result.append("{}".format(tree).rstrip())

            if starting_items:
                tree.next_item()
            else:
                tree.last_item()

            result.append("{}ending objects".format(tree))
            tree.push()
            result.append("{}".format(tree).rstrip())

            for i, item in enumerate(ending_items):

                if i == (len(ending_items) - 1):
                    tree.last_item()
                else:
                    tree.next_item()

                result.append("{}{}".format(tree, item))

            tree.pop()

        if starting_items:

            result.append("{}".format(tree).rstrip())
            tree.last_item()
            result.append("{}starting objects".format(tree))
            tree.push()
            result.append("{}".format(tree).rstrip())

            for i, item in enumerate(starting_items):

                if i == (len(starting_items) - 1):
                    tree.last_item()
                else:
                    tree.next_item()
                result.append("{}{}".format(tree, item))

            tree.pop()

        tree.pop()
        return result


class TimedObject(ReplaceRefMixin):
    """This is the base class of all classes that have a start and end
    point. The start and end attributes initialized to None, and are
    set/unset when the object is added to/removed from a Part, using
    its :meth:`~Part.add` and :meth:`~Part.remove` methods,
    respectively.

    Attributes
    ----------
    start : :class:`TimePoint`
        Start time of the object
    end : :class:`TimePoint`
        End time of the object

    """

    def __init__(self):
        super().__init__()
        self.start = None
        self.end = None

    def __str__(self):
        start = "" if self.start is None else f"{self.start.t}"
        end = "" if self.end is None else f"{self.end.t}"
        return start + "--" + end + " " + type(self).__name__

    @property
    def duration(self):
        """The duration of the timed object in divisions. When either
        the start or the end property of the object are None, the
        duration is None.

        Returns
        -------
        int or None

        """
        if self.start is None or self.end is None:
            return None
        else:
            return self.end.t - self.start.t


class GenericNote(TimedObject):
    """Represents the common aspects of notes, rests, and unpitched
    notes.

    Parameters
    ----------
    id : str, optional (default: None)
        A string identifying the note. To be compatible with the
        MusicXML format, the id must be unique within a part and must
        not start with a number.
    voice : int, optional
        An integer representing the voice to which the note belongs.
        Defaults to None.
    staff : str, optional
        An integer representing the staff to which the note belongs.
        Defaults to None.
    doc_order : int, optional
        The document order index (zero-based), expressing the order of
        appearance of this note (with respect to other notes) in the
        document in case the Note belongs to a part that was imported
        from MusicXML. Defaults to None.

    """

    def __init__(
        self,
        id=None,
        voice=None,
        staff=None,
        symbolic_duration=None,
        articulations=None,
        ornaments=None,
        doc_order=None,
    ):
        self._sym_dur = None
        super().__init__()
        self.voice = voice
        self.id = id
        self.staff = staff
        self.symbolic_duration = symbolic_duration
        self.articulations = articulations
        self.ornaments = ornaments
        self.doc_order = doc_order

        # these attributes are set after the instance is constructed
        self.fermata = None
        self.tie_prev = None
        self.tie_next = None
        self.slur_stops = []
        self.slur_starts = []
        self.tuplet_stops = []
        self.tuplet_starts = []

        # maintain a list of attributes to update when cloning this instance
        self._ref_attrs.extend(
            [
                "tie_prev",
                "tie_next",
                "slur_stops",
                "slur_starts",
                "tuplet_stops",
                "tuplet_starts",
            ]
        )

    @property
    def symbolic_duration(self):
        """The symbolic duration of the note.

        This property returns a dictionary specifying the symbolic
        duration of the note. The dictionary may have the following
        keys:

        * type : the note type as a string, e.g. 'quarter', 'half'

        * dots : an integer specifying the number of dots. When
          this key is missing it means there are no dots.

        * actual_notes : Specifies the number of actual notes in a
          rhythmical tuplet. Used in conjunction with `normal_notes`.

        * normal_notes : Specifies the normal number of notes in a
          rhythmical tuplet. For example a triplet of eights in the
          time of two eights would correspond to actual_notes=3,
          normal_notes=2.

        The symbolic duration dictionary of a note can either be
        set manually (for example by specifying the
        `symbolic_duration` constructor keyword argument), or left
        unspecified (i.e. None). In the latter case the symbolic
        duration is estimated dynamically based on the note start and
        end times. Note that this latter case is generally preferrable
        because it ensures that the symbolic duration is consistent
        with the numeric duration.

        If the symbolic duration cannot be estimated from the
        numeric duration None is returned.

        Returns
        -------
        dict or None
            A dictionary specifying the symbolic duration of the note, or
            None if the symbolic duration could not be estimated from the
            numeric duration.

        """
        if self._sym_dur is None:
            # compute value
            if not self.start or not self.end:
                warnings.warn(
                    "Cannot estimate symbolic duration for notes that "
                    "are not added to a Part"
                )
                return None
            if self.start.quarter is None:
                warnings.warn(
                    "Cannot estimate symbolic duration when not "
                    "quarter_duration has been set. "
                    "See Part.set_quarter_duration."
                )
                return None
            return estimate_symbolic_duration(self.duration, self.start.quarter)
        else:
            # return set value
            return self._sym_dur

    @symbolic_duration.setter
    def symbolic_duration(self, v):
        self._sym_dur = v

    @property
    def end_tied(self):
        """The `Timepoint` corresponding to the end of the note, or---
        when this note belongs to a group of tied notes---the end of
        the last note in the group.

        Returns
        -------
        TimePoint
            End of note

        """
        if self.tie_next is None:
            return self.end
        else:
            return self.tie_next.end_tied

    @property
    def duration_tied(self):
        """Time difference of the start of the note to the end of the
        note, or---when  this note belongs to a group of tied notes---
        the end of the last note in the group.

        Returns
        -------
        int
            Duration of note

        """
        if self.tie_next is None:
            return self.duration
        else:
            return self.duration + self.tie_next.duration_tied

    @property
    def duration_from_symbolic(self):
        """Return the numeric duration given the symbolic duration of
        the note and the quarter_duration in effect.

        Returns
        -------
        int or None

        """

        if self.symbolic_duration:
            # check for self.start, and self.start.quarter
            return symbolic_to_numeric_duration(
                self.symbolic_duration, self.start.quarter
            )
        else:
            return None

    @property
    def tie_prev_notes(self):
        """TODO

        Parameters
        ----------

        Returns
        -------
        type
            Description of return value
        """

        if self.tie_prev:
            return self.tie_prev.tie_prev_notes + [self.tie_prev]
        else:
            return []

    @property
    def tie_next_notes(self):
        """TODO

        Parameters
        ----------

        Returns
        -------
        type
            Description of return value
        """

        if self.tie_next:
            return [self.tie_next] + self.tie_next.tie_next_notes
        else:
            return []

    # def iter_voice_prev(self):
    #     """TODO

    #     Parameters
    #     ----------

    #     Returns
    #     -------
    #     type
    #         Description of return value
    #     """

    #     for n in self.start.iter_prev(GenericNote, include_subclasses=True):
    #         if n.voice == n.voice:
    #             yield n

    # def iter_voice_next(self):
    #     """TODO

    #     Parameters
    #     ----------

    #     Returns
    #     -------
    #     type
    #         Description of return value
    #     """

    #     for n in self.start.iter_next(GenericNote, include_subclasses=True):
    #         if n.voice == n.voice:
    #             yield n

    def iter_chord(self, same_duration=True, same_voice=True):
        """Iterate over notes with coinciding start times.

        Parameters
        ----------
        same_duration : bool, optional
            When True limit the iteration to notes that have the same
            duration as the current note. Defaults to True.
        same_voice : bool, optional
            When True limit the iteration to notes that have the same
            voice as the current note. Defaults to True.

        Yields
        ------
        GenericNote

        """

        for n in self.start.iter_starting(GenericNote, include_subclasses=True):
            if ((not same_voice) or n.voice == self.voice) and (
                (not same_duration) or (n.duration == self.duration)
            ):
                yield n

    def __str__(self):
        s = "{} id={} voice={} staff={} type={}".format(
            super().__str__(),
            self.id,
            self.voice,
            self.staff,
            format_symbolic_duration(self.symbolic_duration),
        )
        if self.articulations:
            s += " articulations=({})".format(", ".join(self.articulations))
        if self.tie_prev or self.tie_next:
            all_tied = self.tie_prev_notes + [self] + self.tie_next_notes
            tied_id = "+".join(n.id or "None" for n in all_tied)
            return s + " tie_group={}".format(tied_id)
        else:
            return s


class Note(GenericNote):
    """Subclass of GenericNote representing pitched notes.

    Parameters
    ----------
    step : {'C', 'D', 'E', 'F', 'G', 'A', 'B'}
        The note name of the pitch (in upper case). If a lower case
        note name is given, it will be converted to upper case.
    octave : int
        An integer representing the octave of the pitch
    alter : int, optional
        An integer (or None) representing the alteration of the pitch as
        follows:

        -2
            double flat
        -1
            flat
        0 or None
            unaltered
        1
            sharp
        2
            double sharp

        Defaults to None.

    """

    def __init__(self, step, octave, alter=None, beam=None, **kwargs):
        super().__init__(**kwargs)
        self.step = step.upper()
        self.octave = octave
        self.alter = alter
        self.beam = beam

        if self.beam is not None:
            self.beam.append(self)

    def __str__(self):
        return " ".join(
            (
                super().__str__(),
                "pitch={}{}{}".format(self.step, self.alter_sign, self.octave),
            )
        )

    @property
    def midi_pitch(self):
        """The midi pitch value of the note (MIDI note number). C4
        (middle C, in german: c') is note number 60.

        Returns
        -------
        integer
            The note's pitch as MIDI note number.

        """
        return pitch_spelling_to_midi_pitch(
            step=self.step, octave=self.octave, alter=self.alter
        )

    @property
    def alter_sign(self):
        """The alteration of the note

        Returns
        -------
        str

        """
        return ALTER_SIGNS[self.alter]


class UnpitchedNote(GenericNote):
    """Subclass of GenericNote representing unpitched notes.

    Parameters
    ----------
        Parameters
    ----------
    step : {'C', 'D', 'E', 'F', 'G', 'A', 'B'}
        The note name of the pitch (in upper case). If a lower case
        note name is given, it will be converted to upper case.
    octave : int
        An integer representing the octave of the pitch
    notehead : string
        A string representing the notehead.
        Defaults to None
    noteheadstyle : bool
        A boolean indicating whether the notehead is filled.
        Defaults to true

    """

    def __init__(
        self, step, octave, beam=None, notehead=None, noteheadstyle=True, **kwargs
    ):
        super().__init__(**kwargs)
        self.step = step.upper()
        self.octave = octave
        self.beam = beam
        self.notehead = notehead
        self.noteheadstyle = noteheadstyle

        if self.beam is not None:
            self.beam.append(self)

    def __str__(self):
        return " ".join(
            (
                super().__str__(),
                "pitch={}{}{}".format(self.step, "", self.octave),
            )
        )

    @property
    def midi_pitch(self):
        """The midi pitch value of the note (MIDI note number).

        Returns
        -------
        integer
            The note's position as MIDI note number.

        """
        return pitch_spelling_to_midi_pitch(step=self.step, octave=self.octave, alter=0)


class Rest(GenericNote):
    """A subclass of GenericNote representing a rest."""

    def __init__(self, hidden=False, *args, **kwargs):
        super().__init__(*args, **kwargs)
        self.hidden = hidden


class Beam(TimedObject):
    """Represent beams (for MEI)"""

    def __init__(self, id=None):
        super().__init__()
        self.id = id
        self.notes = []

    def append(self, note):
        note.beam = self
        self.notes.append(note)
        self.update_time()

    def update_time(self):
        start_idx = np.argmin([n.start.t for n in self.notes])
        end_idx = np.argmax([n.end.t for n in self.notes])

        self.start = self.notes[start_idx].start
        self.end = self.notes[end_idx].end


class GraceNote(Note):
    """A subclass of Note representing a grace note.

    Parameters
    ----------
    grace_type : {'grace', 'acciaccatura', 'appoggiatura'}
        The type of grace note. Use 'grace' for a unspecified grace
        note type.
    steal_proportion : float, optional
        The proportion of the previous (acciaccatura) or next
        (appoggiatura) note duration that is occupied by the grace
        note. Defaults to None.

    Attributes
    ----------
    main_note : :class:`Note`
        The (non-grace) note to which this grace note belongs.
    grace_seq_len : list
        The length of the sequence of grace notes to which this grace
        note belongs.

    """

    def __init__(self, grace_type, *args, steal_proportion=None, **kwargs):
        super().__init__(*args, **kwargs)
        self.grace_type = grace_type
        self.steal_proportion = steal_proportion
        self.grace_next = None
        self.grace_prev = None
        self._ref_attrs.extend(["grace_next", "grace_prev"])

    @property
    def main_note(self):
        n = self.grace_next
        while isinstance(n, GraceNote):
            n = n.grace_next
        return n

    @property
    def grace_seq_len(self):
        return (
            sum(1 for _ in self.iter_grace_seq(backwards=True))
            + sum(1 for _ in self.iter_grace_seq())
            - 1
        )  # subtract one because self is counted twice

    @property
    def last_grace_note_in_seq(self):
        n = self
        while isinstance(n.grace_next, GraceNote):
            n = n.grace_next
        return n

    def iter_grace_seq(self, backwards=False):
        """Iterate over this and all subsequent/preceding grace notes,
        excluding the main note.

        Parameters
        ----------
        backwards : bool, optional
            When True, iterate over preceding grace notes. Otherwise
            iterate over subsequent grace notes. Defaults to False.

        Yields
        ------
        GraceNote

        """

        yield self
        if backwards:
            n = self.grace_prev
        else:
            n = self.grace_next
        while isinstance(n, GraceNote):
            yield n
            if backwards:
                n = n.grace_prev
            else:
                n = n.grace_next

    def __str__(self):
        return f"{super().__str__()} main_note={self.main_note}"


class Page(TimedObject):
    """A page in a musical score. Its start and end times describe the
    range of musical time that is spanned by the page.

    Parameters
    ----------
    number : int, optional
        The number of the system. Defaults to 0.

    Attributes
    ----------
    number : int
        See parameters

    """

    def __init__(self, number=0):
        super().__init__()
        self.number = number

    def __str__(self):
        return f"{super().__str__()} number={self.number}"


class System(TimedObject):
    """A system in a musical score. Its start and end times describe
    the range of musical time that is spanned by the system.

    Parameters
    ----------
    number : int, optional
        The number of the system. Defaults to 0.

    Attributes
    ----------
    number : int
        See parameters

    """

    def __init__(self, number=0):
        super().__init__()
        self.number = number

    def __str__(self):
        return f"{super().__str__()} number={self.number}"


class Clef(TimedObject):
    """Clefs associate the lines of a staff to musical pitches.

    Parameters
    ----------
    staff : int, optional
        The number of the staff to which this clef belongs.
    sign : {'G', 'F', 'C', 'percussion', 'TAB', 'jianpu',  'none'}
        The sign of the clef
    line : int
        The staff line at which the sign is positioned
    octave_change : int
        The number of octaves to shift the pitches up (postive) or
        down (negative)

    Attributes
    ----------
    staff : int
        See parameters
    sign : {'G', 'F', 'C', 'percussion', 'TAB', 'jianpu',  'none'}
        See parameters
    line : int
        See parameters
    octave_change : int
        See parameters

    """

    def __init__(self, staff, sign, line, octave_change):

        super().__init__()
        self.staff = staff
        self.sign = sign
        self.line = line
        self.octave_change = octave_change

    def __str__(self):
        return (
            f"{super().__str__()} sign={self.sign} "
            f"line={self.line} number={self.staff}"
        )


class Slur(TimedObject):
    """Slurs indicate musical grouping across notes.

    Parameters
    ----------
    start_note : :class:`Note`, optional
        The note at which this slur starts. Defaults to None.
    end_note : :class:`Note`, optional
        The note at which this slur ends. Defaults to None.

    Attributes
    ----------
    start_note : :class:`Note` or None
        See parameters
    end_note : :class:`Note` or None
        See parameters


    """

    def __init__(self, start_note=None, end_note=None):
        super().__init__()
        self._start_note = None
        self._end_note = None
        self.start_note = start_note
        self.end_note = end_note
        # maintain a list of attributes to update when cloning this instance
        self._ref_attrs.extend(["start_note", "end_note"])

    @property
    def start_note(self):
        return self._start_note

    @start_note.setter
    def start_note(self, note):
        # make sure we received a note
        if note:
            if self.start:
                #  remove the slur from the current start time
                self.start.remove_starting_object(self)
            note.slur_starts.append(self)
        self._start_note = note

    @property
    def end_note(self):
        return self._end_note

    @end_note.setter
    def end_note(self, note):
        # make sure we received a note
        if note:
            if self.end:
                #  remove the slur from the current end time
                self.end.remove_ending_object(self)
            if note.end:
                # add it to the end time of the new end note
                note.end.add_ending_object(self)
            note.slur_stops.append(self)
        self._end_note = note

    def __str__(self):
        start = "" if self.start_note is None else "start={}".format(self.start_note.id)
        end = "" if self.end_note is None else "end={}".format(self.end_note.id)
        return " ".join((super().__str__(), start, end)).strip()


class Tuplet(TimedObject):
    """Tuplets indicate musical grouping across notes.

    Parameters
    ----------
    start_note : :class:`Note`, optional
        The note at which this tuplet starts. Defaults to None.
    end_note : :class:`Note`, optional
        The note at which this tuplet ends. Defaults to None.

    Attributes
    ----------
    start_note : :class:`Note` or None
        See parameters
    end_note : :class:`Note` or None
        See parameters

    """

    def __init__(self, start_note=None, end_note=None):
        super().__init__()
        self._start_note = None
        self._end_note = None
        self.start_note = start_note
        self.end_note = end_note
        # maintain a list of attributes to update when cloning this instance
        self._ref_attrs.extend(["start_note", "end_note"])

    @property
    def start_note(self):
        return self._start_note

    @start_note.setter
    def start_note(self, note):
        # make sure we received a note
        if note:
            if note.start:
                #  remove the tuplet from the current start time
                if self.start_note and self.start_note.start:
                    self.start_note.start.remove_starting_object(self)
            # else:
            #     warnings.warn('Note has no start time')
            note.tuplet_starts.append(self)
        self._start_note = note

    @property
    def end_note(self):
        return self._end_note

    @end_note.setter
    def end_note(self, note):
        # make sure we received a note
        if note:
            if note.end:
                if self.end_note and self.end_note.end:
                    #  remove the tuplet from the currentend time
                    self.end_note.end.remove_ending_object(self)
            # else:
            #     warnings.warn('Note has no end time')
            note.tuplet_stops.append(self)
        self._end_note = note

    def __str__(self):
        start = "" if self.start_note is None else "start={}".format(self.start_note.id)
        end = "" if self.end_note is None else "end={}".format(self.end_note.id)
        return " ".join((super().__str__(), start, end)).strip()


class Repeat(TimedObject):
    """Repeats represent a repeated section in the score, designated
    by its start and end times.

    """

    def __init__(self):
        super().__init__()


class DaCapo(TimedObject):
    """A Da Capo sign."""


class Fine(TimedObject):
    """A Fine sign."""


class DalSegno(TimedObject):
    """A Dal Segno sign."""


class Segno(TimedObject):
    """A Segno sign."""


class ToCoda(TimedObject):
    """A To Coda sign."""


class Coda(TimedObject):
    """A Coda sign."""


class Fermata(TimedObject):
    """A Fermata sign.

    Parameters
    ----------
    ref : :class:`TimedObject` or None, optional
        An object to which this fermata applies. In practice this is a
        Note or a Barline. Defaults to None.

    Attributes
    ----------
    ref : :class:`TimedObject` or None
        See parameters

    """

    def __init__(self, ref=None):
        super().__init__()
        # ref(erent) can be a note or a barline
        self.ref = ref

    def __str__(self):
        return f"{super().__str__()} ref={self.ref}"


class Ending(TimedObject):
    """Class that represents one part of a 1---2--- type ending of a
    musical passage (a.k.a Volta brackets).

    Parameters
    ----------
    number : int
        The number associated to this ending

    Attributes
    ----------
    number : int
        See parameters

    """

    def __init__(self, number):
        super().__init__()
        self.number = number


class Barline(TimedObject):
    """Class that represents the style of a barline"""

    def __init__(self, style):
        super().__init__()
        self.style = style


class Measure(TimedObject):
    """A measure

    Parameters
    ----------
    number : int or None, optional
        The number of the measure. Defaults to None

    Attributes
    ----------
    number : intp
        See parameters

    """

    def __init__(self, number=None):
        super().__init__()
        self.number = number

    def __str__(self):
        return f"{super().__str__()} number={self.number}"

    @property
    def page(self):
        """The page number on which this measure appears, or None if
        there is no associated page.

        Returns
        -------
        int or None

        """
        page = next(self.start.iter_prev(Page, eq=True), None)
        if page:
            return page.number
        else:
            return None

    @property
    def system(self):
        """The system number in which this measure appears, or None if
        there is no associated system.

        Returns
        -------
        int or None

        """
        system = next(self.start.iter_prev(System, eq=True), None)
        if system:
            return system.number
        else:
            return None

    # TODO: add `incomplete` or `anacrusis` property


class TimeSignature(TimedObject):
    """A time signature.

    Parameters
    ----------
    beats : int
        The number of beats in a measure (the numerator).
    beat_type : int
        The note type that defines the beat unit (the denominator).
        (4 for quarter notes, 2 for half notes, etc.)
    musical_beats : int
        The number of beats according to musicologial standards
        (2 if beats is 2 or 6; 3 if beats is 3 or 9; 4 if beats is 4 or 12;
        else beats)

    Attributes
    ----------
    beats : int
        See parameters
    beat_type : int
        See parameters
    musical_beat : int
        See parameters

    """

    def __init__(self, beats, beat_type):
        super().__init__()
        self.beats = beats
        self.beat_type = beat_type
        self.musical_beats = (  # if a value is provided, otherwise default to beats
            MUSICAL_BEATS[self.beats]
            if self.beats in MUSICAL_BEATS.keys()
            else self.beats
        )

    def __str__(self):
        return f"{super().__str__()} {self.beats}/{self.beat_type}"


class Tempo(TimedObject):
    """A tempo indication.

    Parameters
    ----------
    bpm : number
        The tempo indicated in rate per minute
    unit : str or None, optional
        The unit to which the specified rate correspnds. This is a
        string that expreses a duration category, such as "q" for
        quarter "h." for dotted half, and so on. When None, the unit
        is assumed to be quarters. Defaults to None.

    Attributes
    ----------
    bpm : number
        See parameters
    unit : str or None
        See parameters

    """

    def __init__(self, bpm, unit=None):
        super().__init__()
        self.bpm = bpm
        self.unit = unit

    @property
    def microseconds_per_quarter(self):
        """The number of microseconds per quarter under this tempo.

        This is useful for MIDI representations.

        Returns
        -------
        int

        """
        return int(
            np.round(60 * (10**6 / to_quarter_tempo(self.unit or "q", self.bpm)))
        )

    def __str__(self):
        if self.unit:
            return f"{super().__str__()} {self.unit}={self.bpm}"
        else:
            return f"{super().__str__()} bpm={self.bpm}"


<<<<<<< HEAD
class Staff(TimedObject):
    """A staff.

    Parameters
    ----------
    number : int
        The staff number
    lines : int, optional (default: 5)

    Attributes
    ----------
    number : int
        See parameters

    """

    def __init__(self, number, lines=5):
        super().__init__()
        self.number = number
        self.lines = lines

    def __str__(self):
        return f"{super().__str__()} number={self.number} lines={self.lines}"


=======
>>>>>>> 2d2a759c
class KeySignature(TimedObject):
    """Key signature.

    Parameters
    ----------
    fifths : number
        Number of sharps (positive) or flats (negative)
    mode : str
        Mode of the key, either 'major' or 'minor'

    Attributes
    ----------
    fifths : number
        See parameters
    mode : str
        See parameters

    """

    def __init__(self, fifths, mode):
        super().__init__()
        self.fifths = fifths
        self.mode = mode

    @property
    def name(self):
        """The key signature name, where the root is uppercase, and an
        trailing 'm' indicates minor modes (e.g. 'Am', 'G#').

        Returns
        -------
        str
            The key signature name

        """
        return fifths_mode_to_key_name(self.fifths, self.mode)

    def __str__(self):
        return (
            f"{super().__str__()} fifths={self.fifths}, mode={self.mode} ({self.name})"
        )


class Transposition(TimedObject):
    """Represents a <transpose> tag that tells how to change all
    (following) pitches of that part to put it to concert pitch (i.e.
    sounding pitch).

    Parameters
    ----------
    diatonic : int
        TODO
    chromatic : int
        The number of semi-tone steps to add or subtract to the pitch
        to get to the (sounding) concert pitch.

    Attributes
    ----------
    diatonic : int
        See parameters
    chromatic : int
        See parameters

    """

    def __init__(self, diatonic, chromatic):
        super().__init__()
        self.diatonic = diatonic
        self.chromatic = chromatic

    def __str__(self):
        return (
            f"{super().__str__()} diatonic={self.diatonic}, chromatic={self.chromatic}"
        )


class Words(TimedObject):
    """A textual element in the score.

    Parameters
    ----------
    text : str
        The text
    staff : int or None, optional
        The staff to which the text is associated. Defaults to None

    Attributes
    ----------
    text : str
        See parameters
    staff : int or None, optional
        See parameters

    """

    def __init__(self, text, staff=None):
        super().__init__()
        self.text = text
        self.staff = staff

    def __str__(self):
        return f'{super().__str__()} "{self.text}"'


<<<<<<< HEAD
class OctaveShiftDirection(TimedObject):
    """An octave shift direction.

    Parameters
    ----------

    """
    def __init__(self, shift_type, shift_size=8, staff=None):
        super().__init__()
        self.shift_type = shift_type
        self.shift_size = shift_size
        self.staff = staff

    def __str__(self):
        return f'{super().__str__()} "{self.shift_type}"'



class Harmony(TimedObject):
    """A harmony element in the score usually for Roman Numerals.

        Parameters
        ----------
        text : str
            The harmony text

        Attributes
        ----------
        text : str
            See parameters
        """

    def __init__(self, text):
        super().__init__()
        self.text = text
        # assert issubclass(note, GenericNote)

    def __str__(self):
        return f'{super().__str__()} "{self.text}"'


class RomanNumeral(TimedObject):
    """A harmony element in the score usually for Roman Numerals.

    Parameters
    ----------
    text : str
        The harmony text

    Attributes
    ----------
    text : str
        See parameters
    """

    def __init__(self, text):
        super().__init__()
        self.text = text
        # assert issubclass(note, GenericNote)

    def __str__(self):
        return f'{super().__str__()} "{self.text}"'


class ChordSymbol(TimedObject):
    """A harmony element in the score usually for Chord Symbols."""
    def __init__(self, root, kind):
        super().__init__()
        self.kind = kind
        self.root = root

    def __str__(self):
        return f'{super().__str__()} "{self.root + self.kind}"'


=======
>>>>>>> 2d2a759c
class Direction(TimedObject):
    """Base class for performance directions in the score."""

    def __init__(self, text=None, raw_text=None, staff=None):
        super().__init__()
        self.text = text if text is not None else ""
        self.raw_text = raw_text
        self.staff = staff

    def __str__(self):
        if self.raw_text is not None:
            return f'{super().__str__()} "{self.text}" raw_text="{self.raw_text}"'
        else:
            return f'{super().__str__()} "{self.text}"'


class LoudnessDirection(Direction):
    pass


class TempoDirection(Direction):
    pass


class ArticulationDirection(Direction):
    pass


class PedalDirection(Direction):
    pass


class ConstantDirection(Direction):
    pass


class DynamicDirection(Direction):
    pass


class ImpulsiveDirection(Direction):
    pass


class ConstantLoudnessDirection(ConstantDirection, LoudnessDirection):
    pass


class ConstantTempoDirection(ConstantDirection, TempoDirection):
    pass


class ConstantArticulationDirection(ConstantDirection, ArticulationDirection):
    pass


class DynamicLoudnessDirection(DynamicDirection, LoudnessDirection):
    def __init__(self, *args, wedge=False, **kwargs):
        super().__init__(*args, **kwargs)
        self.wedge = wedge

    def __str__(self):
        if self.wedge:
            return f"{super().__str__()} wedge"
        else:
            return super().__str__()


class DynamicTempoDirection(DynamicDirection, TempoDirection):
    pass


class IncreasingLoudnessDirection(DynamicLoudnessDirection):
    pass


class DecreasingLoudnessDirection(DynamicLoudnessDirection):
    pass


class IncreasingTempoDirection(DynamicTempoDirection):
    pass


class DecreasingTempoDirection(DynamicTempoDirection):
    pass


class ImpulsiveLoudnessDirection(ImpulsiveDirection, LoudnessDirection):
    pass


class SustainPedalDirection(PedalDirection):
    """Represents a Sustain Pedal Direction"""

    def __init__(self, line=False, *args, **kwargs):
        super().__init__("sustain_pedal", *args, **kwargs)
        self.line = line


class ResetTempoDirection(ConstantTempoDirection):
    @property
    def reference_tempo(self):
        direction = None
        for d in self.start.iter_prev(ConstantTempoDirection):
            direction = d
        return direction


class PartGroup(object):
    """Represents a grouping of several instruments, usually named,
    and expressed in the score with a group symbol such as a brace or
    a bracket. In symphonic scores, bracketed part groups usually
    group families of instruments, such as woodwinds or brass, whereas
    braces are often used to group multiple instances of the same
    instrument. See the `MusicXML documentation
    <https://usermanuals.musicxml.com/MusicXML/Content/ST-MusicXML-
    group-symbol-value.htm>`_ for further information.

    Parameters
    ----------
    group_symbol : str or None, optional
        The symbol used for grouping instruments.

    Attributes
    ----------
    group_symbol : str or None

    name : str or None

    number : int

    parent : PartGroup or None

    children : list of Part or PartGroup objects

    """

    def __init__(self, group_symbol=None, group_name=None, number=None, id=None):
        self.group_symbol = group_symbol
        self.group_name = group_name
        self.number = number
        self.parent = None
        self.id = id
        self.children = []

    def _pp(self, tree):
        result = [
            '{}PartGroup: group_name="{}" group_symbol="{}"'.format(
                tree, self.group_name, self.group_symbol
            )
        ]
        tree.push()
        N = len(self.children)
        for i, child in enumerate(self.children):
            result.append("{}".format(tree).rstrip())
            if i == N - 1:
                tree.last_item()
            else:
                tree.next_item()
            result.extend(child._pp(tree))
        tree.pop()
        return result

    def pretty(self):
        """Return a pretty representation of this object.

        Returns
        -------
        str
            A pretty representation

        """
        return "\n".join(self._pp(PrettyPrintTree()))

    def note_array(self, *args, **kwargs):
        """A structured array containing pitch, onset, duration, voice
        and id for each note in each part of the PartGroup. The note
        ids in this array include the number of the part to which they
        belong.

        See Part.note_array()

        """
        return note_array_from_part_list(self.children, *args, **kwargs)

    def rest_array(self, *args, **kwargs):
        """A structured array containing pitch, onset, duration, voice
        and id for each note in each part of the PartGroup. The note
        ids in this array include the number of the part to which they
        belong.

        See Part.note_array()

        """
        return rest_array_from_part_list(self.children, *args, **kwargs)


class Score(object):
    """Main object for representing a score.

    The `Score` object is basically an iterable that provides access to all
    `Part` objects in a musical score.

    Parameters
    ----------
    id : str
        The identifier of the score. In order to be compatible with MusicXML
        the identifier should not start with a number.
    partlist : `Part`, `PartGroup` or list of `Part` or `PartGroup` instances.
        List of  `Part` or `PartGroup` objects.
    title: str, optional
        Title of the score.
    subtitle: str, optional
        Subtitle of the score.
    composer: str, optional
        Composer of the score.
    lyricist: str, optional
        Lyricist of the score.
    copyright: str, optional.
        Copyright notice of the score.

    Attributes
    ----------
    id : str
        See parameters.
    parts : list of `Part` objects
        All `Part` objects.
    part_structure: list of `Part` or `PartGrop`
        List of all `Part` or `PartGroup` objects that specify the structure of
        the score.
     title: str
        See parameters.
    subtitle: str
        See parameters.
    composer: str
        See parameters.
    lyricist: str
        See parameters.
    copyright: str.
        See parameters.

    """

    id: Optional[str]
    title: Optional[str]
    subtitle: Optional[str]
    composer: Optional[str]
    lyricist: Optional[str]
    copyright: Optional[str]
    parts: List[Part]
    part_structure: List[Union[Part, PartGroup]]

    def __init__(
        self,
        partlist: Union[Part, PartGroup, Itertype[Union[Part, PartGroup]]],
        id: Optional[str] = None,
        title: Optional[str] = None,
        subtitle: Optional[str] = None,
        composer: Optional[str] = None,
        lyricist: Optional[str] = None,
        copyright: Optional[str] = None,
    ) -> None:
        self.id = id

        # Score Information (default from MuseScore/MusicXML)
        self.title = title
        self.subtitle = subtitle
        self.composer = composer
        self.lyricist = lyricist
        self.copyright = copyright

        # Flat list of parts
        self.parts = list(iter_parts(partlist))
        # List of Parts and PartGroups

        if isinstance(partlist, (Part, PartGroup)):
            self.part_structure = [partlist]
        elif isinstance(partlist, Iterable):
            self.part_structure = list(partlist)
        else:
            raise ValueError(
                "`partlist` should be a list, a `Part` or a `PartGrop` but"
                f" is {type(partlist)}."
            )

    def __getitem__(self, index: int) -> Part:
        """Get `Part in the score by index"""
        return self.parts[index]

    def __setitem__(self, index: int, part: Part) -> None:
        """Set `Part` in the score by index"""
        # TODO: How to update the score structure as well?
        self.parts[index] = part

    def __iter__(self) -> Iterator[Part]:
        self.iter_idx = 0
        return self

    def __next__(self) -> Part:
        if self.iter_idx == len(self.parts):
            raise StopIteration
        res = self[self.iter_idx]
        self.iter_idx += 1
        return res

    def __len__(self) -> int:
        """
        The lenght of the score is the number of part objects in `self.parts`
        """
        return len(self.parts)

    def note_array(
        self,
        unique_id_per_part=True,
        include_pitch_spelling=False,
        include_key_signature=False,
        include_time_signature=False,
        include_metrical_position=False,
        include_grace_notes=False,
        include_staff=False,
        include_divs_per_quarter=False,
        **kwargs,
    ) -> np.ndarray:
        """
        Get a note array that concatenates the note arrays of all Part/PartGroup
        objects in the score.
        """
        return note_array_from_part_list(
            part_list=self.parts,
            unique_id_per_part=unique_id_per_part,
            include_pitch_spelling=include_pitch_spelling,
            include_key_signature=include_key_signature,
            include_time_signature=include_time_signature,
            include_grace_notes=include_grace_notes,
            include_metrical_position=include_metrical_position,
            include_staff=include_staff,
            include_divs_per_quarter=include_divs_per_quarter,
            **kwargs,
        )


# Alias for typing score-like objects
ScoreLike = Union[List[Union[Part, PartGroup]], Part, PartGroup, Score]


class ScoreVariant(object):
    # non-public

    def __init__(self, part, start_time=0):
        self.t_unfold = start_time
        self.segments = []
        self.part = part

    def add_segment(self, start, end):
        self.segments.append((start, end, self.t_unfold))
        self.t_unfold += end.t - start.t

    @property
    def segment_times(self):
        """
        Return segment (start, end, offset) information for each of the segments in
        the score variant.
        """
        return [(s.t, e.t, o) for (s, e, o) in self.segments]

    def __str__(self):
        return f"{super().__str__()} {self.segment_times}"

    def clone(self):
        """
        Return a clone of the ScoreVariant
        """
        clone = ScoreVariant(self.part, self.t_unfold)
        clone.segments = self.segments[:]
        return clone

    def create_variant_part(self):
        part = Part(self.part.id, part_name=self.part.part_name)

        for start, end, offset in self.segments:
            delta = offset - start.t
            qd = self.part.quarter_durations(start.t, end.t)
            for t, quarter in qd:
                part.set_quarter_duration(t + delta, quarter)
            # After creating the new part we need to replace references to
            # objects in the old part to references in the new part
            # (e.g. t.next, t.prev, note.tie_next). For this we keep track of
            # correspondences between objects (timepoints, notes, measures,
            # etc), in o_map
            o_map = {}
            o_new = set()
            tp = start
            while tp != end:
                # make a new timepoint, corresponding to tp
                tp_new = part.get_or_add_point(tp.t + delta)
                o_gen = (o for oo in tp.starting_objects.values() for o in oo)
                for o in o_gen:

                    # special cases:

                    # don't include some TimedObjects in the unfolded part
                    if isinstance(
                        o,
                        (
                            Repeat,
                            Ending,
                            ToCoda,
                            DaCapo,
                            DalSegno,
                            Segment,
                            System,
                            Page,
                        ),
                    ):
                        continue

                    # don't repeat time sig if it hasn't changed
                    elif isinstance(o, TimeSignature):
                        prev = next(tp_new.iter_prev(TimeSignature), None)
                        if (prev is not None) and (
                            (o.beats, o.beat_type) == (prev.beats, prev.beat_type)
                        ):
                            continue
                    # don't repeat key sig if it hasn't changed
                    elif isinstance(o, KeySignature):
                        prev = next(tp_new.iter_prev(KeySignature), None)
                        if (prev is not None) and (
                            (o.fifths, o.mode) == (prev.fifths, prev.mode)
                        ):
                            continue

                    # don't repeat clef if it hasn't changed
                    elif isinstance(o, Clef):
                        prev = next(tp_new.iter_prev(Clef), None)
                        if (prev is not None) and (
                            (o.sign, o.line, o.staff)
                            == (prev.sign, prev.line, prev.staff)
                        ):
                            continue

                    # make a copy of the object
                    o_copy = copy(o)
                    # add it to the set of new objects (for which the refs will
                    # be replaced)
                    o_new.add(o_copy)
                    # keep track of the correspondence between o and o_copy
                    o_map[o] = o_copy
                    # add the start of the new object to the part
                    tp_new.add_starting_object(o_copy)
                    if o.end is not None:
                        # add the end of the object to the part
                        tp_end = part.get_or_add_point(o.end.t + delta)
                        tp_end.add_ending_object(o_copy)

                tp = tp.next
                if tp is None:
                    raise Exception(
                        "segment end not a successor of segment start, "
                        "invalid score variant"
                    )

            # special case: fermata starting at end of segment should be
            # included if it does not belong to a note, and comes at the end of
            # a measure (o.ref == 'right')
            for o in end.starting_objects[Fermata]:
                if o.ref in (None, "right"):
                    o_copy = copy(o)
                    tp_new = part.get_or_add_point(end.t + delta)
                    tp_new.add_starting_object(o_copy)

            # for each of the new objects, replace the references to the old
            # objects to their corresponding new objects
            for o in o_new:
                o.replace_refs(o_map)

        # replace prev/next references in timepoints
        for tp, tp_next in iter_current_next(part._points):
            tp.next = tp_next
            tp_next.prev = tp

        return part


def add_measures(part):
    """Add measures to a part.

    This function adds Measure objects to the part according to any
    time signatures present in the part. Any existing measures will be
    untouched, and added measures will be delimited by the existing
    measures.

    The Part object will be modified in place.

    Parameters
    ----------
    part : :class:`Part`
        Part instance

    """

    timesigs = np.array(
        [(ts.start.t, ts.beats) for ts in part.iter_all(TimeSignature)], dtype=int
    )

    if len(timesigs) == 0:
        warnings.warn("No time signatures found, not adding measures")
        return

    start = part.first_point.t
    end = part.last_point.t

    if start == end:
        return

    # make sure we cover time from the start of the timeline
    if len(timesigs) == 0 or timesigs[0, 0] > start:
        timesigs = np.vstack(([[start, 4]], timesigs))

    # in unlikely case of timesig at last point, remove it
    if timesigs[-1, 0] >= end:
        timesigs = timesigs[:-1]

    ts_start_times = timesigs[:, 0]
    beats_per_measure = timesigs[:, 1]
    ts_end_times = ts_start_times[1:]

    # make sure we cover time until the end of the timeline
    if len(ts_end_times) == 0 or ts_end_times[-1] < end:
        ts_end_times = np.r_[ts_end_times, end]

    assert len(ts_start_times) == len(ts_end_times)

    beat_map = part.beat_map
    inv_beat_map = part.inv_beat_map
    mcounter = 1

    for ts_start, ts_end, measure_dur in zip(
        ts_start_times, ts_end_times, beats_per_measure
    ):
        pos = ts_start

        while pos < ts_end:

            measure_start = pos
            measure_end_beats = min(beat_map(pos) + measure_dur, beat_map(end))
            measure_end = min(ts_end, inv_beat_map(measure_end_beats))
            # any existing measures between measure_start and measure_end
            existing_measure = next(
                part.iter_all(Measure, measure_start, measure_end), None
            )
            if existing_measure:
                if existing_measure.start.t == measure_start:
                    assert existing_measure.end.t > pos
                    pos = existing_measure.end.t
                    if existing_measure.number != 0:
                        # if existing_measure is a match anacrusis measure,
                        # keep number 0
                        existing_measure.number = mcounter
                        mcounter += 1
                    continue

                else:
                    measure_end = existing_measure.start.t

            part.add(Measure(number=mcounter), int(measure_start), int(measure_end))

            # if measure exists but was not at measure_start,
            # a filler measure is added with number mcounter
            if existing_measure:
                pos = existing_measure.end.t
                existing_measure.number = mcounter + 1
                mcounter = mcounter + 2
            else:
                pos = measure_end
                mcounter += 1


def remove_grace_notes(part):
    """Remove all grace notes from a timeline.

    The specified timeline object will be modified in place.

    Parameters
    ----------
    timeline : Timeline
        The timeline from which to remove the grace notes

    """
    for gn in list(part.iter_all(GraceNote)):
        part.remove(gn)


def expand_grace_notes(part):
    """Expand grace note durations in a part.

    The specified part object will be modified in place.

    Parameters
    ----------
    part : :class:`Part`
        The part on which to expand the grace notes

    """
    for gn in part.iter_all(GraceNote):
        dur = symbolic_to_numeric_duration(gn.symbolic_duration, gn.start.quarter)
        part.remove(gn, "end")
        part.add(gn, end=gn.start.t + int(np.round(dur)))


def iter_parts(partlist):
    """Iterate over all Part instances in partlist, which is a list of
    either Part or PartGroup instances. PartGroup instances contain
    one or more parts or further partgroups, and are traversed in a
    depth-first fashion.

    This function is designed to take the result of
    :func:`partitura.load_score_midi` and :func:`partitura.load_musicxml` as
    input.

    Parameters
    ----------
    partlist : Score, list, Part, or PartGroup
        A :class:`partitura.score.Part` object,
        :class:`partitura.score.PartGroup` or a list of these

    Yields
    -------
        :class:`Part` instances in `partlist`

    """

    if not isinstance(partlist, (list, tuple, set)):
        _partlist = [partlist]

    elif isinstance(partlist, Score):
        _partlist = partlist.parts

    else:
        _partlist = partlist

    for el in _partlist:
        if isinstance(el, Part):
            yield el
        else:
            for eel in iter_parts(el.children):
                yield eel


def repeats_to_start_end(repeats, first, last):
    # non-public, deprecated, unused
    """Return pairs of (start, end) TimePoints corresponding to the start and
    end times of each Repeat object. If any of the start or end attributes
    are None, replace it with the end/start of the preceding/succeeding
    Repeat, respectively, or `first` or `last`.

    Parameters
    ----------
    repeats : list
        list of Repeat instances, possibly with None-valued start/end
        attributes
    first : TimePoint
        The first TimePoint in the timeline
    last : TimePoint
        The last TimePoint in the timeline

    Returns
    -------
    list
        list of (start, end) TimePoints corresponding to each Repeat in
        `repeats`

    """
    t = first
    starts = []
    ends = []
    for repeat in repeats:
        starts.append(t if repeat.start is None else repeat.start)
        if repeat.end is not None:
            t = repeat.end

    t = last
    for repeat in reversed(repeats):
        ends.append(t if repeat.end is None else repeat.end)
        if repeat.start is not None:
            t = repeat.start
    ends.reverse()
    return list(zip(starts, ends))


def _make_tied_note_id(prev_id):
    # non-public
    """Create a derived note ID for newly created notes, by appending
    letters to the ID. If the original ID has the form X-Y (e.g.
    n1-1), then the letter will be appended to the X part.

    Parameters
    ----------
    prev_id : str
        Original note ID

    Returns
    -------
    str
        Derived note ID

    Examples
    --------
    >>> _make_tied_note_id('n0')
    'n0a'
    >>> _make_tied_note_id('n0a')
    'n0b'
    >>> _make_tied_note_id('n0-1')
    'n0a-1'

    """
    prev_id_parts = prev_id.split("-", 1)
    prev_id_p1 = prev_id_parts[0]
    if prev_id_p1:
        if ord(prev_id_p1[-1]) < ord("a") - 1:
            return "-".join(["{}a".format(prev_id_p1)] + prev_id_parts[1:])
        else:
            return "-".join(
                ["{}{}".format(prev_id_p1[:-1], chr(ord(prev_id[-1]) + 1))]
                + prev_id_parts[1:]
            )
    else:
        return None


def tie_notes(part):
    """Find notes that span measure boundaries and notes with composite
    durations, and split them adding ties.

    Parameters
    ----------
    part : :class:`Part`
        Description of `part`

    """
    # split and tie notes at measure boundaries
    for note in list(part.iter_all(Note)):
        next_measure = next(note.start.iter_next(Measure), None)
        cur_note = note
        note_end = cur_note.end

        # keep the list of stopping slurs, we need to transfer them to the last
        # tied note
        slur_stops = cur_note.slur_stops

        while next_measure and cur_note.end > next_measure.start:
            part.remove(cur_note, "end")
            cur_note.slur_stops = []
            part.add(cur_note, None, next_measure.start.t)
            cur_note.symbolic_duration = estimate_symbolic_duration(
                next_measure.start.t - cur_note.start.t, cur_note.start.quarter
            )
            sym_dur = estimate_symbolic_duration(
                note_end.t - next_measure.start.t, next_measure.start.quarter
            )
            if cur_note.id is not None:
                note_id = _make_tied_note_id(cur_note.id)
            else:
                note_id = None
            next_note = Note(
                note.step,
                note.octave,
                note.alter,
                id=note_id,
                voice=note.voice,
                staff=note.staff,
                symbolic_duration=sym_dur,
            )
            part.add(next_note, next_measure.start.t, note_end.t)

            cur_note.tie_next = next_note
            next_note.tie_prev = cur_note

            cur_note = next_note

            next_measure = next(cur_note.start.iter_next(Measure), None)

        if cur_note != note:
            for slur in slur_stops:
                slur.end_note = cur_note

    # then split/tie any notes that do not have a fractional/dot duration
    divs_map = part.quarter_duration_map
    max_splits = 3
    failed = 0
    succeeded = 0
    for i, note in enumerate(list(part.iter_all(Note))):
        if note.symbolic_duration is None:

            splits = find_tie_split(
                note.start.t, note.end.t, int(divs_map(note.start.t)), max_splits
            )

            if splits:
                succeeded += 1
                split_note(part, note, splits)
            else:
                failed += 1


def set_end_times(parts):
    # non-public
    """Set missing end times of musical elements in a part to equal
    the start times of the subsequent element of the same class. This
    is useful for some classes

    This function modifies the parts in place.

    Parameters
    ----------
    part : Part or PartGroup, or list of these
        Parts to be processed

    """
    for part in iter_parts(parts):
        # page, system, loudnessdirection, tempodirection
        _set_end_times(part, Page)
        _set_end_times(part, System)
        _set_end_times(part, ConstantLoudnessDirection)
        _set_end_times(part, ConstantTempoDirection)
        _set_end_times(part, ConstantArticulationDirection)


def _set_end_times(part, cls):
    acc = []
    t = None

    for obj in part.iter_all(cls, include_subclasses=True):

        if obj.start == t:

            if obj.end is None:

                acc.append(obj)

        else:

            for o in acc:

                part.add(o, end=obj.start.t)

            acc = []

            if obj.end is None:

                acc.append(obj)

            t = obj.start

    for o in acc:

        part.add(o, end=part.last_point.t)


def split_note(part, note, splits):
    # non-public

    # TODO: we shouldn't do this, but for now it's a good sanity check
    assert len(splits) > 0
    # TODO: we shouldn't do this, but for now it's a good sanity check
    assert note.symbolic_duration is None
    part.remove(note)
    orig_tie_next = note.tie_next
    slur_stops = note.slur_stops
    cur_note = note
    start, end, sym_dur = splits.pop(0)
    cur_note.symbolic_duration = sym_dur
    part.add(cur_note, start, end)
    while splits:
        note.slur_stops = []

        if cur_note.id is not None:
            note_id = _make_tied_note_id(cur_note.id)
        else:
            note_id = None

        next_note = Note(
            note.step,
            note.octave,
            note.alter,
            voice=note.voice,
            id=note_id,
            staff=note.staff,
        )
        cur_note.tie_next = next_note
        next_note.tie_prev = cur_note

        cur_note = next_note
        start, end, sym_dur = splits.pop(0)
        cur_note.symbolic_duration = sym_dur

        part.add(cur_note, start, end)

    cur_note.tie_next = orig_tie_next

    if cur_note != note:
        for slur in slur_stops:
            slur.end_note = cur_note


def find_tuplets(part):
    """Identify tuplets in `part` and set their symbolic durations
    explicitly.

    This function adds `actual_notes` and `normal_notes` keys to
    the symbolic duration of tuplet notes.

    This function modifies the part in place.

    Parameters
    ----------
    part : :class:`Part`
        Part instance

    """

    # quick shot at finding tuplets intended to cover some common cases.

    # are tuplets always in the same voice?

    # quite arbitrary:
    search_for_tuplets = [9, 7, 5, 3]
    # only look for x:2 tuplets
    normal_notes = 2

    candidates = []
    prev_end = None

    # 1. group consecutive notes without symbolic_duration
    for note in part.iter_all(GenericNote, include_subclasses=True):

        if note.symbolic_duration is None:
            if note.start.t == prev_end:
                candidates[-1].append(note)
            else:
                candidates.append([note])
            prev_end = note.end.t

    # 2. within each group
    for group in candidates:

        # 3. search for the predefined list of tuplets
        for actual_notes in search_for_tuplets:

            if actual_notes > len(group):
                # tuplet requires more notes than we have
                continue

            tup_start = 0

            while tup_start <= (len(group) - actual_notes):
                note_tuplet = group[tup_start : tup_start + actual_notes]
                # durs = set(n.duration for n in group[:tuplet-1])
                durs = set(n.duration for n in note_tuplet)

                if len(durs) > 1:
                    # notes have different durations (possibly valid but not
                    # supported here)
                    # continue
                    tup_start += 1
                else:

                    start = note_tuplet[0].start.t
                    end = note_tuplet[-1].end.t
                    total_dur = end - start

                    # total duration of tuplet notes must be integer-divisble by
                    # normal_notes
                    if total_dur % normal_notes > 0:
                        tup_start += 1
                    else:
                        # estimate duration type
                        dur_type = estimate_symbolic_duration(
                            total_dur // normal_notes, note_tuplet[0].start.quarter
                        )

                        if dur_type and dur_type.get("dots", 0) == 0:
                            # recognized duration without dots
                            dur_type["actual_notes"] = actual_notes
                            dur_type["normal_notes"] = normal_notes
                            for note in note_tuplet:
                                note.symbolic_duration = dur_type.copy()
                            start_note = note_tuplet[0]
                            stop_note = note_tuplet[-1]
                            tuplet = Tuplet(start_note, stop_note)
                            part.add(tuplet, start_note.start.t, stop_note.end.t)
                            tup_start += actual_notes

                        else:
                            tup_start += 1


def sanitize_part(part, tie_tolerance=0):
    """Find and remove incomplete structures in a part such as Tuplets
    and Slurs without start or end and grace notes without a main
    note.

    This function modifies the part in place.

    Parameters
    ----------
    part : :class:`Part`
        Part instance
    tie_tolerange: int, optional
        The maximum number of divs that separates notes that are tied together.
        Ideally, it is 0, but not so nice scores happen.

    """
    remove_grace_counter = 0
    elements_to_remove = []
    for gn in part.iter_all(GraceNote):
        if gn.main_note is None:
            for no in part.iter_all(
                Note, include_subclasses=False, start=gn.start.t, end=gn.start.t + 1
            ):

                if no.voice == gn.voice:
                    gn.last_grace_note_in_seq.grace_next = no

        if gn.main_note is None:
            elements_to_remove.append(gn)
            remove_grace_counter += 1

    remove_tuplet_counter = 0
    for tp in part.iter_all(Tuplet):
        if tp.end_note is None or tp.start_note is None:
            elements_to_remove.append(tp)
            remove_tuplet_counter += 1

    remove_slur_counter = 0
    for sl in part.iter_all(Slur):
        if sl.end_note is None or sl.start_note is None:
            elements_to_remove.append(sl)
            remove_slur_counter += 1

    for el in elements_to_remove:
        part.remove(el)

    remove_tie_counter = 0
    for n in part.notes_tied:
        if n.tie_next != None:
            d = n.duration_tied
            s = n.start.t
            e = n.end_tied.t
            if abs((e - s) - d) > tie_tolerance:
                remove_tie_counter += 1
                all_tied = n.tie_prev_notes + [n] + n.tie_next_notes
                for tn in all_tied:
                    tn.tie_next = None
                    tn.tie_prev = None

    warnings.warn(
        "part_sanitize removed {} incomplete tuplets, "
        "{} incomplete slurs, {} incomplete grace, "
        "and {} wrong ties."
        "notes".format(
            remove_tuplet_counter,
            remove_slur_counter,
            remove_grace_counter,
            remove_tie_counter,
        ),
        stacklevel=2,
    )


def assign_note_ids(parts, keep=False):
    """
    Assigns new note IDs mainly used for loaders.

    parts : list or score.PartGroup or score.Part
        Some Partitura parts
    keep : bool
        Keep or given note IDs or assign new ones.
    """
    if keep:
        # Keep existing note id's
        for p, part in enumerate(iter_parts(parts)):
            for ni, n in enumerate(part.iter_all(GenericNote, include_subclasses=True)):
                if isinstance(n, Rest):
                    n.id = "p{0}r{1}".format(p, ni) if n.id is None else n.id
                else:
                    n.id = "p{0}n{1}".format(p, ni) if n.id is None else n.id

    else:
        # assign note ids to ensure uniqueness across all parts, discarding any
        # existing note ids
        ni = 0
        ri = 0
        for part in iter_parts(parts):
            for n in part.iter_all(GenericNote, include_subclasses=True):
                if isinstance(n, Rest):
                    n.id = "r{}".format(ri)
                    ri += 1
                else:
                    n.id = "n{}".format(ni)
                    ni += 1


class Segment(TimedObject):
    """
    Class that represents any segment between two navigation markers such as repetitions,
    Volta brackets, or capo/fine/coda/segno directions.

    Parameters
    ----------
    id: string
        unique, ordererd identifier string
    to: list
        list of ids of possible destinations
    await_to:
        list of ids of possible destinations after a jump
    type : string, optional
        String for the type of the segment (either "default" or "leap_start" and "leap_end"). A "leap" tuple has the effect of forcing the fastest (shortest) repetition unfolding after this segment, as is commonly expected after capo/fine/coda/segno directions.
    info: string, optional
        String to describe the segment, used only for printing (pretty_segments)

    """

    def __init__(self, id, to, await_to, force_seq=False, type="default", info=""):
        self.id = id
        self.to = to
        self.await_to = await_to
        self.force_full_sequence = force_seq
        self.type = type
        self.info = info


def add_segments(part):
    """
    Add segment objects to a part based on repetition and capo/fine/coda/segno directions.

    Parameters
    ----------
    part: part
        A score part
    """
    if len([seg for seg in part.iter_all(Segment)]) > 0:
        # only add segments if no segments exist
        pass
    else:
        boundaries = defaultdict(dict)
        destinations = defaultdict(list)

        valid_repeats = [
            r
            for r in part.iter_all(Repeat)
            if r.start is not None and r.end is not None
        ]
        valid_endings = [
            r
            for r in part.iter_all(Ending)
            if r.start is not None and r.end is not None
        ]

        for r in valid_repeats:
            boundaries[r.start.t]["repeat_start"] = r
            boundaries[r.end.t]["repeat_end"] = r
        for v in valid_endings:
            boundaries[v.start.t]["volta_start"] = v
            boundaries[v.end.t]["volta_end"] = v
        for c in part.iter_all(Coda):
            boundaries[c.start.t]["coda"] = c
            destinations["coda"].append(c.start.t)
        for c in part.iter_all(ToCoda):
            boundaries[c.start.t]["tocoda"] = c
        for c in part.iter_all(DaCapo):
            boundaries[c.start.t]["dacapo"] = c
        for c in part.iter_all(Fine):
            boundaries[c.start.t]["fine"] = c
        for c in part.iter_all(Segno):
            boundaries[c.start.t]["segno"] = c
            destinations["segno"].append(c.start.t)
        for c in part.iter_all(DalSegno):
            boundaries[c.start.t]["dalsegno"] = c

        boundaries[part.last_point.t]["end"] = None
        boundaries[part.first_point.t]["start"] = None

        boundary_times = list(boundaries.keys())
        boundary_times.sort()

        # for every segment get an id, its jump destinations and properties
        init_character = 65
        segment_info = dict()
        for i, (s, e) in enumerate(zip(boundary_times[:-1], boundary_times[1:])):
            segment_info[s] = {
                "ID": chr(init_character + i),
                "start": s,
                "end": e,
                "to": [],
                "force_full_sequence": False,
                "type": "default",
                "info": list(),
                "volta_numbers": list(),
            }
        segment_info[boundary_times[-1]] = {"ID": "END"}

        current_volta_repeat_start = 0
        current_volta_end = 0
        current_volta_total_number = 0

        for ss in boundary_times[:-1]:
            se = segment_info[ss]["end"]

            # loop through the boundaries at the end of current segment
            for boundary_type in boundaries[se].keys():

                # REPEATS
                if boundary_type == "repeat_start":
                    segment_info[ss]["to"].append(segment_info[se]["ID"])
                if boundary_type == "repeat_end":
                    if "volta_end" not in list(boundaries[se].keys()):
                        segment_info[ss]["to"].append(segment_info[se]["ID"])
                        repeat_start = boundaries[se][boundary_type].start.t
                        segment_info[ss]["to"].append(segment_info[repeat_start]["ID"])
                    segment_info[ss]["info"].append("repeat_end")

                # VOLTA BRACKETS
                if boundary_type == "volta_start":
                    if "volta_end" not in list(boundaries[se].keys()):
                        current_volta_total_number = 0
                        current_volta_end = se
                        for volta_number in range(
                            10
                        ):  # maximal expected number of volta brackets 10
                            if "volta_start" in list(
                                boundaries[current_volta_end].keys()
                            ):
                                # add the beginning to the jump destinations
                                numbers = boundaries[current_volta_end][
                                    "volta_start"
                                ].number.split(",")
                                numbers = [str(int(n)) for n in numbers]
                                current_volta_total_number += len(numbers)
                                for no in numbers:
                                    segment_info[ss]["to"].append(
                                        no
                                        + "_Volta_"
                                        + segment_info[current_volta_end]["ID"]
                                    )
                                segment_info[current_volta_end]["info"].append(
                                    "volta " + ",".join(numbers)
                                )
                                segment_info[current_volta_end][
                                    "volta_numbers"
                                ] += numbers
                                # segment_info[bracket_end]["info"].append(str(len(numbers)))
                                # update the search time to the end of the ext bracket
                                current_volta_end = boundaries[current_volta_end][
                                    "volta_start"
                                ].end.t

                if boundary_type == "volta_end":
                    current_volta_numbers = segment_info[ss]["volta_numbers"]
                    for vn in current_volta_numbers:
                        if vn != str(current_volta_total_number):
                            # if repeating volta bracket, jump back to start
                            # check if repeat exists (might not be for 3+ volta brackets)
                            if "repeat_end" in list(boundaries[se].keys()):
                                current_volta_repeat_start = max(
                                    boundaries[se]["repeat_end"].start.t,
                                    current_volta_repeat_start,
                                )
                            repeat_start = current_volta_repeat_start
                            segment_info[ss]["to"].append(
                                "Z_Volta_" + segment_info[repeat_start]["ID"]
                            )

                    if str(current_volta_total_number) in current_volta_numbers:
                        # else just go to the segment after the last
                        segment_info[ss]["to"].append(
                            segment_info[current_volta_end]["ID"]
                        )

                # NAVIGATION SYMBOLS
                
                # Navigation1_ = destinations that should only be used after all others
                # Navigation2_ = destinations that are used *after* a jump
                if boundary_type == "coda":
                    # if a coda symbol is passed just continue
                    segment_info[ss]["to"].append(segment_info[se]["ID"])
                    segment_info[se]["type"] = "leap_end"
                    segment_info[se]["info"].append("Coda")

                if boundary_type == "tocoda":
                    segment_info[ss]["to"].append(segment_info[se]["ID"])
                    # find the coda and jump there
                    coda_time = destinations["coda"][0]
                    segment_info[ss]["to"].append(
                        "Navigation2_" + segment_info[coda_time]["ID"]
                    )
                    segment_info[ss]["type"] = "leap_start"
                    segment_info[ss]["info"].append("al coda")

                if boundary_type == "segno":
                    # if a segno symbol is passed just continue
                    segment_info[ss]["to"].append(segment_info[se]["ID"])
                    segment_info[se]["type"] = "leap_end"
                    segment_info[se]["info"].append("segno")

                if boundary_type == "dalsegno":
                    segment_info[ss]["to"].append(segment_info[se]["ID"])
                    # find the segno and jump there
                    segno_time = destinations["segno"][0]
                    segment_info[ss]["to"].append(
                        "Navigation1_" + segment_info[segno_time]["ID"] 
                    )
                    segment_info[ss]["to"].append(
                        "Navigation2_" + segment_info[se]["ID"] 
                    )
                    segment_info[ss]["type"] = "leap_start"
                    segment_info[ss]["info"].append("dal segno")

                if boundary_type == "dacapo":
                    segment_info[ss]["to"].append(segment_info[se]["ID"])
                    # jump to the start
                    segment_info[ss]["to"].append(
                        "Navigation1_" + segment_info[part.first_point.t]["ID"]
                    )
                    segment_info[ss]["to"].append(
                        "Navigation2_" + segment_info[se]["ID"] 
                    )
                    segment_info[ss]["type"] = "leap_start"
                    segment_info[ss]["info"].append("da capo")

                if boundary_type == "fine":
                    segment_info[ss]["to"].append(segment_info[se]["ID"])
                    # jump to the start
                    segment_info[ss]["to"].append(
                        "Navigation2_" + segment_info[part.last_point.t]["ID"]
                    )
                    segment_info[ss]["info"].append("fine")

                # GENERIC
                if boundary_type == "end":
                    segment_info[ss]["to"].append(segment_info[se]["ID"])

                # first segments is always a leap destination (da capo)
                if ss == 0:
                    segment_info[ss]["type"] = "leap_end"

        # clean up and ORDER all the jump destination information
        for start_time in boundary_times[:-1]:
            destinations = segment_info[start_time]["to"]
            destinations_no_volta = [
                dest
                for dest in destinations
                if "Volta_" not in dest and "Navigation" not in dest
            ]
            destinations_volta = [dest for dest in destinations if "Volta_" in dest]
            # dal segno and da capo
            destinations_navigation1 = [
                dest[12:] for dest in destinations if "Navigation1_" in dest
            ]
            # al coda and fine
            destinations_navigation2 = [
                dest[12:] for dest in destinations if "Navigation2_" in dest
            ]

            # sort the repeats by ascending segment ID
            destinations_no_volta = list(set(destinations_no_volta))
            # make sure the "END" destination is the last
            destinations_except_await = (
                destinations_volta + destinations_no_volta + destinations_navigation1
            )
            if "END" in destinations_except_await:
                while "END" in destinations_no_volta:
                    destinations_no_volta.remove("END")
                destinations_navigation1.append("END")

            # sort repeat destinations by ascending ID
            destinations_no_volta.sort()
            # sort destinations by volta number
            destinations_volta.sort()
            # keep only the segment IDs
            destinations_volta = [d[8:] for d in destinations_volta]
            # don't jump to volta brackets w/t number
            destinations_no_volta = [
                d for d in destinations_no_volta if d not in destinations_volta
            ]
            destinations_cleaned = (
                destinations_volta + destinations_no_volta + destinations_navigation1
            )

            # if len(destinations_navigation2) > 0:
            #     # keep only jumps to the past
            #     await_to = [idx for idx in destinations_cleaned if idx <= segment_info[start_time]["ID"]]
            #     # add the waiting destinations
            #     await_to += destinations_navigation2

            # else:
            #     await_to = destinations_cleaned

            part.add(
                Segment(
                    id=segment_info[start_time]["ID"],
                    to=destinations_cleaned,
                    await_to=destinations_navigation2,  # await_to,
                    force_seq=segment_info[start_time]["force_full_sequence"],
                    type=segment_info[start_time]["type"],
                    info=", ".join(segment_info[start_time]["info"]),
                ),
                segment_info[start_time]["start"],
                segment_info[start_time]["end"],
            )


def get_segments(part):
    """
    Get dictionary of segment objects of a part.

    Parameters
    ----------
    part: part
        A score part

    Returns
    -------
    segments: dict
        A dictionary of Segment objects indexed by segment IDs.

    """
    return {seg.id: seg for seg in part.iter_all(Segment)}


def pretty_segments(part):
    """
    Get a pretty string of all the segments in a part.
    """
    add_segments(part)
    segments = get_segments(part)
    string_list = [
        str(segments[p].id)
        + " -> (choice) "
        + "{:<8}".format(",".join(segments[p].to))
        + "\t segment "
        + "{:<20}".format(
            str(part.beat_map(segments[p].start.t))
            + " - "
            + str(part.beat_map(segments[p].end.t))
        )
        + "\t duration: "
        + "{:<6}".format(str(part.beat_map(segments[p].end.t) - \
                             part.beat_map(segments[p].start.t)))
        + "\t info: "
        + str(segments[p].info)
        for p in segments.keys()
    ]
    return "\n".join(string_list)


class Path:
    """
    Path that represents a sequence of segments.

    Parameters
    ----------
    path : list
        The string of segment IDs
    segments : dict
        A dictionary of available segments by segment ID
    used_segment_jumps : defaultdict(list), optional
        dictionary of used jumps per segment in this path
    no_repeats : bool, optional
        Flag to generate no repeating jump destinations with list_of_destinations_from_last_segment
    all_repeats : bool, optional
        Flag to generate all repeating jump destinations with list_of_destinations_from_last_segment
        (lower prority than no_repeats)
    jumped: bool
        indicates the presence of a da capo, dal segno, or al coda jump in this path
    """

    def __init__(
        self,
        path_list,
        segments,
        used_segment_jumps=None,
        no_repeats=False,
        all_repeats=False,
        jumped=False,
    ):

        self.path = path_list
        self.segments = segments
        if used_segment_jumps is None:
            self.used_segment_jumps = defaultdict(list)
        else:
            self.used_segment_jumps = used_segment_jumps
        self.ended = False
        self.jumped = False
        self.no_repeats = no_repeats
        self.all_repeats = all_repeats
        self.jumped = jumped

    def __str__(self):
        """
        return a string of segment IDs.
        """
        return "-".join(self.path)

    def __len__(self):
        return len(self.path)

    def pretty(self, part=None):
        """
        create a pretty string describing this path instance.
        If a corresponding part is given, the string will give
        segment times in beats, else in divs.
        """
        if part is None:
            string_list = [
                str(self.segments[p].id)
                + " -> (choice) "
                + ",".join(self.segments[p].to)
                + "  \t segment "
                + str(self.segments[p].start.t)
                + " - "
                + str(self.segments[p].end.t)
                + "\t duration: "
                + str(self.segments[p].duration)
                + "  \t type: "
                + str(self.segments[p].type)
                for p in self.path
            ]
        else:
            string_list = [
                str(self.segments[p].id)
                + " -> (choice) "
                + ",".join(self.segments[p].to)
                + "  \t segment "
                + str(part.beat_map(self.segments[p].start.t))
                + " - "
                + str(part.beat_map(self.segments[p].end.t))
                + "\t duration: "
                + str(part.beat_map(self.segments[p].duration))
                + "  \t type: "
                + str(self.segments[p].type)
                for p in self.path
            ]
        return "\n".join(string_list)

    def copy(self):
        """
        create a copy of this path instance.
        """
        new_path = Path(
            copy(self.path),
            copy(self.segments),
            no_repeats=self.no_repeats,
            all_repeats=self.all_repeats,
            jumped=self.jumped,
        )
        for key in self.used_segment_jumps:
            for used_dest in self.used_segment_jumps[key]:
                new_path.used_segment_jumps[key].append(used_dest)
        
        return new_path

    def make_copy_with_jump_to(self, destination, ignore_leap_info=True):
        """
        create a copy of this path instance with an added jump.
        If the jump is a leap (dal segno, da capo, al coda)
        and leap information is not ignored,
        set the new Path to subsequently follow the the shortest version.
        """
        new_path = self.copy()
        new_path.used_segment_jumps[new_path.path[-1]].append(destination)
        new_path.path.append(destination)
        
        if (
            new_path.segments[destination].type == "leap_end"
            and new_path.segments[new_path.path[-2]].type == "leap_start"
        ):
            if not new_path.jumped:
                new_path.jumped = True
                for segid in new_path.segments.keys():
                    seg = new_path.segments[segid]
                    # if destinations await the second round, add them
                    if len(seg.await_to) > 0:
                        # keep only jumps to the past
                        to = [idx for idx in seg.to if idx <= seg.id]
                        # add the waiting destinations
                        to += seg.await_to
                        # replace destinations
                        seg.to = to
                    # delete used destinations
                    new_path.used_segment_jumps[segid] = list()
                # add the jump destination to the used ones
                new_path.used_segment_jumps[new_path.path[-2]].append(destination)      
                        
            if not ignore_leap_info:
                new_path.no_repeats = True
        return new_path

    @property
    def list_of_destinations_from_last_segment(self):    
        destinations = list(self.segments[self.path[-1]].to)
        previously_used_destinations = self.used_segment_jumps[self.path[-1]]
        # only continue in order of the sequence, after full consumption, start at zero
        # if the full or minimal sequence is forced,
        # return only the single possible jump destination, else return possibly many.
        
        if len(previously_used_destinations) != 0:       
            last_destination = previously_used_destinations[-1]
            last_destination_count = previously_used_destinations.count(
                last_destination
            )               
            last_destination_index = [
                i for i, n in enumerate(destinations * 100) if n == last_destination
            ][last_destination_count - 1]
            last_destination_index %= len(destinations)

        if self.no_repeats:
            # currently this is in higher priority than the full sequence
            return [destinations[-1]]

        elif self.segments[self.path[-1]].force_full_sequence or self.all_repeats:
            # if the full sequence should be used in general
            if len(previously_used_destinations) == 0:
                return [destinations[0]]
            else:
                # last_destination = previously_used_destinations[-1]
                # last_destination_index = destinations.index(last_destination)
                if last_destination_index < (len(destinations) - 1):
                    return [destinations[last_destination_index + 1]]
                else:
                    return [destinations[0]]

        else:
            if len(previously_used_destinations) == 0:
                return copy(destinations)
            else:
                # last_destination = previously_used_destinations[-1]
                # last_destination_index = destinations.index(last_destination)
                if last_destination_index < (len(destinations) - 1):
                    return copy(destinations[last_destination_index + 1 :])
                else:
                    return copy(destinations)


def unfold_paths(path, paths, ignore_leap_info=True):
    """
    Given a starting Path (at least one segment) recursively unfold into all possible
    Paths with its segments. Ended Paths are stored in a list.

    Parameters
    ----------
    path : Path
        a starting Path with at least one segment to be unfolded
    paths : list
        empty list to accumulate paths that are fully unfolded until an "end" keyword was found
    """
    destinations = path.list_of_destinations_from_last_segment
    for destination_id in destinations:
        if destination_id == "END":
            path.ended = True
            paths.append(path)
        else:
            new_path = path.make_copy_with_jump_to(
                destination_id, ignore_leap_info=ignore_leap_info
            )
            unfold_paths(new_path, paths, ignore_leap_info=ignore_leap_info)


def get_paths(part, no_repeats=False, all_repeats=False, ignore_leap_info=True):
    """
    Get a list of paths and and a dictionary of segment objects of a part.

    Common settings to get specific paths:
    - default: all possible paths
        (no_repeats = False, all_repeats = False, ignore_leap_info = True)
    - default: all possible paths but without repetitions after leap
        (no_repeats = False, all_repeats = False, ignore_leap_info = False)
    - The longest possible path
        (no_repeats = False, all_repeats = True, ignore_leap_info = True)
    - The longest possible path but without repetitions after leap
        (no_repeats = False, all_repeats = True, ignore_leap_info = False)
    - The shortest possible path.
        (no_repeats = True)
        Note this might not be musically valid, e.g. a passing a "fine"
        even a first time will stop this unfolding.

    Parameters
    ----------
    part: part
        A score part
    no_repeats : bool, optional
        Flag to choose no repeating segments, i.e. the shortest path.
    all_repeats : bool, optional
        Flag to choose all repeating segments, i.e. the longest path.
        (lower priority than the previous flag)
    ignore_leap_info : bool, optional
        If not ignored, Path changes to no_repeats = True if a leap is encountered.
        (A leap is a used dal segno, da capo, or al coda marking)

    Returns
    -------
    paths: list
        A list of path objects

    """
    add_segments(part)
    segments = get_segments(part)
    paths = list()
    unfold_paths(
        Path(["A"], segments, no_repeats=no_repeats, all_repeats=all_repeats),
        paths,
        ignore_leap_info=ignore_leap_info,
    )

    return paths


def new_part_from_path(path, part, update_ids=True):
    """
    create a new Part from a Path and an underlying Part

    Parameters
    ----------
    path: Path
        A Path object
    part: part
        A score part
    update_ids : bool (optional)
        Update note ids to reflect the repetitions. Note IDs will have
        a '-<repetition number>', e.g., 'n132-1' and 'n132-2'
        represent the first and second repetition of 'n132' in the
        input `part`. Defaults to False.

    Returns
    -------
    new_part: part
        A score part corresponding to the Path

    """
    scorevariant = ScoreVariant(part)
    for segment_id in path.path:
        scorevariant.add_segment(
            path.segments[segment_id].start, path.segments[segment_id].end
        )

    new_part = scorevariant.create_variant_part()
    if update_ids:
        update_note_ids_after_unfolding(new_part)
    return new_part


def new_scorevariant_from_path(path, part):
    """
    create a new Part from a Path and an underlying Part

    Parameters
    ----------
    path: Path
        A Path object
    part: part
        A score part

    Returns
    -------
    scorevariant: ScoreVariant
        A ScoreVariant object with segments corresponding to the part

    """
    scorevariant = ScoreVariant(part)
    for segment_id in path.path:
        scorevariant.add_segment(
            path.segments[segment_id].start, path.segments[segment_id].end
        )
    return scorevariant


# UPDATED VERSION
def iter_unfolded_parts(part, update_ids=True):
    """Iterate over unfolded clones of `part`.

    For each repeat construct in `part` the iterator produces two
    clones, one with the repeat included and another without the
    repeat. That means the number of items returned is two to the
    power of the number of repeat constructs in the part.

    The first item returned by the iterator is the version of the part
    without any repeated sections, the last item is the version of the
    part with all repeat constructs expanded.

    Parameters
    ----------
    part : :class:`Part`
        Part to unfold
    update_ids : bool (optional)
        Update note ids to reflect the repetitions. Note IDs will have
        a '-<repetition number>', e.g., 'n132-1' and 'n132-2'
        represent the first and second repetition of 'n132' in the
        input `part`. Defaults to False.

    Yields
    ------

    """
    paths = get_paths(part, no_repeats=False, all_repeats=False, ignore_leap_info=True)

    for p in paths:
        yield new_part_from_path(p, part, update_ids=update_ids)


# UPDATED VERSION
def unfold_part_maximal(part, update_ids=True, ignore_leaps=True):
    """Return the "maximally" unfolded part, that is, a copy of the
    part where all segments marked with repeat signs are included
    twice.

    Parameters
    ----------
    part : :class:`Part`
        The Part to unfold.
    update_ids : bool (optional)
        Update note ids to reflect the repetitions. Note IDs will have
        a '-<repetition number>', e.g., 'n132-1' and 'n132-2'
        represent the first and second repetition of 'n132' in the
        input `part`. Defaults to False.
    ignore_leaps : bool (optional)
        If ignored, repetitions after a leap are unfolded fully.
        A leap is a used dal segno, da capo, or al coda marking.
        Defaults to True.

    Returns
    -------
    unfolded_part : :class:`Part`
        The unfolded Part

    """

    paths = get_paths(
        part, no_repeats=False, all_repeats=True, ignore_leap_info=ignore_leaps
    )

    unfolded_part = new_part_from_path(paths[0], part, update_ids=update_ids)
    return unfolded_part


# UPDATED / UNCHANGED VERSION
def unfold_part_alignment(part, alignment):
    """Return the unfolded part given an alignment, that is, a copy
    of the part where the segments are repeated according to the
    repetitions in a performance.

    Parameters
    ----------
    part : :class:`Part`
        The Part to unfold.
    alignment : list of dictionaries
        List of dictionaries containing an alignment (like the ones
        obtained from a MatchFile (see `alignment_from_matchfile`).

    Returns
    -------
    unfolded_part : :class:`Part`
        The unfolded Part

    """

    unfolded_parts = []

    alignment_ids = []

    for n in alignment:
        if n["label"] == "match" or n["label"] == "deletion":
            alignment_ids.append(n["score_id"])

    score_variants = make_score_variants(part)

    alignment_score_ids = np.zeros((len(alignment_ids), len(score_variants)))
    unfolded_part_length = np.zeros(len(score_variants))
    for j, sv in enumerate(score_variants):
        u_part = sv.create_variant_part()
        update_note_ids_after_unfolding(u_part)
        unfolded_parts.append(u_part)
        u_part_ids = [n.id for n in u_part.notes_tied]
        unfolded_part_length[j] = len(u_part_ids)
        for i, aid in enumerate(alignment_ids):
            alignment_score_ids[i, j] = aid in u_part_ids

    coverage = np.mean(alignment_score_ids, 0)

    best_idx = np.where(coverage == coverage.max())[0]

    if len(best_idx) > 1:
        best_idx = best_idx[unfolded_part_length[best_idx].argmin()]

    # append "-1" to alignment if the score_id's in alignment
    if not any(["-1" in al.get("score_id", "") for al in alignment]):
        for n in alignment:
            if "score_id" in n:
                n["score_id"] = f"{n['score_id']}-1"

    return unfolded_parts[int(best_idx)]


# UPDATED
def make_score_variants(part):
    # non-public (use unfold_part_maximal, or iter_unfolded_parts)

    """
    Create a list of ScoreVariant objects, each representing a
    distinct way to unfold the score, based on the repeat structure.

    Parameters
    ----------
    part : :class:`Part`
        A part for which to make the score variants

    Returns
    -------
    list
        List of ScoreVariant objects

    """
    paths = get_paths(part, no_repeats=False, all_repeats=False, ignore_leap_info=True)

    svs = list()
    for path in paths:
        svs.append(new_scorevariant_from_path(path, part))

    return svs


def merge_parts(parts, reassign="voice"):
    """Merge list of parts or PartGroup into a single part.
     All parts are expected to have the same time signature
    and quarter division.

    All elements are merged, except elements with class:Barline,
    Page, System, Clef, Measure, TimeSignature, KeySignature
    that are only taken from the first part.

    WARNING: this modifies the elements in the input, so the
    original input should not be used anymore.

    Parameters
    ----------
    parts : PartGroup, list of parts and partGroups
        The parts to merge
    reassign: string (optional)
        If "staff" the new part have as many staves as the sum
        of the staves in parts, and the staff numbers get reassigned.
        If "voice", the new part have only one staff, and as manually
        voices as the sum of the voices in parts; the voice number
        get reassigned.

    Returns
    -------
    Part
        A new part that contains the elements of the old parts

    """
    # check if reassign has valid values
    if reassign not in ["staff", "voice"]:
        raise ValueError(
            "Only 'staff' and 'voice' are supported ressign values. Found", reassign
        )

    # unfold grouppart and list of parts in a list of parts
    if isinstance(parts, Score):
        parts = parts.parts
    else:
        parts = list(iter_parts(parts))

    # if there is only one part (it could be a list with one part or a partGroup with one part)
    if len(parts) == 1:
        return parts[0]

    # check if there is only one division for all parts
    parts_quarter_times = [p._quarter_times for p in parts]
    parts_quarter_durations = [p._quarter_durations for p in parts]
    if not all([len(qd) == 1 for qd in parts_quarter_durations]):
        raise Exception(
            "Merging parts with multiple divisions is not supported. Found divisions",
            parts_quarter_durations,
            "at times",
            parts_quarter_times,
        )

    # pass from an array of array with one elements, to array of elements
    parts_quarter_durations = [durs[0] for durs in parts_quarter_durations]

    lcm = np.lcm.reduce(parts_quarter_durations)
    time_multiplier_per_part = [int(lcm / d) for d in parts_quarter_durations]

    # create a new part and fill it with all objects in other parts
    new_part = Part(parts[0].id)
    new_part._quarter_times = [0]
    new_part._quarter_durations = [lcm]

    note_arrays = [part.note_array(include_staff=True) for part in parts]
    # find the maximum number of voices for each part (voice number start from 1)
    maximum_voices = [
        max(note_array["voice"], default=0)
        if max(note_array["voice"], default=0) != 0
        else 1
        for note_array in note_arrays
    ]
    # find the maximum number of staves for each part (staff number start from 0 but we force them to 1)
    maximum_staves = [
        max(note_array["staff"], default=0)
        if max(note_array["staff"], default=0) != 0
        else 1
        for note_array in note_arrays
    ]

    if reassign == "staff":
        el_to_discard = (
            Barline,
            Page,
            System,
            Measure,
            TimeSignature,
            KeySignature,
            DaCapo,
            Fine,
            Fermata,
            Ending,
            Tempo,
        )
    elif reassign == "voice":
        el_to_discard = (
            Barline,
            Page,
            System,
            Clef,
            Measure,
            TimeSignature,
            KeySignature,
            DaCapo,
            Fine,
            Fermata,
            Ending,
            Tempo,
        )

    for p_ind, p in enumerate(parts):
        for e in p.iter_all():
            # full copy the first part and partially copy the others
            # we don't copy elements like duplicate barlines, clefs or
            # time signatures for others
            # TODO : check  DaCapo, Fine, Fermata, Ending, Tempo
            if p_ind == 0 or not isinstance(
                e,
                el_to_discard,
            ):  # a time multiplier is used to account for different divisions
                new_start = e.start.t * time_multiplier_per_part[p_ind]
                new_end = (
                    e.end.t * time_multiplier_per_part[p_ind]
                    if e.end is not None
                    else None
                )
                if reassign == "voice":
                    if isinstance(e, GenericNote):
                        e.voice = e.voice + sum(maximum_voices[:p_ind])
                elif reassign == "staff":
                    if isinstance(e, (GenericNote, Words, Direction)):
                        e.staff = e.staff + sum(maximum_staves[:p_ind])
                    elif isinstance(
                        e, Clef
                    ):  # TODO: to update if "number" get changed in "staff"
                        e.staff = e.staff + sum(maximum_staves[:p_ind])
                new_part.add(e, start=new_start, end=new_end)

                # new_part.add(copy.deepcopy(e), start=new_start, end=new_end)
    return new_part


def is_a_within_b(a, b, wholly=False):
    """
    Returns a boolean indicating whether a is (wholly) within b.

    Parameters
    ----------
    a: TimePoint, TimedObject, int
        Query object
    b: TimedObject
        Container object
    wholly: bool
        True = a needs to wholly contained in b
    """
    contained = None
    if not isinstance(b, TimedObject):
        warnings.warn("b needs to be TimedObject")
    if isinstance(a, TimePoint):
        contained = a.t <= b.end.t and a.t >= b.start.t
    elif isinstance(a, int):
        contained = a <= b.end.t and a >= b.start.t
    elif isinstance(a, TimedObject):
        contained_start = a.start.t <= b.end.t and a.start.t >= b.start.t
        contained_end = a.end.t <= b.end.t and a.end.t >= b.start.t
        if wholly:
            contained = contained_start and contained_end
        else:
            contained = contained_start or contained_end
    else:
        warnings.warn("a needs to be TimePoint, TimedObject, or int.")
    return contained


class InvalidTimePointException(Exception):
    """Raised when a time point is instantiated with an invalid number."""

    def __init__(self, message=None):
        super().__init__(message)


if __name__ == "__main__":
    import doctest

    doctest.testmod()<|MERGE_RESOLUTION|>--- conflicted
+++ resolved
@@ -2535,7 +2535,6 @@
             return f"{super().__str__()} bpm={self.bpm}"
 
 
-<<<<<<< HEAD
 class Staff(TimedObject):
     """A staff.
 
@@ -2561,8 +2560,7 @@
         return f"{super().__str__()} number={self.number} lines={self.lines}"
 
 
-=======
->>>>>>> 2d2a759c
+
 class KeySignature(TimedObject):
     """Key signature.
 
@@ -2667,7 +2665,7 @@
         return f'{super().__str__()} "{self.text}"'
 
 
-<<<<<<< HEAD
+
 class OctaveShiftDirection(TimedObject):
     """An octave shift direction.
 
@@ -2743,8 +2741,7 @@
         return f'{super().__str__()} "{self.root + self.kind}"'
 
 
-=======
->>>>>>> 2d2a759c
+
 class Direction(TimedObject):
     """Base class for performance directions in the score."""
 
