#!/usr/bin/env python
# -*- coding: utf-8 -*-


"""This module defines an ontology of musical elements to represent
musical scores, such as measures, notes, slurs, words, tempo and
loudness directions. A score is defined at the highest level by a
`Part` object (or a hierarchy of `Part` objects, in a `PartGroup`
object). This object serves as a timeline at which musical elements
are registered in terms of their start and end times.

"""

from copy import copy
from collections import defaultdict
import logging
from numbers import Number

import numpy as np
from scipy.interpolate import interp1d

from partitura.utils import (
    ComparableMixin,
    ReplaceRefMixin,
    iter_subclasses,
    iter_current_next,
    sorted_dict_items,
    PrettyPrintTree,
    ALTER_SIGNS,
    find_tie_split,
    format_symbolic_duration,
    estimate_symbolic_duration,
    symbolic_to_numeric_duration,
    fifths_mode_to_key_name,
    pitch_spelling_to_midi_pitch,
    to_quarter_tempo,
    key_mode_to_int
)

LOGGER = logging.getLogger(__name__)


class Part(object):
    """Represents a score part, e.g. all notes of one single instrument
    (or multiple instruments written in the same staff). Note that
    there may be more than one staff per score part.

    Parameters
    ----------
    id : str
        The identifier of the part. In order to be compatible with
        MusicXML the identifier should not start with a number.
    part_name : str or None, optional
        Name for the part. Defaults to None
    part_abbreviation : str or None, optional
        Abbreviated name for part

    Attributes
    ----------
    id : str
        See parameters
    part_name : str
        See parameters
    part_abbreviation : str
        See parameters

    """

    def __init__(self, id, part_name=None, part_abbreviation=None):
        super().__init__()
        self.id = id
        self.parent = None
        self.part_name = part_name
        self.part_abbreviation = part_abbreviation

        # timeline init
        self._points = np.array([], dtype=TimePoint)
        self._quarter_times = [0]
        self._quarter_durations = [1]
        self._quarter_map = self.quarter_duration_map

    def __str__(self):
        return 'Part id="{}" name="{}"'.format(self.id, self.part_name)

    def _pp(self, tree):
        result = [self.__str__()]
        tree.push()
        N = len(self._points)
        for i, timepoint in enumerate(self._points):
            result.append('{}'.format(tree).rstrip())
            if i == N - 1:
                tree.last_item()
            else:
                tree.next_item()
            result.extend(timepoint._pp(tree))
        tree.pop()
        return result

    def pretty(self):
        """Return a pretty representation of this object.

        Returns
        -------
        str
            A pretty representation

        """
        return '\n'.join(self._pp(PrettyPrintTree()))

    @property
    def time_signature_map(self):
        """A function mapping timeline times to the beats and beat_type
        of the time signature at that time. The function can take
        scalar values or lists/arrays of values.

        Returns
        -------
        function
            The mapping function

        """
        tss = np.array([(ts.start.t, ts.beats, ts.beat_type)
                        for ts in self.iter_all(TimeSignature)])

        if len(tss) == 0:
            # default time sig
            beats, beat_type = 4, 4
            LOGGER.warning('No time signatures found, assuming {}/{}'
                           .format(beats, beat_type))
            if self.first_point is None:
                t0, tN = 0, 0
            else:
                t0 = self.first_point.t
                tN = self.last_point.t
            tss = np.array([(t0, beats, beat_type),
                            (tN, beats, beat_type)])
        elif len(tss) == 1:
            # If there is only a single time signature
            return lambda x: np.array([tss[0, 1], tss[0, 2]])
        elif tss[0, 0] > self.first_point.t:
            tss = np.vstack(((self.first_point.t, tss[0, 1], tss[0, 2]),
                             tss))

        return interp1d(tss[:, 0], tss[:, 1:], axis=0, kind='previous',
                        bounds_error=False, fill_value='extrapolate')

    @property
    def key_signature_map(self):
        """A function mappting timeline times to the key and mode of
        the key signature at that time. The function can take scalar
        values or lists/arrays of values

        Returns
        -------
        function
            The mapping function
        """
        kss = np.array([(ks.start.t, ks.fifths, key_mode_to_int(ks.mode))
                        for ks in self.iter_all(KeySignature)])

        if len(kss) == 0:
            # default key signature
            fifths, mode = 0, 1
            LOGGER.warning('No key signature found, assuming C major')
            if self.first_point is None:
                t0, tN = 0, 0
            else:
                t0 = self.first_point.t
                tN = self.first_point.t

            kss = np.array([(t0, fifths, mode),
                            (tN, fifths, mode)])

        elif len(kss) == 1:
            # if there is only a single key signature
            return lambda x: np.array([kss[0, 1], kss[0, 2]])
        elif kss[0, 0] > self.first_point.t:
            kss = np.vstack(((self.first_point.t, kss[0, 1], kss[0, 2]),
                             kss))

        return interp1d(kss[:, 0], kss[:, 1:], axis=0, kind='previous',
                        bounds_error=False, fill_value='extrapolate')

    def _time_interpolator(self, quarter=False, inv=False):

        if len(self._points) < 2:
            return lambda x: np.zeros(len(x))

        keypoints = defaultdict(lambda: [None, None])
        _ = keypoints[self.first_point.t]
        _ = keypoints[self.last_point.t]
        for t, q in zip(self._quarter_times, self._quarter_durations):
            keypoints[t][0] = q
        if not quarter:
            for ts in self.iter_all(TimeSignature):
                # keypoints[ts.start.t][1] = int(np.log2(ts.beat_type))
                keypoints[ts.start.t][1] = ts.beat_type / 4
        cur_div = 1
        cur_bt = 1
        keypoints_list = []

        for t in sorted(keypoints.keys()):
            kp = keypoints[t]
            if kp[0] is None:
                kp[0] = cur_div
            else:
                cur_div = kp[0]
            if kp[1] is None:
                kp[1] = cur_bt
            else:
                cur_bt = kp[1]
            if not keypoints_list or kp != keypoints_list[-1]:
                keypoints_list.append([t] + kp)
        keypoints = np.array(keypoints_list, dtype=np.float)

        x = keypoints[:, 0]
        y = np.r_[0, np.cumsum((keypoints[:-1, 2]
                                * np.diff(keypoints[:, 0])) /
                               keypoints[:-1, 1])]

        m1 = next(self.first_point.iter_starting(Measure), None)

        if (m1 and m1.start is not None and m1.end is not None):

            f = interp1d(x, y)
            actual_dur = np.diff(f((m1.start.t, m1.end.t)))[0]
            ts = next(m1.start.iter_starting(TimeSignature), None)

            if ts:

                normal_dur = ts.beats
                if quarter:
                    normal_dur *=  4 / ts.beat_type
                if actual_dur < normal_dur:
                    y -= actual_dur
            else:
                # warn
                pass

        if inv:
            return interp1d(y, x)# , bounds_error=False, fill_value='extrapolate')
        else:
            return interp1d(x, y)# , bounds_error=False, fill_value='extrapolate')

    @property
    def beat_map(self):
        """A function mapping timeline times to beat times. The function
        can take scalar values or lists/arrays of values.

        Returns
        -------
        function
            The mapping function

        """
        return self._time_interpolator()

    @property
    def inv_beat_map(self):
        """A function mapping beat times to timeline times. The function
        can take scalar values or lists/arrays of values.

        Returns
        -------
        function
            The mapping function

        """
        return self._time_interpolator(inv=True)

    @property
    def quarter_map(self):
        """A function mapping timeline times to quarter times. The
        function can take scalar values or lists/arrays of values.

        Returns
        -------
        function
            The mapping function

        """
        return self._time_interpolator(quarter=True)

    @property
    def inv_quarter_map(self):
        """A function mapping quarter times to timeline times. The
        function can take scalar values or lists/arrays of values.

        Returns
        -------
        function
            The mapping function

        """
        return self._time_interpolator(quarter=True, inv=True)

    @property
    def notes(self):
        """Return a list of all Note objects in the part. This list includes
        GraceNote objects but not Rest objects.

        Returns
        -------
        list
            list of Note objects

        """
        return list(self.iter_all(Note, include_subclasses=True))

    @property
    def notes_tied(self):
        """Return a list of all Note objects in the part that are either not
        tied, or the first note of a group of tied notes. This list
        includes GraceNote objects but not Rest objects.

        Returns
        -------
        list
            list of Note objects

        """
        return [note for note in self.iter_all(Note, include_subclasses=True)
                if note.tie_prev is None]

    def quarter_durations(self, start=None, end=None):
        """Return an Nx2 array with quarter duration (second column) and
        their respective times (first column).

        When a start and or end time is specified, the returned array
        will contain only the entries within those bounds.

        Parameters
        ----------
        start : number, optional
            Start of range
        end : number, optional
            End of range

        Returns
        -------
        ndarray
            An array with quarter durations and times

        """

        qd = np.column_stack((self._quarter_times, self._quarter_durations))
        if start is not None:
            qd = qd[qd[:, 0] >= start, :]
        if end is not None:
            qd = qd[qd[:, 0] < end, :]
        return qd

    @property
    def quarter_duration_map(self):
        """A function mapping timeline times to quarter durations in
        effect at those times. The function can take scalar values or
        lists/arrays of values.

        Returns
        -------
        function
            The mapping function

        """
        x = self._quarter_times
        y = self._quarter_durations
        if len(x) == 1:
            x = x + x
            y = y + y
        return interp1d(x, y, kind='previous',
                        bounds_error=False,
                        fill_value=(y[0], y[-1]))

    def set_quarter_duration(self, t, quarter):
        """Set the duration of a quarter note from timepoint `t`
        onwards.

        Setting the quarter note duration defines how intervals
        between timepoints are related to musical durations. For
        example when two timepoints `t1` and `t2` have associated
        times 10 and 20 respecively, then the interval between `t1`
        and `t2` corresponds to a half note when the quarter duration
        equals 5 during that interval.

        The quarter duration can vary throughout the part. When
        setting a quarter duration at time t, then that value takes
        effect until the time of the next quarter duration. If a
        different quarter duration was already set at time t, it wil
        be replaced.

        Note setting the quarter duration does not change the
        timepoints, only the relation to musical time. For
        illustration: in the example above, when changing the current
        quarter duration from 5 to 10, a note that starts at `t1` and
        ends at `t2` will change from being a half note to being a
        quarter note.

        Parameters
        ----------
        t : int
            Time at which to set the quarter duration
        quarter : int
            The quarter duration

        """

        # add quarter duration at time t, unless it is redundant. If another
        # quarter duration is at t, replace it.

        # shorthand
        times = self._quarter_times
        quarters = self._quarter_durations

        i = np.searchsorted(times, t)
        changed = False

        if (i == 0 or quarters[i - 1] != quarter):
            # add or replace
            if i == len(times) or times[i] != t:
                # add
                times.insert(i, t)
                quarters.insert(i, quarter)
                changed = True
            elif quarters[i] != quarter:
                # replace
                quarters[i] = quarter
                changed = True
            else:
                # times[i] == t, quarters[i] == quarter
                pass

        if not changed:
            return

        if i + 1 == len(times):
            t_next = np.inf
        else:
            t_next = times[i + 1]

        # update quarter attribute of all timepoints in the range [t, t_next]
        start_idx = np.searchsorted(self._points, TimePoint(t))
        end_idx = np.searchsorted(self._points, TimePoint(t_next))
        for tp in self._points[start_idx:end_idx]:
            tp.quarter = quarter

        # update the interpolation function
        self._quarter_map = self.quarter_duration_map

    def _add_point(self, tp):
        # Add `TimePoint` object `tp` to the part, unless there is
        # already a timepoint at the same time.

        i = np.searchsorted(self._points, tp)
        if i == len(self._points) or self._points[i].t != tp.t:
            self._points = np.insert(self._points, i, tp)
            if i > 0:
                self._points[i - 1].next = self._points[i]
                self._points[i].prev = self._points[i - 1]
            if i < len(self._points) - 1:
                self._points[i].next = self._points[i + 1]
                self._points[i + 1].prev = self._points[i]

    def _remove_point(self, tp):
        i = np.searchsorted(self._points, tp)
        if self._points[i] == tp:
            self._points = np.delete(self._points, i)
            if i > 0:
                self._points[i - 1].next = self._points[i]
                self._points[i].prev = self._points[i - 1]
            if i < len(self._points) - 1:
                self._points[i].next = self._points[i + 1]
                self._points[i + 1].prev = self._points[i]

    def get_point(self, t):
        """Return the `TimePoint` object with time `t`, or None if there is no
        such object.

        """
        if t < 0:
            raise InvalidTimePointException('TimePoints should have non-negative integer values')

        i = np.searchsorted(self._points, TimePoint(t))
        if i < len(self._points) and self._points[i].t == t:
            return self._points[i]
        else:
            return None

    def get_or_add_point(self, t):
        """Return the `TimePoint` object with time `t`; if there is no
        such object, create it, add it to the time line, and return
        it.

        Parameters
        ----------
        t : int
            time value `t`

        Returns
        -------
        :class:`TimePoint`
            a TimePoint object with time `t`

        """
        if t < 0:
            raise InvalidTimePointException('TimePoints should have non-negative integer values')

        tp = self.get_point(t)
        if tp is None:
            tp = TimePoint(t, int(self._quarter_map(t)))
            self._add_point(tp)
        return tp

    def add(self, o, start=None, end=None):
        """Add an object to the timeline.

        An object can be added by start time, end time, or both,
        depending on which of the `start` and `end` keywords are
        provided. If neither is provided this method does nothing.

        `start` and `end` should be non-negative integers.

        Parameters
        ----------
        o : :class:`TimedObject`
            Object to be removed
        start : int, optional
            The start time of the object
        end : int, optional
            The end time of the object

        """
        if start is not None:
            if start < 0:
                raise InvalidTimePointException('TimePoints should have non-negative integer values')
            self.get_or_add_point(start).add_starting_object(o)
        if end is not None:
            if end < 0:
                raise InvalidTimePointException('TimePoints should have non-negative integer values')
            self.get_or_add_point(end).add_ending_object(o)

    def remove(self, o, which='both'):
        """Remove an object from the timeline.

        An object can be removed by start time, end time, or both.

        Parameters
        ----------
        o : :class:`TimedObject`
            Object to be removed
        which : {'start', 'end', 'both'}, optional
            Whether to remove o as a starting object, an ending
            object, or both. Defaults to 'both'.

        """

        if which in ('start', 'both') and o.start:
            try:
                o.start.starting_objects[o.__class__].remove(o)
            except:
                raise Exception('Not implemented: removing an object that is registered by its superclass')
            # cleanup timepoint if no starting/ending objects are left
            self._cleanup_point(o.start)
            o.start = None

        if which in ('end', 'both') and o.end:
            try:
                o.end.ending_objects[o.__class__].remove(o)
            except:
                raise Exception('Not implemented: removing an object that is registered by its superclass')
            # cleanup timepoint if no starting/ending objects are left
            self._cleanup_point(o.end)
            o.end = None

    def _cleanup_point(self, tp):
        # remove tp when it has no starting or ending objects
        if (sum(len(oo) for oo in tp.starting_objects.values()) +
            sum(len(oo) for oo in tp.ending_objects.values())) == 0:
            self._remove_point(tp)

    def iter_all(self, cls, start=None, end=None,
                 include_subclasses=False, mode='starting'):
        """Iterate (in direction of increasing time) over all instances
        of `cls` that either start or end (depending on `mode`) in the
        interval `start` to `end`.  When `start` and `end` are
        omitted, the whole timeline is searched.

        Parameters
        ----------
        cls : class
            The class to search for
        start : :class:`TimePoint`, optional
            The start of the interval to search. If omitted or None,
            the search starts at the start of the timeline. Defaults
            to None.
        end : :class:`TimePoint`, optional
            The end of the interval to search. If omitted or None, the
            search ends at the end of the timeline. Defaults to None.
        include_subclasses : bool, optional
            If True also return instances that are subclasses of
            `cls`. Defaults to False.
        mode : {'starting', 'ending'}, optional
            Flag indicating whether to search for starting or ending
            objects. Defaults to 'starting'.

        Yields
        -------
        `cls`
            Instances of type `cls`

        """
        if not mode in ('starting', 'ending'):
            LOGGER.warning('unknown mode "{}", using "starting" instead'.format(mode))
            mode = 'starting'

        if start is None:
            start_idx = 0
        else:
            if not isinstance(start, TimePoint):
                start = TimePoint(start)
            start_idx = np.searchsorted(self._points, start)

        if end is None:
            end_idx = len(self._points)
        else:
            if not isinstance(end, TimePoint):
                end = TimePoint(end)
            end_idx = np.searchsorted(self._points, end)

        if mode == 'ending':
            for tp in self._points[start_idx: end_idx]:
                yield from tp.iter_ending(cls, include_subclasses)
        else:
            for tp in self._points[start_idx: end_idx]:
                yield from tp.iter_starting(cls, include_subclasses)


    @property
    def last_point(self):
        """The last TimePoint on the timeline, or None if the timeline is
        empty.

        Returns
        -------
        :class:`TimePoint`

        """
        return self._points[-1] if len(self._points) > 0 else None

    @property
    def first_point(self):
        """The first TimePoint on the timeline, or None if the timeline
        is empty.

        Returns
        -------
        :class:`TimePoint`
        """
        return self._points[0] if len(self._points) > 0 else None

    @property
    def note_array(self):
        """A structured array containing pitch, onset (in beats), duration (in beats), voice
        and id for each note
        """
        return self._note_array(self.beat_map)

    @property
    def note_array_quarters(self):
        """A structured array containing pitch, onset (in quarters), duration, voice
        and id for each note"""
        return self._note_array(self.quarter_map)
    
    def _note_array(self, beat_map):
        fields = [('onset', 'f4'),
                  ('duration', 'f4'),
                  ('pitch', 'i4'),
                  ('voice', 'i4'),
                  ('id', 'U256')]
        note_array = []
        for note in self.notes_tied:
            note_on, note_off = beat_map([note.start.t, note.start.t + note.duration_tied])
            note_dur = note_off - note_on
            note_array.append((note_on, note_dur, note.midi_pitch,
                               note.voice, note.id))
            
        return np.array(note_array, dtype=fields)

    # @property
    # def part_names(self):
    #     # get instrument name parts recursively
    #     chunks = []

    #     if self.part_name is not None:
    #         chunks.append(self.part_name)
    #         yield self.part_name

    #     pg = self.parent
    #     while pg is not None:
    #         if pg.group_name is not None:
    #             chunks.insert(0, pg.group_name)
    #             yield '  '.join(chunks)
    #         pg = pg.parent

<<<<<<< HEAD
    def sanitize(self):
        """
        Find and remove incomplete structures such as Tuplets and Slurs without start or end 
        and grace notes without a main note.
        """
        for gn in self.iter_all(GraceNote):
            if gn.main_note is None:
                for no in self.iter_all(score.Note, include_subclasses=False, start = gn.start.t, end = gn.start.t+1):
                    if no.voice == gn.voice:
                        gn.last_grace_note_in_seq.grace_next = no

            if gn.main_note is None:
                self.remove(gn)
        
        for tp in self.iter_all(Tuplet):
            if tp.end_note is None or tp.start_note is None:
                self.remove(tp)

        for sl in self.iter_all(Slur):
            if sl.end_note is None or sl.start_note is None:
                self.remove(sl)


=======
>>>>>>> 4422dd66
class TimePoint(ComparableMixin):

    """A TimePoint represents a temporal position within a
    :class:`Part`.

    TimePoints are used to keep track of the starting and ending of
    musical elements in the part. They are created automatically when
    adding musical elements to a part using its :meth:`~Part.add`
    method, so there should be normally no reason to instantiate
    TimePoints manually.

    Parameters
    ----------
    t : int
        The time associated to this TimePoint. Should be a non-
        negative integer.
    quarter : int
        The duration of a quarter note at this TimePoint

    Attributes
    ----------
    t : int
        See parameters
    quarter : int
        See parameters
    starting_objects : dictionary
        A dictionary where the musical objects starting at this time
        are grouped by class.
    ending_objects : dictionary
        A dictionary where the musical objects ending at this time are
        grouped by class.
    prev : TimePoint
        The preceding TimePoint (or None if there is none)
    next : TimePoint
        The succeding TimePoint (or None if there is none)

    """

    def __init__(self, t, quarter=None):
        self.t = t
        self.quarter = quarter
        self.starting_objects = defaultdict(list)
        self.ending_objects = defaultdict(list)
        # prev and next are dynamically updated once the timepoint is part of a timeline
        self.next = None
        self.prev = None

    def __iadd__(self, value):
        assert isinstance(value, Number)
        self.t += value
        return self

    def __isub__(self, value):
        assert isinstance(value, Number)
        self.t -= value
        return self

    def __add__(self, value):
        assert isinstance(value, Number)
        new = copy(self)
        new += value
        return new

    def __sub__(self, value):
        assert isinstance(value, Number)
        new = copy(self)
        new -= value
        return new

    def __str__(self):
        return ('TimePoint t={} quarter={}'
                .format(self.t, self.quarter))

    def add_starting_object(self, obj):
        """Add object `obj` to the list of starting objects.

        """
        obj.start = self
        self.starting_objects[type(obj)].append(obj)

    def remove_starting_object(self, obj):
        """Remove object `obj` from the list of starting objects.

        """
        # TODO: check if object is stored under a superclass
        obj.start = None
        if type(obj) in self.starting_objects:
            try:
                self.starting_objects[type(obj)].remove(obj)
            except ValueError:
                # don't complain if the object isn't in starting_objects
                pass

    def remove_ending_object(self, obj):
        """Remove object `obj` from the list of ending objects.

        """
        # TODO: check if object is stored under a superclass
        obj.end = None
        if type(obj) in self.ending_objects:
            try:
                self.ending_objects[type(obj)].remove(obj)
            except ValueError:
                # don't complain if the object isn't in ending_objects
                pass

    def add_ending_object(self, obj):
        """Add object `obj` to the list of ending objects.

        """
        obj.end = self
        self.ending_objects[type(obj)].append(obj)

    def iter_starting(self, cls, include_subclasses=False):
        """Iterate over all objects of type `cls` that start at this
        time point.

        Parameters
        ----------
        cls : class
            The type of objects to iterate over
        include_subclasses : bool, optional
            When True, include all objects of all subclasses of `cls`
            in the iteration. Defaults to False.

        Yields
        -------
        cls
            Instance of type `cls`

        """
        yield from self.starting_objects[cls]
        if include_subclasses:
            for subcls in iter_subclasses(cls):
                yield from self.starting_objects[subcls]

    def iter_ending(self, cls, include_subclasses=False):
        """Iterate over all objects of type `cls` that end at this
        time point.

        Parameters
        ----------
        cls : class
            The type of objects to iterate over
        include_subclasses : bool, optional
            When True, include all objects of all subclasses of `cls`
            in the iteration. Defaults to False.

        Yields
        -------
        cls
            Instance of type `cls`

        """
        yield from self.ending_objects[cls]
        if include_subclasses:
            for subcls in iter_subclasses(cls):
                yield from self.ending_objects[subcls]

    def iter_prev(self, cls, eq=False, include_subclasses=False):
        """Iterate backwards in time from the current timepoint over
        starting object(s) of type `cls`.

        Parameters
        ----------
        cls : class
            Class of objects to iterate over
        eq : bool, optional
            If True start iterating at the current timepoint, rather
            than its predecessor. Defaults to False.
        include_subclasses : bool, optional
            If True include subclasses of `cls` in the iteration.
            Defaults to False.

        Yields
        ------
        cls
            Instances of `cls`

        """
        if eq:
            tp = self
        else:
            tp = self.prev

        while tp:
            yield from tp.iter_starting(cls, include_subclasses)
            tp = tp.prev

    def iter_next(self, cls, eq=False, include_subclasses=False):
        """Iterate forwards in time from the current timepoint over
        starting object(s) of type `cls`.

        Parameters
        ----------
        cls : class
            Class of objects to iterate over
        eq : bool, optional
            If True start iterating at the current timepoint, rather
            than its successor. Defaults to False.
        include_subclasses : bool, optional
            If True include subclasses of `cls` in the iteration.
            Defaults to False.

        Yields
        ------
        cls
            Instances of `cls`

        """
        if eq:
            tp = self
        else:
            tp = self.next

        while tp:
            yield from tp.iter_starting(cls, include_subclasses)
            tp = tp.next


    def _cmpkey(self):
        # This method returns the value to be compared (code for that is in
        # the ComparableMixin class)
        return self.t

    def _pp(self, tree):
        # pretty print the timepoint, including its starting and ending
        # objects
        result = ['{}{}'.format(tree, self.__str__())]
        tree.push()

        ending_items_lists = sorted_dict_items(self.ending_objects.items(),
                                               key=lambda x: x[0].__name__)
        starting_items_lists = sorted_dict_items(self.starting_objects.items(),
                                                 key=lambda x: x[0].__name__)

        ending_items = [o for _, oo in ending_items_lists for o in oo]
        starting_items = [o for _, oo in starting_items_lists for o in oo]

        if ending_items:

            result.append('{}'.format(tree).rstrip())

            if starting_items:
                tree.next_item()
            else:
                tree.last_item()

            result.append('{}ending objects'.format(tree))
            tree.push()
            result.append('{}'.format(tree).rstrip())

            for i, item in enumerate(ending_items):

                if i == (len(ending_items) - 1):
                    tree.last_item()
                else:
                    tree.next_item()

                result.append('{}{}'.format(tree, item))

            tree.pop()

        if starting_items:

            result.append('{}'.format(tree).rstrip())
            tree.last_item()
            result.append('{}starting objects'.format(tree))
            tree.push()
            result.append('{}'.format(tree).rstrip())

            for i, item in enumerate(starting_items):
                
                if i == (len(starting_items) - 1):
                    tree.last_item()
                else:
                    tree.next_item()
                result.append('{}{}'.format(tree, item))

            tree.pop()

        tree.pop()
        return result


class TimedObject(ReplaceRefMixin):
    """This is the base class of all classes that have a start and end
    point. The start and end attributes initialized to None, and are
    set/unset when the object is added to/removed from a Part, using
    its :meth:`~Part.add` and :meth:`~Part.remove` methods, respectively.

    Attributes
    ----------
    start : :class:`TimePoint`
        Start time of the object
    end : :class:`TimePoint`
        End time of the object

    """
    def __init__(self):
        super().__init__()
        self.start = None
        self.end = None


class GenericNote(TimedObject):
    """Represents the common aspects of notes, rests, and unpitched
    notes.

    Parameters
    ----------
    id : str, optional (default: None)
        A string identifying the note. To be compatible with the
        MusicXML format, the id must be unique within a part and
        must not start with a number.
    voice : int, optional
        An integer representing the voice to which the note belongs.
        Defaults to None.
    staff : str, optional
        An integer representing the staff to which the note belongs.
        Defaults to None.
    do_idx : int, optional
        The document order index (zero-based), expressing the order of
        appearance of this note (with respect to other notes) in the
        document in case the Note belongs to a part that was imported
        from MusicXML. Defaults to None.

    """

    def __init__(self, id=None, voice=None, staff=None, symbolic_duration=None, articulations=None, do_idx=None):
        self._sym_dur = None
        super().__init__()
        self.voice = voice
        self.id = id
        self.staff = staff
        self.symbolic_duration = symbolic_duration
        self.articulations = articulations
        self.do_idx = do_idx

        # these attributes are set after the instance is constructed
        self.fermata = None
        self.tie_prev = None
        self.tie_next = None
        self.slur_stops = []
        self.slur_starts = []
        self.tuplet_stops = []
        self.tuplet_starts = []

        # maintain a list of attributes to update when cloning this instance
        self._ref_attrs.extend(['tie_prev', 'tie_next',
                                'slur_stops', 'slur_starts',
                                'tuplet_stops', 'tuplet_starts'])

    @property
    def symbolic_duration(self):
        """
        The symbolic duration of the note.

        This property returns a dictionary specifying the symbolic
        duration of the note. The dictionary may have the following
        keys:

        * type : the note type as a string, e.g. 'quarter', 'half'

        * dots : an integer specifying the number of dots. When this
          key is missing it means there are no dots.

        * actual_notes : Specifies the number of actual notes in a
          rhythmical tuplet. Used in conjunction with `normal_notes`.

        * normal_notes : Specifies the normal number of notes in a
          rhythmical tuplet. For example a triplet of eights in the time
          of two eights would correspond to actual_notes=3,
          normal_notes=2.

        The symbolic duration dictionary of a note can either be set
        manually (for example by specifying the `symbolic_duration`
        constructor keyword argument), or left unspecified (i.e.
        None). In the latter case the symbolic duration is estimated
        dynamically based on the note start and end times. Note that
        this latter case is generally preferrable because it ensures
        that the symbolic duration is consistent with the numeric
        duration.

        If the symbolic duration cannot be estimated from the numeric
        duration None is returned.

        Returns
        -------
        dict or None
            A dictionary specifying the symbolic duration of the note, or
            None if the symbolic duration could not be estimated from the
            numeric duration.

        """
        if self._sym_dur is None:
            # compute value
            if not self.start or not self.end:
                LOGGER.warning('Cannot estimate symbolic duration for notes that are not added to a Part')
                return None
            if self.start.quarter is None:
                LOGGER.warning('Cannot estimate symbolic duration when not quarter_duration has been set. See Part.set_quarter_duration.')
                return None
            return estimate_symbolic_duration(self.duration, self.start.quarter)
        else:
            # return set value
            return self._sym_dur

    @symbolic_duration.setter
    def symbolic_duration(self, v):
        self._sym_dur = v

    @property
    def duration(self):
        """The duration of the note in divisions

        Returns
        -------
        int

        """

        try:
            return self.end.t - self.start.t
        except:
            LOGGER.warn('no end time found for note')
            return 0

    @property
    def end_tied(self):
        """The `Timepoint` corresponding to the end of the note, or---when
        this note belongs to a group of tied notes---the end of the last
        note in the group.

        Returns
        -------
        TimePoint
            End of note

        """
        if self.tie_next is None:
            return self.end
        else:
            return self.tie_next.end_tied

    @property
    def duration_tied(self):
        """Time difference of the start of the note to the end of the note,
        or---when  this note belongs to a group of tied notes---the end of
        the last note in the group.

        Returns
        -------
        int
            Duration of note

        """
        if self.tie_next is None:
            return self.duration
        else:
            return self.duration + self.tie_next.duration_tied

    @property
    def duration_from_symbolic(self):
        """Return the numeric duration given the symbolic duration of the
        note and the quarter_duration in effect.

        Returns
        -------
        int or None
        """

        if self.symbolic_duration:
            # check for self.start, and self.start.quarter
            return symbolic_to_numeric_duration(self.symbolic_duration, self.start.quarter)
        else:
            return None

    @property
    def tie_prev_notes(self):
        """TODO

        Parameters
        ----------

        Returns
        -------
        type
            Description of return value
        """

        if self.tie_prev:
            return self.tie_prev.tie_prev_notes + [self.tie_prev]
        else:
            return []

    @property
    def tie_next_notes(self):
        """TODO

        Parameters
        ----------

        Returns
        -------
        type
            Description of return value
        """

        if self.tie_next:
            return [self.tie_next] + self.tie_next.tie_next_notes
        else:
            return []

    # def iter_voice_prev(self):
    #     """TODO

    #     Parameters
    #     ----------

    #     Returns
    #     -------
    #     type
    #         Description of return value
    #     """

    #     for n in self.start.iter_prev(GenericNote, include_subclasses=True):
    #         if n.voice == n.voice:
    #             yield n

    # def iter_voice_next(self):
    #     """TODO

    #     Parameters
    #     ----------

    #     Returns
    #     -------
    #     type
    #         Description of return value
    #     """

    #     for n in self.start.iter_next(GenericNote, include_subclasses=True):
    #         if n.voice == n.voice:
    #             yield n

    def iter_chord(self, same_duration=True, same_voice=True):
        """Iterate over notes with coinciding start times.

        Parameters
        ----------
        same_duration : bool, optional
            When True limit the iteration to notes that have the same
            duration as the current note. Defaults to True.
        same_voice : bool, optional
            When True limit the iteration to notes that have the same
            voice as the current note. Defaults to True.

        Yields
        ------
        GenericNote

        """

        for n in self.start.iter_starting(GenericNote, include_subclasses=True):
            if (((not same_voice) or n.voice == self.voice)
                    and ((not same_duration) or (n.duration == self.duration))):
                yield n

    def __str__(self):
        s = ('{} id={} voice={} staff={} type={}'
             .format(type(self).__name__, self.id, self.voice, self.staff,
                     format_symbolic_duration(self.symbolic_duration)))
        if self.articulations:
            s += ' articulations=({})'.format(", ".join(self.articulations))
        if self.tie_prev or self.tie_next:
            all_tied = self.tie_prev_notes + [self] + self.tie_next_notes
            tied_id = '+'.join(n.id or 'None' for n in all_tied)
            return s + ' tie_group={}'.format(tied_id)
        else:
            return s


class Note(GenericNote):
    """Subclass of GenericNote representing pitched notes.

    Parameters
    ----------
    step : {'c', 'd', 'e', 'f', 'g', 'a', 'b'}
        The note name of the pitch.
    octave : int
        An integer representing the octave of the pitch
    alter : int, optional
        An integer (or None) representing the alteration of the pitch as
        follows:

        -2
            double flat
        -1
            flat
        0 or None
            unaltered
        1
            sharp
        2
            double sharp

        Defaults to None.

    """
    def __init__(self, step, octave, alter=None, beam=None, *args, **kwargs):
        super().__init__(*args, **kwargs)
        self.step = step
        self.octave = octave
        self.alter = alter
        # Add beam (
        self.beam = beam

        # import pdb
        # pdb.set_trace()
        if self.beam is not None:
            try:
                self.beam.append(self)
            except:
                import pdb
                pdb.set_trace()


    def __str__(self):
        return ' '.join((super().__str__(),
                         'pitch={}{}{}'.format(self.step, self.alter_sign, self.octave)))

    @property
    def midi_pitch(self):
        """The midi pitch value of the note (MIDI note number). C4 (middle C,
        in german: c') is note number 60.

        Returns
        -------
        integer
            The note's pitch as MIDI note number.

        """
        return pitch_spelling_to_midi_pitch(step=self.step,
                                            octave=self.octave,
                                            alter=self.alter)

    @property
    def alter_sign(self):
        """The alteration of the note

        Returns
        -------
        str

        """
        return ALTER_SIGNS[self.alter]


class Rest(GenericNote):
    """A subclass of GenericNote representing a rest.

    """
    def __init__(self, *args, **kwargs):
        super().__init__(*args, **kwargs)

class Beam(TimedObject):
    """
    Represent beams (for MEI)
    """
    def __init__(self, id=None):
        super().__init__()
        self.id = id
        self.notes = []

    def append(self, note):
        note.beam = self
        self.notes.append(note)
        self.update_time()

    def update_time(self):
        start_idx = np.argmin([n.start.t for n in self.notes])
        end_idx = np.argmax([n.end.t for n in self.notes])

        self.start = self.notes[start_idx].start
        self.end = self.notes[end_idx].end



class GraceNote(Note):
    """A subclass of Note representing a grace note.

    Parameters
    ----------
    grace_type : {'grace', 'acciaccatura', 'appoggiatura'}
        The type of grace note. Use 'grace' for a unspecified grace
        note type.
    steal_proportion : float, optional
        The proportion of the previous (acciaccatura) or next
        (appoggiatura) note duration that is occupied by the grace
        note. Defaults to None.

    Attributes
    ----------
    main_note : :class:`Note`
        The (non-grace) note to which this grace note belongs.
    grace_seq_len : list
        The length of the sequence of grace notes to which this grace
        note belongs.

    """
    def __init__(self, grace_type, *args, steal_proportion=None, **kwargs):
        super().__init__(*args, **kwargs)
        self.grace_type = grace_type
        self.steal_proportion = steal_proportion
        self.grace_next = None
        self.grace_prev = None
        self._ref_attrs.extend(['grace_next', 'grace_prev'])

    @property
    def main_note(self):
        n = self.grace_next
        while isinstance(n, GraceNote):
            n = n.grace_next
        return n

    @property
    def grace_seq_len(self):
        return (sum(1 for _ in self.iter_grace_seq(backwards=True))
                + sum(1 for _ in self.iter_grace_seq())
                - 1) # subtract one because self is counted twice

    @property
    def last_grace_note_in_seq(self):
        n = self
        while isinstance(n.grace_next, GraceNote):
            n = n.grace_next
        return n


    def iter_grace_seq(self, backwards=False):
        """Iterate over this and all subsequent/preceding grace notes,
        excluding the main note.

        Parameters
        ----------
        backwards : bool, optional
            When True, iterate over preceding grace notes. Otherwise
            iterate over subsequent grace notes. Defaults to False.

        Yields
        ------
        GraceNote

        """

        yield self
        if backwards:
            n = self.grace_prev
        else:
            n = self.grace_next
        while isinstance(n, GraceNote):
            yield n
            if backwards:
                n = n.grace_prev
            else:
                n = n.grace_next

    def __str__(self):
        s = ' '.join(
            (super().__str__(),
             'main_note={}'.format(self.main_note)))
        return s


class Page(TimedObject):
    """A page in a musical score. Its start and end times describe the
    range of musical time that is spanned by the page.

    Parameters
    ----------
    number : int, optional
        The number of the system. Defaults to 0.

    Attributes
    ----------
    number : int
        See parameters

    """
    def __init__(self, number=0):
        super().__init__()
        self.number = number

    def __str__(self):
        return 'Page number={}'.format(self.number)


class System(TimedObject):
    """A system in a musical score. Its start and end times describe the
    range of musical time that is spanned by the system.

    Parameters
    ----------
    number : int, optional
        The number of the system. Defaults to 0.

    Attributes
    ----------
    number : int
        See parameters

    """

    def __init__(self, number=0):
        super().__init__()
        self.number = number

    def __str__(self):
        return 'System number={}'.format(self.number)


class Clef(TimedObject):
    """A clef.

    Clefs associate the lines of a staff to musical pitches.

    Parameters
    ----------
    number : int, optional
        The number of the staff to which this clef belongs.
    sign : {'G', 'F', 'C', 'percussion', 'TAB', 'jianpu',  'none'}
        The sign of the clef
    line : int
        The staff line at which the sign is positioned
    octave_change : int
        The number of octaves to shift the pitches up (postive) or
        down (negative)

    Attributes
    ----------
    nr : int
        See parameters
    sign : {'G', 'F', 'C', 'percussion', 'TAB', 'jianpu',  'none'}
        See parameters
    line : int
        See parameters
    octave_change : int
        See parameters

    """

    def __init__(self, number, sign, line, octave_change):

        super().__init__()
        self.number = number
        self.sign = sign
        self.line = line
        self.octave_change = octave_change

    def __str__(self):
        return 'Clef sign={} line={} number={}'.format(self.sign, self.line, self.number)


class Slur(TimedObject):
    """A slur.

    Slurs indicate musical grouping across notes.

    Parameters
    ----------
    start_note : :class:`Note`, optional
        The note at which this slur starts. Defaults to None.
    end_note : :class:`Note`, optional
        The note at which this slur ends. Defaults to None.

    Attributes
    ----------
    start_note : :class:`Note` or None
        See parameters
    end_note : :class:`Note` or None
        See parameters


    """

    def __init__(self, start_note=None, end_note=None):
        super().__init__()
        self._start_note = None
        self._end_note = None
        self.start_note = start_note
        self.end_note= end_note
        # maintain a list of attributes to update when cloning this instance
        self._ref_attrs.extend(['start_note', 'end_note'])

    @property
    def start_note(self):
        return self._start_note

    @start_note.setter
    def start_note(self, note):
        # make sure we received a note
        if note:
            if note.start:
                #  remove the slur from the current start time
                if self.start_note and self.start_note.start:
                    self.start_note.start.remove_starting_object(self)
            # else:
            #     LOGGER.warning('Note has no start time')
            note.slur_starts.append(self)
        self._start_note = note

    @property
    def end_note(self):
        return self._end_note

    @end_note.setter
    def end_note(self, note):
        # make sure we received a note
        if note:
            if note.end:
                if self.end_note and self.end_note.end:
                    #  remove the slur from the currentend time
                    self.end_note.end.remove_ending_object(self)
            # else:
            #     LOGGER.warning('Note has no end time')
            note.slur_stops.append(self)
        self._end_note = note

    def __str__(self):
        # return 'slur at voice {0} (ends at {1})'.format(self.voice, self.end and self.end.t)
        start = '' if self.start_note is None else 'start={}'.format(self.start_note.id)
        end = '' if self.end_note is None else 'end={}'.format(self.end_note.id)
        return ' '.join(('Slur', start, end)).strip()


class Tuplet(TimedObject):
    """A tuplet.

    Tuplets indicate musical grouping across notes.

    Parameters
    ----------
    start_note : :class:`Note`, optional
        The note at which this tuplet starts. Defaults to None.
    end_note : :class:`Note`, optional
        The note at which this tuplet ends. Defaults to None.

    Attributes
    ----------
    start_note : :class:`Note` or None
        See parameters
    end_note : :class:`Note` or None
        See parameters


    """

    def __init__(self, start_note=None, end_note=None):
        super().__init__()
        self._start_note = None
        self._end_note = None
        self.start_note = start_note
        self.end_note= end_note
        # maintain a list of attributes to update when cloning this instance
        self._ref_attrs.extend(['start_note', 'end_note'])

    @property
    def start_note(self):
        return self._start_note

    @start_note.setter
    def start_note(self, note):
        # make sure we received a note
        if note:
            if note.start:
                #  remove the tuplet from the current start time
                if self.start_note and self.start_note.start:
                    self.start_note.start.remove_starting_object(self)
            # else:
            #     LOGGER.warning('Note has no start time')
            note.tuplet_starts.append(self)
        self._start_note = note

    @property
    def end_note(self):
        return self._end_note

    @end_note.setter
    def end_note(self, note):
        # make sure we received a note
        if note:
            if note.end:
                if self.end_note and self.end_note.end:
                    #  remove the tuplet from the currentend time
                    self.end_note.end.remove_ending_object(self)
            # else:
            #     LOGGER.warning('Note has no end time')
            note.tuplet_stops.append(self)
        self._end_note = note


    def __str__(self):
        start = '' if self.start_note is None else 'start={}'.format(self.start_note.id)
        end = '' if self.end_note is None else 'end={}'.format(self.end_note.id)
        return ' '.join(('Tuplet', start, end)).strip()


class Repeat(TimedObject):
    """A repeat.

    This class represents a repeated section in the score, designated
    by its start and end times.

    """
    def __init__(self):
        super().__init__()

    def __str__(self):
        return 'Repeat (from {0} to {1})'.format(self.start and self.start.t, self.end and self.end.t)


class DaCapo(TimedObject):
    """A Da Capo sign.

    """

    def __str__(self):
        return u'Dacapo'


class Fine(TimedObject):
    """A Fine sign.

    """

    def __str__(self):
        return 'Fine'


class Fermata(TimedObject):
    """A Fermata sign.

    Parameters
    ----------
    ref : :class:`TimedObject` or None, optional
        An object to which this fermata applies. In practice this is a
        Note or a Barline. Defaults to None.

    Attributes
    ----------
    ref : :class:`TimedObject` or None
        See parameters

    """

    def __init__(self, ref=None):
        super().__init__()
        # ref(erent) can be a note or a barline
        self.ref = ref

    def __str__(self):
        return 'Fermata ref={}'.format(self.ref)


class Ending(TimedObject):

    """Class that represents one part of a 1---2--- type ending of a musical
    passage (a.k.a Volta brackets).

    Parameters
    ----------
    number : int
        The number associated to this ending

    Attributes
    ----------
    number : int
        See parameters

    """

    def __init__(self, number):
        super().__init__()
        self.number = number

    def __str__(self):
        return 'Ending (from {0} to {1})'.format(self.start.t, self.end.t)


class Measure(TimedObject):

    """A measure.

    Parameters
    ----------
    number : int or None, optional
        The number of the measure. Defaults to None

    Attributes
    ----------
    number : int
        See parameters

    """

    def __init__(self, number=None):
        super().__init__()
        self.number = number

    def __str__(self):
        # return 'Measure {0} at page {1}, system {2}'.format(self.number, self.page, self.system)
        return 'Measure number={0}'.format(self.number)

    @property
    def page(self):
        """The page number on which this measure appears, or None if
        there is no associated page.

        Returns
        -------
        int or None

        """
        page = next(self.start.iter_prev(Page, eq=True), None)
        if page:
            return page.number
        else:
            return None

    @property
    def system(self):
        """The system number in which this measure appears, or None if
        there is no associated system.

        Returns
        -------
        int or None

        """
        system = next(self.start.iter_prev(System, eq=True), None)
        if system:
            return system.number
        else:
            return None

    # TODO: add `incomplete` or `anacrusis` property


class TimeSignature(TimedObject):
    """A time signature.

    Parameters
    ----------
    beats : int
        The number of beats in a measure
    beat_type : int
        The note type that defines the beat unit. (4 for quarter
        notes, 2 for half notes, etc.)

    Attributes
    ----------
    beats : int
        See parameters
    beat_type : int
        See parameters

    """

    def __init__(self, beats, beat_type):
        super().__init__()
        self.beats = beats
        self.beat_type = beat_type

    def __str__(self):
        return 'TimeSignature {0}/{1}'.format(self.beats, self.beat_type)


class Tempo(TimedObject):
    """A tempo indication.

    Parameters
    ----------
    bpm : number
        The tempo indicated in rate per minute
    unit : str or None, optional
        The unit to which the specified rate correspnds. This is a
        string that expreses a duration category, such as "q" for
        quarter "h." for dotted half, and so on. When None, the unit
        is assumed to be quarters. Defaults to None.

    Attributes
    ----------
    bpm : number
        See parameters
    unit : str or None
        See parameters

    """
    def __init__(self, bpm, unit=None):
        super().__init__()
        self.bpm = bpm
        self.unit = unit

    @property
    def microseconds_per_quarter(self):
        """The number of microseconds per quarter under this tempo.

        This is useful for MIDI representations.

        Returns
        -------
        int

        """
        return int(np.round(60 * (10**6 / to_quarter_tempo(self.unit or 'q', self.bpm))))

    def __str__(self):
        if self.unit:
            return 'Tempo {}={}'.format(self.unit, self.bpm)
        else:
            return 'Tempo bpm={0}'.format(self.bpm)


class KeySignature(TimedObject):
    """Key signature.

    Parameters
    ----------
    fifths : number
        Number of sharps (positive) or flats (negative)
    mode : str
        Mode of the key, either 'major' or 'minor'

    Attributes
    ----------
    fifths : number
        See parameters
    mode : str
        See parameters

    """

    def __init__(self, fifths, mode):
        super().__init__()
        self.fifths = fifths
        self.mode = mode

    @property
    def name(self):
        """The key signature name, where the root is uppercase, and an
        trailing 'm' indicates minor modes (e.g. 'Am', 'G#').

        Returns
        -------
        str
            The key signature name

        """
        return fifths_mode_to_key_name(self.fifths, self.mode)

    def __str__(self):
        return ('Key signature fifths={}, mode={} ({})'
                .format(self.fifths, self.mode, self.name))


class Transposition(TimedObject):

    """Represents a <transpose> tag that tells how to change all (following)
    pitches of that part to put it to concert pitch (i.e. sounding pitch).

    Parameters
    ----------
    diatonic : int
    chromatic : int
        The number of semi-tone steps to add or subtract to the pitch to
        get to the (sounding) concert pitch.

    Attributes
    ----------
    diatonic : int
        See parameters
    chromatic : int
        See parameters

    """

    def __init__(self, diatonic, chromatic):
        super().__init__()
        self.diatonic = diatonic
        self.chromatic = chromatic

    def __str__(self):
        return 'Transposition diatonic={0}, chromatic={1}'.format(self.diatonic, self.chromatic)


class Words(TimedObject):
    """A textual element in the score.

    Parameters
    ----------
    text : str
        The text
    staff : int or None, optional
        The staff to which the text is associated. Defaults to None

    Attributes
    ----------
    text : str
        See parameters
    staff : int or None, optional
        See parameters

    """

    def __init__(self, text, staff=None):
        super().__init__()
        self.text = text
        self.staff = staff

    def __str__(self):
        return '{} "{}"'.format(type(self).__name__, self.text)


class Direction(TimedObject):
    """Base class for performance directions in the score.

    """

    def __init__(self, text=None, raw_text=None, staff=None):
        super().__init__()
        # I'm not sure why we need a default text here
        self.text =  text if text is not None else 'default_text'
        self.raw_text = raw_text
        self.staff = staff

    def __str__(self):
        if self.raw_text is not None:
            return '{} "{}" raw_text="{}"'.format(type(self).__name__, self.text, self.raw_text)
        else:
            #return '{} "{}"'.format(type(self).__name__, self.text)
            return '{} '.format( self.text)


class LoudnessDirection(Direction): pass
class TempoDirection(Direction): pass
class ArticulationDirection(Direction): pass

class ConstantDirection(Direction): pass
class DynamicDirection(Direction): pass
class ImpulsiveDirection(Direction): pass

class ConstantLoudnessDirection(ConstantDirection, LoudnessDirection): pass
class ConstantTempoDirection(ConstantDirection, TempoDirection): pass
class ConstantArticulationDirection(ConstantDirection, ArticulationDirection): pass

class DynamicLoudnessDirection(DynamicDirection, LoudnessDirection):
    def __init__(self, *args, wedge=False, **kwargs):
        super().__init__(*args, **kwargs)
        self.wedge = wedge
    def __str__(self):
        if self.wedge:
            return '{} wedge'.format(super().__str__())
        else:
            return super().__str__()

class DynamicTempoDirection(DynamicDirection, TempoDirection): pass

class IncreasingLoudnessDirection(DynamicLoudnessDirection): pass
class DecreasingLoudnessDirection(DynamicLoudnessDirection): pass
class IncreasingTempoDirection(DynamicTempoDirection): pass
class DecreasingTempoDirection(DynamicTempoDirection): pass

class ImpulsiveLoudnessDirection(ImpulsiveDirection, LoudnessDirection): pass

class ResetTempoDirection(ConstantTempoDirection):
    @property
    def reference_tempo(self):
        direction = None
        for d in self.start.iter_prev(ConstantTempoDirection):
            direction = d
        return direction


class PartGroup(object):
    """Represents a grouping of several instruments, usually named, and
    expressed in the score with a group symbol such as a brace or a
    bracket. In symphonic scores, bracketed part groups usually group
    families of instruments, such as woodwinds or brass, whereas
    braces are often used to group multiple instances of the same
    instrument. See the `MusicXML documentation
    <https://usermanuals.musicxml.com/MusicXML/Content/ST-MusicXML-
    group-symbol-value.htm>`_ for further information.

    Parameters
    ----------
    group_symbol : str or None, optional
        The symbol used for grouping instruments.

    Attributes
    ----------
    group_symbol : str or None

    name : str or None

    number : int

    parent : PartGroup or None

    children : list of Part or PartGroup objects


    """

    def __init__(self, group_symbol=None, group_name=None, number=None):
        self.group_symbol = group_symbol
        self.group_name = group_name
        self.number = number
        self.parent = None
        self.children = []

    def _pp(self, tree):
        result = ['{}PartGroup: group_name="{}" group_symbol="{}"'
                  .format(tree, self.group_name, self.group_symbol)]
        tree.push()
        N = len(self.children)
        for i, child in enumerate(self.children):
            result.append('{}'.format(tree).rstrip())
            if i == N - 1:
                tree.last_item()
            else:
                tree.next_item()
            result.extend(child._pp(tree))
        tree.pop()
        return result

    def pretty(self):
        """Return a pretty representation of this object.

        Returns
        -------
        str
            A pretty representation

        """
        return '\n'.join(self._pp(PrettyPrintTree()))

    @property
    def note_array(self):
        """A structured array containing pitch, onset, duration, voice
        and id for each note in each part of the PartGroup.
        The note ids in this array include the number of the part
        to which they belong.
        """

        fields = [('onset', 'f4'),
                  ('duration', 'f4'),
                  ('pitch', 'i4'),
                  ('voice', 'i4'),
                  ('id', 'U256')]

        note_arrays = [part.note_array for part in self.children]
        onset = np.hstack([na['onset'] for na in note_arrays])
        duration = np.hstack([na['duration'] for na in note_arrays])
        pitch = np.hstack([na['pitch'] for na in note_arrays])
        voice =  np.hstack([na['voice'] for na in note_arrays])
        ids = []
        for j, na in enumerate(note_arrays):
            # add part number at the begining of note ID
            id = np.array(['P{0:02d}_'.format(j) + i for i in na['id']],
                           dtype=na['id'].dtype)
            ids.append(id)
        ids = np.hstack(ids)

        # Make structured array
        note_array = np.array(
            [(o, d, p, v, i) for o, d, p, v, i in zip(onset, duration, pitch, voice, ids)],
            dtype=fields)


        # sort by onset and pitch
        pitch_sort_idx = np.argsort(note_array['pitch'])
        note_array = note_array[pitch_sort_idx]
        onset_sort_idx = np.argsort(note_array['onset'], kind='mergesort')
        note_array = note_array[onset_sort_idx]

        return note_array





class ScoreVariant(object):
    # non-public

    def __init__(self, part, start_time=0):
        self.t_unfold = start_time
        self.segments = []
        self.part = part

    def add_segment(self, start, end):
        self.segments.append((start, end, self.t_unfold))
        self.t_unfold += (end.t - start.t)

    @property
    def segment_times(self):
        """
        Return segment (start, end, offset) information for each of the segments in
        the score variant.
        """
        return [(s.t, e.t, o) for (s, e, o) in self.segments]

    def __str__(self):
        return 'Segment {}'.format(self.segment_times)

    def clone(self):
        """
        Return a clone of the ScoreVariant
        """
        clone = ScoreVariant(self.part, self.t_unfold)
        clone.segments = self.segments[:]
        return clone

    def create_variant_part(self):
        part = Part(self.part.id, part_name=self.part.part_name)

        for start, end, offset in self.segments:
            delta = offset - start.t
            qd = self.part.quarter_durations(start.t, end.t)
            for t, quarter in qd:
                part.set_quarter_duration(t + delta, quarter)
            # After creating the new part we need to replace references to
            # objects in the old part to references in the new part
            # (e.g. t.next, t.prev, note.tie_next). For this we keep track of
            # correspondences between objects (timepoints, notes, measures,
            # etc), in o_map
            o_map = {}
            o_new = set()
            tp = start
            while tp != end:
                # make a new timepoint, corresponding to tp
                tp_new = part.get_or_add_point(tp.t + delta)
                o_gen = (o for oo in tp.starting_objects.values() for o in oo)
                for o in o_gen:

                    # special cases:

                    # don't include repeats/endings in the unfolded part
                    if isinstance(o, (Repeat, Ending)):
                        continue
                    # don't repeat time sig if it hasn't changed
                    elif isinstance(o, TimeSignature):
                        prev = next(tp_new.iter_prev(TimeSignature), None)
                        if ((prev is not None)
                            and ((o.beats, o.beat_type) == (prev.beats, prev.beat_type))):
                            continue
                    # don't repeat key sig if it hasn't changed
                    elif isinstance(o, KeySignature):
                        prev = next(tp_new.iter_prev(KeySignature), None)
                        if ((prev is not None)
                            and ((o.fifths, o.mode) == (prev.fifths, prev.mode))):
                            continue

                    # make a copy of the object
                    o_copy = copy(o)
                    # add it to the set of new objects (for which the refs will be replaced)
                    o_new.add(o_copy)
                    # keep track of the correspondence between o and o_copy
                    o_map[o] = o_copy
                    # add the start of the new object to the part
                    tp_new.add_starting_object(o_copy)
                    if o.end is not None:
                        # add the end of the object to the part
                        tp_end = part.get_or_add_point(o.end.t + delta)
                        tp_end.add_ending_object(o_copy)

                tp = tp.next
                if tp is None:
                    raise Exception('segment end not a successor of segment start, invalid score variant')

            # special case: fermata starting at end of segment should be
            # included if it does not belong to a note, and comes at the end of
            # a measure (o.ref == 'right')
            for o in end.starting_objects[Fermata]:
                if o.ref in (None, 'right'):
                    o_copy = copy(o)
                    tp_new = part.get_or_add_point(end.t + delta)
                    tp_new.add_starting_object(o_copy)

            # for each of the new objects, replace the references to the old
            # objects to their corresponding new objects
            for o in o_new:
                o.replace_refs(o_map)

        # replace prev/next references in timepoints
        for tp, tp_next in iter_current_next(part._points):
            tp.next = tp_next
            tp_next.prev = tp

        return part


def iter_unfolded_parts(part):
    """Iterate over unfolded clones of `part`.

    For each repeat construct in `part` the iterator produces two
    clones, one with the repeat included and another without the
    repeat. That means the number of items returned is two to the
    power of the number of repeat constructs in the part.

    The first item returned by the iterator is the version of the part
    without any repeated sections, the last item is the version of the
    part with all repeat constructs expanded.

    Parameters
    ----------
    part : :class:`Part`
        Part to unfold

    Yields
    ------

    """

    for sv in make_score_variants(part):
        yield sv.create_variant_part()


def unfold_part_maximal(part):
    """Return the "maximally" unfolded part, that is, a copy of the
    part where all segments marked with repeat signs are included
    twice.

    Returns
    -------
    part : :class:`Part`
        The unfolded Part

    """

    sv = make_score_variants(part)[-1]
    return sv.create_variant_part()


def make_score_variants(part):
    # non-public (use unfold_part_maximal, or iter_unfolded_parts)

    """Create a list of ScoreVariant objects, each representing a
    distinct way to unfold the score, based on the repeat structure.

    Parameters
    ----------
    part : :class:`Part`
        A part for which to make the score variants

    Returns
    -------
    list
        List of ScoreVariant objects

    Notes
    -----
    This function does not currently support nested repeats, such as in
    case 45d of the MusicXML Test Suite.

    """

    if len(list(part.iter_all(DaCapo)) +
           list(part.iter_all(Fine))) > 0:
        LOGGER.warning(('Generation of repeat structures involving da '
                        'capo/fine/coda/segno directions is not '
                        'supported yet'))

    # TODO: check if we need to wrap in list
    repeats = list(part.iter_all(Repeat))
    # repeats may not have start or end times. `repeats_to_start_end`
    # returns the start/end paisr for each repeat, making educated guesses
    # when these are missing.
    repeat_start_ends = repeats_to_start_end(repeats,
                                             part.first_point,
                                             part.last_point)

    # check for nestings and raise if necessary
    if any(n < c for c, n in iter_current_next(repeat_start_ends)):
        raise NotImplementedError('Nested endings are currently not supported')

    # t_score is used to keep the time in the score
    t_score = part.first_point
    svs = [ScoreVariant(part)]
    # each repeat holds start and end time of a score interval to
    # be repeated
    for i, (rep_start, rep_end) in enumerate(repeat_start_ends):
        new_svs = []
        for sv in svs:
            # is the start of the repeat after our current score
            # position?
            if rep_start > t_score:
                # yes: add the tuple (t_score, rep_start) to the
                # result this is the span before the interval that is
                # to be repeated
                sv.add_segment(t_score, rep_start)

            # create a new ScoreVariant for the repetition (sv will be the
            # score variant where this repeat is played only once)
            new_sv = sv.clone()

            # get any "endings" (e.g. 1 / 2 volta) of the repeat
            # (there are not supposed to be more than one)
            ending1 = next(rep_end.iter_ending(Ending), None)
            # is there an ending?
            if ending1:

                # add the first occurrence of the repeat
                sv.add_segment(rep_start, ending1.start)

                ending2 = next(rep_end.iter_starting(Ending), None)

                if ending2:
                    # add the first occurrence of the repeat
                    sv.add_segment(ending2.start, ending2.end)

                    # new_sv includes the 1/2 ending repeat, which means:
                    # 1. from repeat start to repeat end (which includes ending 1)
                    new_sv.add_segment(rep_start, rep_end)
                    # 2. from repeat start to ending 1 start
                    new_sv.add_segment(rep_start, ending1.start)
                    # 3. ending 2 start to ending 2 end
                    new_sv.add_segment(ending2.start, ending2.end)

                    # new score time will be the score time
                    t_end = ending2.end

                else:
                    # ending 1 without ending 2, should not happen normally
                    LOGGER.warning('ending 1 without ending 2')
                    # new score time will be the score time
                    t_end = ending1.end
            else:
                # add the first occurrence of the repeat
                sv.add_segment(rep_start, rep_end)

                # no: add the full interval of the repeat (the second time)
                new_sv.add_segment(rep_start, rep_end)
                new_sv.add_segment(rep_start, rep_end)

                # update the score time
                t_end = rep_end

            # add both score variants
            new_svs.append(sv)
            new_svs.append(new_sv)
        t_score = t_end

        svs = new_svs

    # are we at the end of the piece already?
    if t_score < part.last_point:
        # no, append the interval from the current score
        # position to the end of the piece
        for sv in svs:
            sv.add_segment(t_score, part.last_point)

    return svs


def add_measures(part):
    """Add measures to a part.

    This function adds Measure objects to the part according to any
    time signatures present in the part. Any existing measures will be
    untouched, and added measures will be delimited by the existing
    measures.

    The Part object will be modified in place.

    Parameters
    ----------
    part : :class:`Part`
        Part instance

    """

    timesigs = np.array([(ts.start.t, ts.beats)
                         for ts in part.iter_all(TimeSignature)],
                        dtype=np.int)

    if len(timesigs) == 0:
        LOGGER.warning('No time signatures found, not adding measures')
        return

    start = part.first_point.t
    end = part.last_point.t

    if start == end:
        return

    # make sure we cover time from the start of the timeline
    if len(timesigs) == 0 or timesigs[0, 0] > start:
        timesigs = np.vstack(([[start, 4]], timesigs))

    # in unlikely case of timesig at last point, remove it
    if timesigs[-1, 0] >= end:
        timesigs = timesigs[:-1]

    ts_start_times = timesigs[:, 0]
    beats_per_measure = timesigs[:, 1]
    ts_end_times = ts_start_times[1:]
    
    
    
    # make sure we cover time until the end of the timeline
    if len(ts_end_times) == 0 or ts_end_times[-1] < end:
        ts_end_times = np.r_[ts_end_times, end]

    assert len(ts_start_times) == len(ts_end_times)

    beat_map = part.beat_map
    inv_beat_map = part.inv_beat_map
    mcounter = 1
    
    for ts_start, ts_end, measure_dur in zip(ts_start_times, ts_end_times, beats_per_measure):
        pos = ts_start
        

        while pos < ts_end:

            measure_start = pos
            measure_end_beats = min(beat_map(pos) + measure_dur, beat_map(end))
            measure_end = min(ts_end, inv_beat_map(measure_end_beats))
            # any existing measures between measure_start and measure_end
            existing_measure = next(part.iter_all(Measure, measure_start, measure_end), None)
            if existing_measure:
                if existing_measure.start.t == measure_start:
                    assert existing_measure.end.t > pos
                    pos = existing_measure.end.t
                    if existing_measure.number != 0:
                        # if existing_measure is a match anacrusis measure, keep number 0
                        existing_measure.number = mcounter
                        mcounter += 1
                    continue

                else:
                    measure_end = existing_measure.start.t

            part.add(Measure(number=mcounter), int(measure_start), int(measure_end))
            
            # if measure exists but was not at measure_start, a filler measure is added with number mcounter
            if existing_measure:
                pos = existing_measure.end.t
                existing_measure.number = mcounter + 1
                mcounter = mcounter + 2
            else:
                pos = measure_end
                mcounter += 1
            

def remove_grace_notes(part):
    """Remove all grace notes from a timeline.

    The specified timeline object will be modified in place.

    Parameters
    ----------
    timeline : Timeline
        The timeline from which to remove the grace notes

    """
    # for point in part.points:
    #     point.starting_objects[Note] = [n for n in point.starting_objects[Note]
    #                                     if n.grace_type is None]
    #     point.ending_objects[Note] = [n for n in point.ending_objects[Note]
    #                                   if n.grace_type is None]
    for gn in list(part.iter_all(GraceNote)):
        part.remove(gn)

def expand_grace_notes(part):
    """Expand grace note durations in a part.

    The specified part object will be modified in place.

    Parameters
    ----------
    part : :class:`Part`
        The part on which to expand the grace notes

    """
    for gn in part.iter_all(GraceNote):
        dur = symbolic_to_numeric_duration(gn.symbolic_duration, gn.start.quarter)
        part.remove(gn, 'end')
        part.add(gn, end=gn.start.t+int(np.round(dur)))


def iter_parts(partlist):
    """Iterate over all Part instances in partlist, which is a list of
    either Part or PartGroup instances. PartGroup instances contain
    one or more parts or further partgroups, and are traversed in a
    depth-first fashion.

    This function is designed to take the result of
    :func:`partitura.load_score_midi` and :func:`partitura.load_musicxml` as
    input.

    Parameters
    ----------
    partlist : list, Part, or PartGroup
        A :class:`partitura.score.Part` object,
        :class:`partitura.score.PartGroup` or a list of these

    Yields
    -------
        :class:`Part` instances in `partlist`

    """

    if not isinstance(partlist, (list, tuple, set)):
        partlist = [partlist]

    for el in partlist:
        if isinstance(el, Part):
            yield el
        else:
            for eel in iter_parts(el.children):
                yield eel


def repeats_to_start_end(repeats, first, last):
    # non-public
    """Return pairs of (start, end) TimePoints corresponding to the start and
    end times of each Repeat object. If any of the start or end attributes
    are None, replace it with the end/start of the preceding/succeeding
    Repeat, respectively, or `first` or `last`.

    Parameters
    ----------
    repeats : list
        list of Repeat instances, possibly with None-valued start/end
        attributes
    first : TimePoint
        The first TimePoint in the timeline
    last : TimePoint
        The last TimePoint in the timeline

    Returns
    -------
    list
        list of (start, end) TimePoints corresponding to each Repeat in
        `repeats`

    """
    t = first
    starts = []
    ends = []
    for repeat in repeats:
        starts.append(t if repeat.start is None else repeat.start)
        if repeat.end is not None:
            t = repeat.end

    t = last
    for repeat in reversed(repeats):
        ends.append(t if repeat.end is None else repeat.end)
        if repeat.start is not None:
            t = repeat.start
    ends.reverse()
    return list(zip(starts, ends))


def _make_tied_note_id(prev_id):
    # non-public
    """Create a derived note ID for newly created notes, by appending
    letters to the ID. If the original ID has the form X-Y (e.g.
    n1-1), then the letter will be appended to the X part.

    Parameters
    ----------
    prev_id : str
        Original note ID

    Returns
    -------
    str
        Derived note ID

    Examples
    --------
    >>> _make_tied_note_id('n0')
    'n0a'
    >>> _make_tied_note_id('n0a')
    'n0b'
    >>> _make_tied_note_id('n0-1')
    'n0a-1'

    """
    prev_id_parts = prev_id.split('-', 1)
    prev_id_p1 = prev_id_parts[0]
    if prev_id_p1:
        if ord(prev_id_p1[-1]) < ord('a') - 1:
            return '-'.join(['{}a'.format(prev_id_p1)] +
                            prev_id_parts[1:])
        else:
            return '-'.join(['{}{}'.format(prev_id_p1[:-1], chr(ord(prev_id[-1]) + 1))]
                            + prev_id_parts[1:])
    else:
        return None


def tie_notes(part):
    """Find notes that span measure boundaries and notes with composite
    durations, and split them adding ties.

    Parameters
    ----------
    part : :class:`Part`
        Description of `part`

    """

    # split and tie notes at measure boundaries
    for note in part.iter_all(Note):
        next_measure = next(note.start.iter_next(Measure), None)
        cur_note = note
        note_end = cur_note.end

        # keep the list of stopping slurs, we need to transfer them to the last
        # tied note
        slur_stops = cur_note.slur_stops

        while next_measure and cur_note.end > next_measure.start:
            part.remove(cur_note, 'end')
            cur_note.slur_stops = []
            part.add(cur_note, None, next_measure.start.t)
            cur_note.symbolic_duration = estimate_symbolic_duration(next_measure.start.t - cur_note.start.t, cur_note.start.quarter)
            sym_dur = estimate_symbolic_duration(note_end.t - next_measure.start.t, next_measure.start.quarter)
            if cur_note.id is not None:
                note_id = _make_tied_note_id(cur_note.id)
            else:
                note_id = None
            next_note = Note(note.step, note.octave, note.alter, id=note_id,
                             voice=note.voice, staff=note.staff,
                             symbolic_duration=sym_dur)
            part.add(next_note, next_measure.start.t, note_end.t)

            cur_note.tie_next = next_note
            next_note.tie_prev = cur_note

            cur_note = next_note

            next_measure = next(cur_note.start.iter_next(Measure), None)

        if cur_note != note:
            for slur in slur_stops:
                slur.end_note = cur_note

    # then split/tie any notes that do not have a fractional/dot duration
    divs_map = part.quarter_duration_map
    notes = part.iter_all(Note)

    max_splits = 3
    failed = 0
    succeeded = 0
    for i, note in enumerate(notes):
        if note.symbolic_duration is None:

            splits = find_tie_split(note.start.t, note.end.t, int(divs_map(note.start.t)), max_splits)

            if splits:
                succeeded += 1
                split_note(part, note, splits)
            else:
                failed += 1
    # print(failed, succeeded, failed/succeeded)


def set_end_times(parts):
    # non-public
    """
    Set missing end times of musical elements in a part to equal the start times
    of the subsequent element of the same class. This is useful for some classes

    Parameters
    ----------
    part: Part or PartGroup, or list of these
        Parts to be processed
    """
    for part in iter_parts(parts):
        # page, system, loudnessdirection, tempodirection
        _set_end_times(part, Page)
        _set_end_times(part, System)
        _set_end_times(part, ConstantLoudnessDirection)
        _set_end_times(part, ConstantTempoDirection)
        _set_end_times(part, ConstantArticulationDirection)


def _set_end_times(part, cls):
    acc = []
    t = None

    for obj in part.iter_all(cls, include_subclasses=True):

        if obj.start == t:

            if obj.end is None:

                acc.append(obj)

        else:

            for o in acc:

                part.add(o, end=obj.start.t)

            acc = []

            if obj.end is None:

                acc.append(obj)

            t = obj.start

    for o in acc:

        part.add(o, end=part.last_point.t)


def split_note(part, note, splits):
    # non-public

    # TODO: we shouldn't do this, but for now it's a good sanity check
    assert len(splits) > 0
    # TODO: we shouldn't do this, but for now it's a good sanity check
    assert note.symbolic_duration is None
    part.remove(note)
    orig_tie_next = note.tie_next
    slur_stops = note.slur_stops
    cur_note = note
    start, end, sym_dur = splits.pop(0)
    cur_note.symbolic_duration = sym_dur
    part.add(cur_note, start, end)

    while splits:
        note.slur_stops = []

        if cur_note.id is not None:
            note_id = _make_tied_note_id(cur_note.id)
        else:
            note_id = None

        next_note = Note(note.step, note.octave, note.alter, voice=note.voice,
                         id=note_id, staff=note.staff)
        cur_note.tie_next = next_note
        next_note.tie_prev = cur_note

        cur_note = next_note
        start, end, sym_dur = splits.pop(0)
        cur_note.symbolic_duration = sym_dur

        part.add(cur_note, start, end)

    cur_note.tie_next = orig_tie_next

    if cur_note != note:
        # cur_note.slur_stops = slur_stops
        for slur in slur_stops:
            slur.end_note = cur_note


def find_tuplets(part):
    """Identify tuplets in `part` and set their symbolic durations
    explicitly.

    This function adds `actual_notes` and `normal_notes` keys to the
    symbolic duration of tuplet notes.

    Parameters
    ----------
    part : :class:`Part`
        Part instance

    """

    # quick shot at finding tuplets intended to cover some common cases.

    # are tuplets always in the same voice?

    # quite arbitrary:
    search_for_tuplets = [9, 7, 5, 3]
    # only look for x:2 tuplets
    normal_notes = 2

    candidates = []
    prev_end = None

    # 1. group consecutive notes without symbolic_duration
    for note in part.iter_all(GenericNote, include_subclasses=True):

        if note.symbolic_duration is None:
            if note.start.t == prev_end:
                candidates[-1].append(note)
            else:
                candidates.append([note])
            prev_end = note.end.t

    # 2. within each group
    for group in candidates:

        # 3. search for the predefined list of tuplets
        for actual_notes in search_for_tuplets:

            if actual_notes > len(group):
                # tuplet requires more notes than we have
                continue

            tup_start = 0

            while tup_start <= (len(group) - actual_notes):
                note_tuplet = group[tup_start:tup_start + actual_notes]
                # durs = set(n.duration for n in group[:tuplet-1])
                durs = set(n.duration for n in note_tuplet)

                if len(durs) > 1:
                    # notes have different durations (possibly valid but not
                    # supported here)
                    # continue
                    tup_start += 1
                else:

                    start = note_tuplet[0].start.t
                    end = note_tuplet[-1].end.t
                    total_dur = end - start

                    # total duration of tuplet notes must be integer-divisble by
                    # normal_notes
                    if total_dur % normal_notes > 0:
                        # continue
                        tup_start += 1
                    else:
                        # estimate duration type
                        dur_type = estimate_symbolic_duration(total_dur // normal_notes,
                                                              note_tuplet[0].start.quarter)

                        if dur_type and dur_type.get('dots', 0) == 0:
                            # recognized duration without dots
                            dur_type['actual_notes'] = actual_notes
                            dur_type['normal_notes'] = normal_notes
                            for note in note_tuplet:
                                note.symbolic_duration = dur_type.copy()
                            start_note = note_tuplet[0]
                            stop_note = note_tuplet[-1]
                            tuplet = Tuplet(start_note, stop_note)
                            part.add(tuplet, start_note.start.t, stop_note.end.t)
                            tup_start += actual_notes

                        else:
                            tup_start += 1


class InvalidTimePointException(Exception):
    """Raised when a time point is instantiated with an invalid number.

    """
    def __init__(self, message=None):
        super().__init__(message)

if __name__ == '__main__':
    import doctest
    doctest.testmod()<|MERGE_RESOLUTION|>--- conflicted
+++ resolved
@@ -701,7 +701,6 @@
     #             yield '  '.join(chunks)
     #         pg = pg.parent
 
-<<<<<<< HEAD
     def sanitize(self):
         """
         Find and remove incomplete structures such as Tuplets and Slurs without start or end 
@@ -725,8 +724,6 @@
                 self.remove(sl)
 
 
-=======
->>>>>>> 4422dd66
 class TimePoint(ComparableMixin):
 
     """A TimePoint represents a temporal position within a
