# -*- coding: utf-8 -*-


"""This module defines an ontology of musical elements to represent
musical scores, such as measures, notes, slurs, words, tempo and
loudness directions. A score is defined at the highest level by a
`Part` object (or a hierarchy of `Part` objects, in a `PartGroup`
object). This object serves as a timeline at which musical elements
are registered in terms of their start and end times.

"""

from copy import copy
from collections import defaultdict
from collections.abc import Iterable
import logging
from numbers import Number
# import copy
from partitura.utils.music import MUSICAL_BEATS

import numpy as np
from scipy.interpolate import interp1d

from partitura.utils import (
    ComparableMixin,
    ReplaceRefMixin,
    iter_subclasses,
    iter_current_next,
    sorted_dict_items,
    PrettyPrintTree,
    ALTER_SIGNS,
    find_tie_split,
    format_symbolic_duration,
    estimate_symbolic_duration,
    symbolic_to_numeric_duration,
    fifths_mode_to_key_name,
    pitch_spelling_to_midi_pitch,
    note_array_from_part,
    note_array_from_part_list,
    to_quarter_tempo,
    key_mode_to_int,
    _OrderedSet,
    update_note_ids_after_unfolding,
)

LOGGER = logging.getLogger(__name__)


class Part(object):
    """Represents a score part, e.g. all notes of one single instrument
    (or multiple instruments written in the same staff). Note that
    there may be more than one staff per score part.

    Parameters
    ----------
    id : str
        The identifier of the part. In order to be compatible with
        MusicXML the identifier should not start with a number.
    part_name : str or None, optional
        Name for the part. Defaults to None
    part_abbreviation : str or None, optional
        Abbreviated name for part
    quarter_duration : int, optional
        The default quarter duration. See
        :meth:`~partitura.score.Part.set_quarter_duration` for
        details.

    Attributes
    ----------
    id : str
        See parameters
    part_name : str
        See parameters
    part_abbreviation : str
        See parameters

    """

    def __init__(self, id, part_name=None, part_abbreviation=None, quarter_duration=1):
        super().__init__()
        self.id = id
        self.parent = None
        self.part_name = part_name
        self.part_abbreviation = part_abbreviation

        # timeline init
        self._points = np.array([], dtype=TimePoint)
        self._quarter_times = [0]
        self._quarter_durations = [quarter_duration]
        self._quarter_map = self.quarter_duration_map

        # set beat reference
        self._use_musical_beat = False

    def __str__(self):
        return 'Part id="{}" name="{}"'.format(self.id, self.part_name)

    def _pp(self, tree):
        result = [self.__str__()]
        tree.push()
        N = len(self._points)
        for i, timepoint in enumerate(self._points):
            result.append("{}".format(tree).rstrip())
            if i == N - 1:
                tree.last_item()
            else:
                tree.next_item()
            result.extend(timepoint._pp(tree))
        tree.pop()
        return result

    def pretty(self):
        """Return a pretty representation of this object.

        Returns
        -------
        str
            A pretty representation

        """
        return "\n".join(self._pp(PrettyPrintTree()))

    @property
    def time_signature_map(self):
        """A function mapping timeline times to the beats and beat_type
        of the time signature at that time. The function can take
        scalar values or lists/arrays of values.

        Returns
        -------
        function
            The mapping function

        """
        tss = np.array(
            [
                (ts.start.t, ts.beats, ts.beat_type)
                if self._use_musical_beat is False
                else (ts.start.t, ts.musical_beats, ts.beat_type)
                for ts in self.iter_all(TimeSignature)
            ]
        )

        if len(tss) == 0:
            # default time sig
            beats, beat_type = 4, 4
            LOGGER.warning(
                "No time signatures found, assuming {}/{}".format(beats, beat_type)
            )
            if self.first_point is None:
                t0, tN = 0, 0
            else:
                t0 = self.first_point.t
                tN = self.last_point.t
            tss = np.array([(t0, beats, beat_type), (tN, beats, beat_type),])
        elif len(tss) == 1:
            # If there is only a single time signature
            tss = np.array([tss[0, :], tss[0, :]])
        elif tss[0, 0] > self.first_point.t:
            tss = np.vstack(((self.first_point.t, tss[0, 1], tss[0, 2]), tss))

        return interp1d(
            tss[:, 0],
            tss[:, 1:],
            axis=0,
            kind="previous",
            bounds_error=False,
            fill_value="extrapolate",
        )

    @property
    def key_signature_map(self):
        """A function mappting timeline times to the key and mode of
        the key signature at that time. The function can take scalar
        values or lists/arrays of values

        Returns
        -------
        function
            The mapping function
        """
        kss = np.array(
            [
                (ks.start.t, ks.fifths, key_mode_to_int(ks.mode))
                for ks in self.iter_all(KeySignature)
            ]
        )

        if len(kss) == 0:
            # default key signature
            fifths, mode = 0, 1
            LOGGER.warning("No key signature found, assuming C major")
            if self.first_point is None:
                t0, tN = 0, 0
            else:
                t0 = self.first_point.t
                tN = self.first_point.t

            kss = np.array([(t0, fifths, mode), (tN, fifths, mode)])

        elif len(kss) == 1:
            # if there is only a single key signature
            return lambda x: np.array([kss[0, 1], kss[0, 2]])
        elif kss[0, 0] > self.first_point.t:
            kss = np.vstack(((self.first_point.t, kss[0, 1], kss[0, 2]), kss))

        return interp1d(
            kss[:, 0],
            kss[:, 1:],
            axis=0,
            kind="previous",
            bounds_error=False,
            fill_value="extrapolate",
        )

    @property
    def measure_map(self):
        """A function mapping timeline times to the start and end of
        the measure they are contained in. The function can take
        scalar values or lists/arrays of values.

        Returns
        -------
        function
            The mapping function

        """
        measures = np.array([(m.start.t, m.end.t) for m in self.iter_all(Measure)])

        # correct for anacrusis
        divs_per_beat = self.inv_beat_map(
            1 + self.beat_map(0)
        )  # find the divs per beat in the first measure
        if (
            measures[0][1] - measures[0][0]
            < self.time_signature_map(0)[0] * divs_per_beat
        ):
            measures[0][0] = (
                measures[0][1] - self.time_signature_map(0)[0] * divs_per_beat
            )

        if len(measures) == 0:  # no measures in the piece
            # default only one measure spanning the entire timeline
            LOGGER.warning("No measures found, assuming only one measure")
            if self.first_point is None:
                t0, tN = 0, 0
            else:
                t0 = self.first_point.t
                tN = self.last_point.t

            measures = np.array([(t0, tN)])

        return lambda x: measures[np.searchsorted(measures[:, 1], x, side="right"), :]

    @property
    def measure_number_map(self):
        """A function mapping timeline times to the measure number of
        the measure they are contained in. The function can take
        scalar values or lists/arrays of values.

        Returns
        -------
        function
            The mapping function

        """
        measures = np.array([(m.start.t, m.end.t, m.number) for m in self.iter_all(Measure)])

        # correct for anacrusis
        divs_per_beat = self.inv_beat_map(
            1 + self.beat_map(0)
        )  # find the divs per beat in the first measure
        if (
            measures[0][1] - measures[0][0]
            < self.time_signature_map(0)[0] * divs_per_beat
        ):
            measures[0][0] = (
                measures[0][1] - self.time_signature_map(0)[0] * divs_per_beat
            )

        if len(measures) == 0:  # no measures in the piece
            # default only one measure spanning the entire timeline
            LOGGER.warning("No measures found, assuming only one measure")
            if self.first_point is None:
                t0, tN = 0, 0
            else:
                t0 = self.first_point.t
                tN = self.last_point.t

            measures = np.array([(t0, tN, 1)])

        return lambda x: measures[np.searchsorted(measures[:, 1], x, side="right"), 2]

    @property
    def metrical_position_map(self):
        """A function mapping timeline times to their relative position in
        the measure they are contained in. The function can take
        scalar values or lists/arrays of values.

        Returns
        -------
        function
            The mapping function

        """

        return (
            lambda x: np.vstack(  # if the input is an array
                (
                    x - self.measure_map(x)[:, 0],
                    self.measure_map(x)[:, 1] - self.measure_map(x)[:, 0],
                )
            ).T
            if isinstance(x, Iterable)
            else (  # if the input is just a scalar
                x - self.measure_map(x)[0],
                self.measure_map(x)[1] - self.measure_map(x)[0],
            )
        )

    def _time_interpolator(self, quarter=False, inv=False, musical_beat=False):

        if len(self._points) < 2:
            return lambda x: np.zeros(len(x))

        keypoints = defaultdict(lambda: [None, None])
        _ = keypoints[self.first_point.t]
        _ = keypoints[self.last_point.t]
        for t, q in zip(self._quarter_times, self._quarter_durations):
            keypoints[t][0] = q
        if not quarter:
            for ts in self.iter_all(TimeSignature):
                # keypoints[ts.start.t][1] = int(np.log2(ts.beat_type))
                if musical_beat:
                    keypoints[ts.start.t][1] = (ts.beat_type / 4) * (
                        ts.musical_beats / ts.beats
                    )
                else:
                    keypoints[ts.start.t][1] = ts.beat_type / 4
        cur_div = 1
        cur_bt = 1
        keypoints_list = []

        for t in sorted(keypoints.keys()):
            kp = keypoints[t]
            if kp[0] is None:
                kp[0] = cur_div
            else:
                cur_div = kp[0]
            if kp[1] is None:
                kp[1] = cur_bt
            else:
                cur_bt = kp[1]
            if not keypoints_list or kp != keypoints_list[-1]:
                keypoints_list.append([t] + kp)
        keypoints = np.array(keypoints_list, dtype=float)

        x = keypoints[:, 0]
        y = np.r_[
            0,
            np.cumsum(
                (keypoints[:-1, 2] * np.diff(keypoints[:, 0])) / keypoints[:-1, 1]
            ),
        ]

        m1 = next(self.first_point.iter_starting(Measure), None)

        if m1 and m1.start is not None and m1.end is not None:

            f = interp1d(x, y)
            actual_dur = np.diff(f((m1.start.t, m1.end.t)))[0]
            ts = next(m1.start.iter_starting(TimeSignature), None)

            if ts:

                normal_dur = ts.beats
                if quarter:
                    normal_dur *= 4 / ts.beat_type
                if musical_beat:
                    normal_dur = ts.musical_beats
                if actual_dur < normal_dur:
                    y -= actual_dur
            else:
                # warn
                pass

        if inv:
            return interp1d(y, x)
        else:
            return interp1d(x, y)

    @property
    def beat_map(self):
        """A function mapping timeline times to beat times. The function
        can take scalar values or lists/arrays of values.

        Returns
        -------
        function
            The mapping function

        """
        if self._use_musical_beat:
            return self._time_interpolator(musical_beat=True)
        else:
            return self._time_interpolator()

    @property
    def inv_beat_map(self):
        """A function mapping beat times to timeline times. The function
        can take scalar values or lists/arrays of values.

        Returns
        -------
        function
            The mapping function

        """
        if self._use_musical_beat:
            return self._time_interpolator(inv=True, musical_beat=True)
        else:
            return self._time_interpolator(inv=True)

    @property
    def quarter_map(self):
        """A function mapping timeline times to quarter times. The
        function can take scalar values or lists/arrays of values.

        Returns
        -------
        function
            The mapping function

        """
        return self._time_interpolator(quarter=True)

    @property
    def inv_quarter_map(self):
        """A function mapping quarter times to timeline times. The
        function can take scalar values or lists/arrays of values.

        Returns
        -------
        function
            The mapping function

        """
        return self._time_interpolator(quarter=True, inv=True)

    @property
    def notes(self):
        """Return a list of all Note objects in the part. This list includes
        GraceNote objects but not Rest objects.

        Returns
        -------
        list
            list of Note objects

        """
        return list(self.iter_all(Note, include_subclasses=True))

    @property
    def notes_tied(self):
        """Return a list of all Note objects in the part that are
        either not tied, or the first note of a group of tied notes.
        This list includes GraceNote objects but not Rest objects.

        Returns
        -------
        list
            List of Note objects

        """
        return [
            note
            for note in self.iter_all(Note, include_subclasses=True)
            if note.tie_prev is None
        ]

    def quarter_durations(self, start=None, end=None):
        """Return an Nx2 array with quarter duration (second column)
        and their respective times (first column).

        When a start and or end time is specified, the returned
        array will contain only the entries within those bounds.

        Parameters
        ----------
        start : number, optional
            Start of range
        end : number, optional
            End of range

        Returns
        -------
        ndarray
            An array with quarter durations and times

        """

        qd = np.column_stack((self._quarter_times, self._quarter_durations))
        if start is not None:
            qd = qd[qd[:, 0] >= start, :]
        if end is not None:
            qd = qd[qd[:, 0] < end, :]
        return qd

    @property
    def quarter_duration_map(self):
        """A function mapping timeline times to quarter durations in
        effect at those times. The function can take scalar values or
        lists/arrays of values.

        Returns
        -------
        function
            The mapping function

        """
        x = self._quarter_times
        y = self._quarter_durations
        if len(x) == 1:
            x = x + x
            y = y + y
        return interp1d(
            x, y, kind="previous", bounds_error=False, fill_value=(y[0], y[-1])
        )

    def set_quarter_duration(self, t, quarter):
        """Set the duration of a quarter note from timepoint `t`
        onwards.

        Setting the quarter note duration defines how intervals
        between timepoints are related to musical durations. For
        example when two timepoints `t1` and `t2` have associated
        times 10 and 20 respecively, then the interval between `t1`
        and `t2` corresponds to a half note when the quarter duration
        equals 5 during that interval.

        The quarter duration can vary throughout the part. When
        setting a quarter duration at time t, then that value takes
        effect until the time of the next quarter duration. If a
        different quarter duration was already set at time t, it wil
        be replaced.

        Note setting the quarter duration does not change the
        timepoints, only the relation to musical time. For
        illustration: in the example above, when changing the current
        quarter duration from 5 to 10, a note that starts at `t1` and
        ends at `t2` will change from being a half note to being a
        quarter note.

        Parameters
        ----------
        t : int
            Time at which to set the quarter duration
        quarter : int
            The quarter duration

        """

        # add quarter duration at time t, unless it is redundant. If another
        # quarter duration is at t, replace it.

        # shorthand
        times = self._quarter_times
        quarters = self._quarter_durations

        i = np.searchsorted(times, t)
        changed = False

        if i == 0 or quarters[i - 1] != quarter:
            # add or replace
            if i == len(times) or times[i] != t:
                # add
                times.insert(i, t)
                quarters.insert(i, quarter)
                changed = True
            elif quarters[i] != quarter:
                # replace
                quarters[i] = quarter
                changed = True
            else:
                # times[i] == t, quarters[i] == quarter
                pass

        if not changed:
            return

        if i + 1 == len(times):
            t_next = np.inf
        else:
            t_next = times[i + 1]

        # update quarter attribute of all timepoints in the range [t, t_next]
        start_idx = np.searchsorted(self._points, TimePoint(t))
        end_idx = np.searchsorted(self._points, TimePoint(t_next))
        for tp in self._points[start_idx:end_idx]:
            tp.quarter = quarter

        # update the interpolation function
        self._quarter_map = self.quarter_duration_map

    def _add_point(self, tp):
        # Add `TimePoint` object `tp` to the part, unless there is
        # already a timepoint at the same time.

        i = np.searchsorted(self._points, tp)
        if i == len(self._points) or self._points[i].t != tp.t:
            self._points = np.insert(self._points, i, tp)
            if i > 0:
                self._points[i - 1].next = self._points[i]
                self._points[i].prev = self._points[i - 1]
            if i < len(self._points) - 1:
                self._points[i].next = self._points[i + 1]
                self._points[i + 1].prev = self._points[i]

    def _remove_point(self, tp):
        i = np.searchsorted(self._points, tp)
        if self._points[i] == tp:
            self._points = np.delete(self._points, i)
            if i > 0:
                self._points[i - 1].next = self._points[i]
                self._points[i].prev = self._points[i - 1]
            if i < len(self._points) - 1:
                self._points[i].next = self._points[i + 1]
                self._points[i + 1].prev = self._points[i]

    def get_point(self, t):
        """Return the `TimePoint` object with time `t`, or None if
        there is no such object.

        """
        if t < 0:
            raise InvalidTimePointException(
                "TimePoints should have non-negative integer values"
            )

        i = np.searchsorted(self._points, TimePoint(t))
        if i < len(self._points) and self._points[i].t == t:
            return self._points[i]
        else:
            return None

    def get_or_add_point(self, t):
        """Return the `TimePoint` object with time `t`; if there is no
        such object, create it, add it to the time line, and return
        it.

        Parameters
        ----------
        t : int
            Time value `t`

        Returns
        -------
        :class:`TimePoint`
            a TimePoint object with time `t`

        """
        if t < 0:
            raise InvalidTimePointException(
                "TimePoints should have non-negative integer values"
            )

        tp = self.get_point(t)
        if tp is None:
            tp = TimePoint(t, int(self._quarter_map(t)))
            self._add_point(tp)
        return tp

    def add(self, o, start=None, end=None):
        """Add an object to the timeline.

        An object can be added by start time, end time, or both,
        depending on which of the `start` and `end` keywords are
        provided. If neither is provided this method does nothing.

        `start` and `end` should be non-negative integers.

        Parameters
        ----------
        o : :class:`TimedObject`
            Object to be removed
        start : int, optional
            The start time of the object
        end : int, optional
            The end time of the object

        """
        if start is not None:
            if start < 0:
                raise InvalidTimePointException(
                    "TimePoints should have non-negative integer values"
                )
            self.get_or_add_point(start).add_starting_object(o)
        if end is not None:
            if end < 0:
                raise InvalidTimePointException(
                    "TimePoints should have non-negative integer values"
                )
            self.get_or_add_point(end).add_ending_object(o)

    def remove(self, o, which="both"):
        """Remove an object from the timeline.

        An object can be removed by start time, end time, or both.

        Parameters
        ----------
        o : :class:`TimedObject`
            Object to be removed
        which : {'start', 'end', 'both'}, optional
            Whether to remove o as a starting object, an ending
            object, or both. Defaults to 'both'.

        """

        if which in ("start", "both") and o.start:
            try:
                o.start.starting_objects[o.__class__].remove(o)
            except (KeyError, ValueError):
                raise Exception(
                    "Not implemented: removing an object "
                    "that is registered by its superclass"
                )
            # cleanup timepoint if no starting/ending objects are left
            self._cleanup_point(o.start)
            o.start = None

        if which in ("end", "both") and o.end:
            try:
                o.end.ending_objects[o.__class__].remove(o)
            except (KeyError, ValueError):
                raise Exception(
                    "Not implemented: removing an object "
                    "that is registered by its superclass"
                )
            # cleanup timepoint if no starting/ending objects are left
            self._cleanup_point(o.end)
            o.end = None

    def _cleanup_point(self, tp):
        # remove tp when it has no starting or ending objects
        if (
            sum(len(oo) for oo in tp.starting_objects.values())
            + sum(len(oo) for oo in tp.ending_objects.values())
        ) == 0:
            self._remove_point(tp)

    def iter_all(
        self, cls=None, start=None, end=None, include_subclasses=False, mode="starting"
    ):
        """Iterate (in direction of increasing time) over all
        instances of `cls` that either start or end (depending on
        `mode`) in the interval `start` to `end`.  When `start` and
        `end` are omitted, the whole timeline is searched.

        Parameters
        ----------
        cls : class, optional
            The class of objects to iterate over. If omitted, iterate
            over all objects in the part.
        start : :class:`TimePoint`, optional
            The start of the interval to search. If omitted or None,
            the search starts at the start of the timeline. Defaults
            to None.
        end : :class:`TimePoint`, optional
            The end of the interval to search. If omitted or None, the
            search ends at the end of the timeline. Defaults to None.
        include_subclasses : bool, optional
            If True also return instances that are subclasses of
            `cls`. Defaults to False.
        mode : {'starting', 'ending'}, optional
            Flag indicating whether to search for starting or ending
            objects. Defaults to 'starting'.

        Yields
        ------
        object
            Instances of the specified type.

        """
        if mode not in ("starting", "ending"):
            LOGGER.warning('unknown mode "{}", using "starting" instead'.format(mode))
            mode = "starting"

        if start is None:
            start_idx = 0
        else:
            if not isinstance(start, TimePoint):
                start = TimePoint(start)
            start_idx = np.searchsorted(self._points, start)

        if end is None:
            end_idx = len(self._points)
        else:
            if not isinstance(end, TimePoint):
                end = TimePoint(end)
            end_idx = np.searchsorted(self._points, end)

        if cls is None:
            cls = object
            include_subclasses = True

        if mode == "ending":
            for tp in self._points[start_idx:end_idx]:
                yield from tp.iter_ending(cls, include_subclasses)
        else:
            for tp in self._points[start_idx:end_idx]:
                yield from tp.iter_starting(cls, include_subclasses)

    @property
    def last_point(self):
        """The last TimePoint on the timeline, or None if the timeline
        is empty.

        Returns
        -------
        :class:`TimePoint`

        """
        return self._points[-1] if len(self._points) > 0 else None

    @property
    def first_point(self):
        """The first TimePoint on the timeline, or None if the
        timeline is empty.

        Returns
        -------
        :class:`TimePoint`

        """
        return self._points[0] if len(self._points) > 0 else None

    @property
    def note_array(self):
        return note_array_from_part(self)

    def set_musical_beat_per_ts(self, mbeats_per_ts={}):
        """Set the number of musical beats for each time signature.
        If no musical beat is specified for a certain time signature,
        the default one is used, i.e. 2 for 6/X, 3 for 9/X, 4 for 12/X, 
        and the number of beats for the others ts. Each musical beat
        has equal duration.

        Parameters
        ----------
        mbeats_per_ts : dict, optional
            A dict where the keys are time signature strings 
            (e.g. "3/4") and the values are the number of musical beats.
            If a certain time signature is not specified, the defaults 
            values are used.
            Defaults to an empty dict.

        """
        if not isinstance(mbeats_per_ts, dict):
            raise TypeError("mbeats_per_ts must be either a dictionary")

        # correctly set the musical beat for all time signatures
        for ts in self.iter_all(TimeSignature):
            ts_string = "{}/{}".format(ts.beats, ts.beat_type)
            if ts_string in mbeats_per_ts:
                ts.musical_beats = mbeats_per_ts[ts_string]
            else:  # set to default if not specified
                if ts.beats in MUSICAL_BEATS:
                    ts.musical_beats = MUSICAL_BEATS[ts.beats]
                else:
                    ts.musical_beats = ts.beats

    def use_musical_beat(self, mbeats_per_ts={}):
        """Consider the musical beat as the reference for all elements 
        that concern the number and position of beats. 
        An optional parameter can set the number of musical beats for 
        specific time signatures, otherwise the default values are
        used.

        Parameters
        ----------
        mbeats_per_ts : dict, optional
            A dict where the keys are time signature strings 
            (e.g. "3/4") and the values are the number of musical beats.
            If a certain time signature is not specified, the defaults 
            values are used.
            Defaults to an empty dict.

        """
        if not self._use_musical_beat:
            self._use_musical_beat = True
            if mbeats_per_ts != {}:  # set the number of nbeats if specified
                self.set_musical_beat_per_ts(mbeats_per_ts)
        else:
            print("Musical beats were already being used!")

    def use_notated_beat(self):
        """Consider the notated beat (numerator of time signature) 
        as the reference for all elements that concern the number 
        and position of beats. 
        It also reset the number of musical beats for each time signature
        to default values.
        """
        if self._use_musical_beat:
            self._use_musical_beat = False
            # reset the number of musical beats to default values
            self.set_musical_beat_per_ts()
        else:
            print("Notated beats were already being used!")

    # @property
    # def part_names(self):
    #     # get instrument name parts recursively
    #     chunks = []

    #     if self.part_name is not None:
    #         chunks.append(self.part_name)
    #         yield self.part_name

    #     pg = self.parent
    #     while pg is not None:
    #         if pg.group_name is not None:
    #             chunks.insert(0, pg.group_name)
    #             yield '  '.join(chunks)
    #         pg = pg.parent


class TimePoint(ComparableMixin):

    """A TimePoint represents a temporal position within a
    :class:`Part`.

    TimePoints are used to keep track of the starting and ending of
    musical elements in the part. They are created automatically when
    adding musical elements to a part using its :meth:`~Part.add`
    method, so there should be normally no reason to instantiate
    TimePoints manually.

    Parameters
    ----------
    t : int
        The time associated to this TimePoint. Should be a non-
        negative integer.
    quarter : int
        The duration of a quarter note at this TimePoint

    Attributes
    ----------
    t : int
        See parameters
    quarter : int
        See parameters
    starting_objects : dictionary
        A dictionary where the musical objects starting at this time
        are grouped by class.
    ending_objects : dictionary
        A dictionary where the musical objects ending at this time are
        grouped by class.
    prev : TimePoint
        The preceding TimePoint (or None if there is none)
    next : TimePoint
        The succeding TimePoint (or None if there is none)

    """

    def __init__(self, t, quarter=None):
        self.t = t
        self.quarter = quarter
        self.starting_objects = defaultdict(_OrderedSet)
        self.ending_objects = defaultdict(_OrderedSet)
        # prev and next are dynamically updated once the timepoint is part of a timeline
        self.next = None
        self.prev = None

    def __iadd__(self, value):
        assert isinstance(value, Number)
        self.t += value
        return self

    def __isub__(self, value):
        assert isinstance(value, Number)
        self.t -= value
        return self

    def __add__(self, value):
        assert isinstance(value, Number)
        new = copy(self)
        new += value
        return new

    def __sub__(self, value):
        assert isinstance(value, Number)
        new = copy(self)
        new -= value
        return new

    def __str__(self):
        return "TimePoint t={} quarter={}".format(self.t, self.quarter)

    def add_starting_object(self, obj):
        """Add object `obj` to the list of starting objects."""
        obj.start = self
        self.starting_objects[type(obj)].add(obj)

    def remove_starting_object(self, obj):
        """Remove object `obj` from the list of starting objects."""
        # TODO: check if object is stored under a superclass
        obj.start = None
        if type(obj) in self.starting_objects:
            try:
                self.starting_objects[type(obj)].remove(obj)
            except ValueError:
                # don't complain if the object isn't in starting_objects
                pass

    def remove_ending_object(self, obj):
        """Remove object `obj` from the list of ending objects."""
        # TODO: check if object is stored under a superclass
        obj.end = None
        if type(obj) in self.ending_objects:
            try:
                self.ending_objects[type(obj)].remove(obj)
            except ValueError:
                # don't complain if the object isn't in ending_objects
                pass

    def add_ending_object(self, obj):
        """Add object `obj` to the list of ending objects."""
        obj.end = self
        self.ending_objects[type(obj)].add(obj)

    def iter_starting(self, cls, include_subclasses=False):
        """Iterate over all objects of type `cls` that start at this
        time point.

        Parameters
        ----------
        cls : class
            The type of objects to iterate over
        include_subclasses : bool, optional
            When True, include all objects of all subclasses of `cls`
            in the iteration. Defaults to False.

        Yields
        -------
        cls
            Instance of type `cls`

        """
        yield from self.starting_objects[cls]
        if include_subclasses:
            for subcls in iter_subclasses(cls):
                yield from self.starting_objects[subcls]

    def iter_ending(self, cls, include_subclasses=False):
        """Iterate over all objects of type `cls` that end at this
        time point.

        Parameters
        ----------
        cls : class
            The type of objects to iterate over
        include_subclasses : bool, optional
            When True, include all objects of all subclasses of `cls`
            in the iteration. Defaults to False.

        Yields
        ------
        cls
            Instance of type `cls`

        """
        yield from self.ending_objects[cls]
        if include_subclasses:
            for subcls in iter_subclasses(cls):
                yield from self.ending_objects[subcls]

    def iter_prev(self, cls, eq=False, include_subclasses=False):
        """Iterate backwards in time from the current timepoint over
        starting object(s) of type `cls`.

        Parameters
        ----------
        cls : class
            Class of objects to iterate over
        eq : bool, optional
            If True start iterating at the current timepoint, rather
            than its predecessor. Defaults to False.
        include_subclasses : bool, optional
            If True include subclasses of `cls` in the iteration.
            Defaults to False.

        Yields
        ------
        cls
            Instances of `cls`

        """
        if eq:
            tp = self
        else:
            tp = self.prev

        while tp:
            yield from tp.iter_starting(cls, include_subclasses)
            tp = tp.prev

    def iter_next(self, cls, eq=False, include_subclasses=False):
        """Iterate forwards in time from the current timepoint over
        starting object(s) of type `cls`.

        Parameters
        ----------
        cls : class
            Class of objects to iterate over
        eq : bool, optional
            If True start iterating at the current timepoint, rather
            than its successor. Defaults to False.
        include_subclasses : bool, optional
            If True include subclasses of `cls` in the iteration.
            Defaults to False.

        Yields
        ------
        cls
            Instances of `cls`

        """
        if eq:
            tp = self
        else:
            tp = self.next

        while tp:
            yield from tp.iter_starting(cls, include_subclasses)
            tp = tp.next

    def _cmpkey(self):
        # This method returns the value to be compared (code for that is in
        # the ComparableMixin class)
        return self.t

    def _pp(self, tree):
        # pretty print the timepoint, including its starting and ending
        # objects
        result = ["{}{}".format(tree, self.__str__())]
        tree.push()

        ending_items_lists = sorted_dict_items(
            self.ending_objects.items(), key=lambda x: x[0].__name__
        )
        starting_items_lists = sorted_dict_items(
            self.starting_objects.items(), key=lambda x: x[0].__name__
        )

        ending_items = [
            o
            for _, oo in ending_items_lists
            for o in sorted(oo, key=lambda x: x.duration or -1, reverse=True)
        ]
        starting_items = [
            o
            for _, oo in starting_items_lists
            for o in sorted(oo, key=lambda x: x.duration or -1)
        ]

        if ending_items:

            result.append("{}".format(tree).rstrip())

            if starting_items:
                tree.next_item()
            else:
                tree.last_item()

            result.append("{}ending objects".format(tree))
            tree.push()
            result.append("{}".format(tree).rstrip())

            for i, item in enumerate(ending_items):

                if i == (len(ending_items) - 1):
                    tree.last_item()
                else:
                    tree.next_item()

                result.append("{}{}".format(tree, item))

            tree.pop()

        if starting_items:

            result.append("{}".format(tree).rstrip())
            tree.last_item()
            result.append("{}starting objects".format(tree))
            tree.push()
            result.append("{}".format(tree).rstrip())

            for i, item in enumerate(starting_items):

                if i == (len(starting_items) - 1):
                    tree.last_item()
                else:
                    tree.next_item()
                result.append("{}{}".format(tree, item))

            tree.pop()

        tree.pop()
        return result


class TimedObject(ReplaceRefMixin):
    """This is the base class of all classes that have a start and end
    point. The start and end attributes initialized to None, and are
    set/unset when the object is added to/removed from a Part, using
    its :meth:`~Part.add` and :meth:`~Part.remove` methods,
    respectively.

    Attributes
    ----------
    start : :class:`TimePoint`
        Start time of the object
    end : :class:`TimePoint`
        End time of the object

    """

    def __init__(self):
        super().__init__()
        self.start = None
        self.end = None

    def __str__(self):
        start = "" if self.start is None else f"{self.start.t}"
        end = "" if self.end is None else f"{self.end.t}"
        return start + "--" + end + " " + type(self).__name__

    @property
    def duration(self):
        """The duration of the timed object in divisions. When either
        the start or the end property of the object are None, the
        duration is None.

        Returns
        -------
        int or None

        """
        if self.start is None or self.end is None:
            return None
        else:
            return self.end.t - self.start.t


class GenericNote(TimedObject):
    """Represents the common aspects of notes, rests, and unpitched
    notes.

    Parameters
    ----------
    id : str, optional (default: None)
        A string identifying the note. To be compatible with the
        MusicXML format, the id must be unique within a part and must
        not start with a number.
    voice : int, optional
        An integer representing the voice to which the note belongs.
        Defaults to None.
    staff : str, optional
        An integer representing the staff to which the note belongs.
        Defaults to None.
    doc_order : int, optional
        The document order index (zero-based), expressing the order of
        appearance of this note (with respect to other notes) in the
        document in case the Note belongs to a part that was imported
        from MusicXML. Defaults to None.

    """

    def __init__(
        self,
        id=None,
        voice=None,
        staff=None,
        symbolic_duration=None,
        articulations=None,
        doc_order=None,
    ):
        self._sym_dur = None
        super().__init__()
        self.voice = voice
        self.id = id
        self.staff = staff
        self.symbolic_duration = symbolic_duration
        self.articulations = articulations
        self.doc_order = doc_order

        # these attributes are set after the instance is constructed
        self.fermata = None
        self.tie_prev = None
        self.tie_next = None
        self.slur_stops = []
        self.slur_starts = []
        self.tuplet_stops = []
        self.tuplet_starts = []

        # maintain a list of attributes to update when cloning this instance
        self._ref_attrs.extend(
            [
                "tie_prev",
                "tie_next",
                "slur_stops",
                "slur_starts",
                "tuplet_stops",
                "tuplet_starts",
            ]
        )

    @property
    def symbolic_duration(self):
        """The symbolic duration of the note.

        This property returns a dictionary specifying the symbolic
        duration of the note. The dictionary may have the following
        keys:

        * type : the note type as a string, e.g. 'quarter', 'half'

        * dots : an integer specifying the number of dots. When
          this key is missing it means there are no dots.

        * actual_notes : Specifies the number of actual notes in a
          rhythmical tuplet. Used in conjunction with `normal_notes`.

        * normal_notes : Specifies the normal number of notes in a
          rhythmical tuplet. For example a triplet of eights in the
          time of two eights would correspond to actual_notes=3,
          normal_notes=2.

        The symbolic duration dictionary of a note can either be
        set manually (for example by specifying the
        `symbolic_duration` constructor keyword argument), or left
        unspecified (i.e. None). In the latter case the symbolic
        duration is estimated dynamically based on the note start and
        end times. Note that this latter case is generally preferrable
        because it ensures that the symbolic duration is consistent
        with the numeric duration.

        If the symbolic duration cannot be estimated from the
        numeric duration None is returned.

        Returns
        -------
        dict or None
            A dictionary specifying the symbolic duration of the note, or
            None if the symbolic duration could not be estimated from the
            numeric duration.

        """
        if self._sym_dur is None:
            # compute value
            if not self.start or not self.end:
                LOGGER.warning(
                    "Cannot estimate symbolic duration for notes that "
                    "are not added to a Part"
                )
                return None
            if self.start.quarter is None:
                LOGGER.warning(
                    "Cannot estimate symbolic duration when not "
                    "quarter_duration has been set. "
                    "See Part.set_quarter_duration."
                )
                return None
            return estimate_symbolic_duration(self.duration, self.start.quarter)
        else:
            # return set value
            return self._sym_dur

    @symbolic_duration.setter
    def symbolic_duration(self, v):
        self._sym_dur = v

    @property
    def end_tied(self):
        """The `Timepoint` corresponding to the end of the note, or---
        when this note belongs to a group of tied notes---the end of
        the last note in the group.

        Returns
        -------
        TimePoint
            End of note

        """
        if self.tie_next is None:
            return self.end
        else:
            return self.tie_next.end_tied

    @property
    def duration_tied(self):
        """Time difference of the start of the note to the end of the
        note, or---when  this note belongs to a group of tied notes---
        the end of the last note in the group.

        Returns
        -------
        int
            Duration of note

        """
        if self.tie_next is None:
            return self.duration
        else:
            return self.duration + self.tie_next.duration_tied

    @property
    def duration_from_symbolic(self):
        """Return the numeric duration given the symbolic duration of
        the note and the quarter_duration in effect.

        Returns
        -------
        int or None

        """

        if self.symbolic_duration:
            # check for self.start, and self.start.quarter
            return symbolic_to_numeric_duration(
                self.symbolic_duration, self.start.quarter
            )
        else:
            return None

    @property
    def tie_prev_notes(self):
        """TODO

        Parameters
        ----------

        Returns
        -------
        type
            Description of return value
        """

        if self.tie_prev:
            return self.tie_prev.tie_prev_notes + [self.tie_prev]
        else:
            return []

    @property
    def tie_next_notes(self):
        """TODO

        Parameters
        ----------

        Returns
        -------
        type
            Description of return value
        """

        if self.tie_next:
            return [self.tie_next] + self.tie_next.tie_next_notes
        else:
            return []

    # def iter_voice_prev(self):
    #     """TODO

    #     Parameters
    #     ----------

    #     Returns
    #     -------
    #     type
    #         Description of return value
    #     """

    #     for n in self.start.iter_prev(GenericNote, include_subclasses=True):
    #         if n.voice == n.voice:
    #             yield n

    # def iter_voice_next(self):
    #     """TODO

    #     Parameters
    #     ----------

    #     Returns
    #     -------
    #     type
    #         Description of return value
    #     """

    #     for n in self.start.iter_next(GenericNote, include_subclasses=True):
    #         if n.voice == n.voice:
    #             yield n

    def iter_chord(self, same_duration=True, same_voice=True):
        """Iterate over notes with coinciding start times.

        Parameters
        ----------
        same_duration : bool, optional
            When True limit the iteration to notes that have the same
            duration as the current note. Defaults to True.
        same_voice : bool, optional
            When True limit the iteration to notes that have the same
            voice as the current note. Defaults to True.

        Yields
        ------
        GenericNote

        """

        for n in self.start.iter_starting(GenericNote, include_subclasses=True):
            if ((not same_voice) or n.voice == self.voice) and (
                (not same_duration) or (n.duration == self.duration)
            ):
                yield n

    def __str__(self):
        s = "{} id={} voice={} staff={} type={}".format(
            super().__str__(),
            self.id,
            self.voice,
            self.staff,
            format_symbolic_duration(self.symbolic_duration),
        )
        if self.articulations:
            s += " articulations=({})".format(", ".join(self.articulations))
        if self.tie_prev or self.tie_next:
            all_tied = self.tie_prev_notes + [self] + self.tie_next_notes
            tied_id = "+".join(n.id or "None" for n in all_tied)
            return s + " tie_group={}".format(tied_id)
        else:
            return s


class Note(GenericNote):
    """Subclass of GenericNote representing pitched notes.

    Parameters
    ----------
    step : {'C', 'D', 'E', 'F', 'G', 'A', 'B'}
        The note name of the pitch (in upper case). If a lower case
        note name is given, it will be converted to upper case.
    octave : int
        An integer representing the octave of the pitch
    alter : int, optional
        An integer (or None) representing the alteration of the pitch as
        follows:

        -2
            double flat
        -1
            flat
        0 or None
            unaltered
        1
            sharp
        2
            double sharp

        Defaults to None.

    """

    def __init__(self, step, octave, alter=None, beam=None, **kwargs):
        super().__init__(**kwargs)
        self.step = step.upper()
        self.octave = octave
        self.alter = alter
        self.beam = beam

        if self.beam is not None:
            self.beam.append(self)

    def __str__(self):
        return " ".join(
            (
                super().__str__(),
                "pitch={}{}{}".format(self.step, self.alter_sign, self.octave),
            )
        )

    @property
    def midi_pitch(self):
        """The midi pitch value of the note (MIDI note number). C4
        (middle C, in german: c') is note number 60.

        Returns
        -------
        integer
            The note's pitch as MIDI note number.

        """
        return pitch_spelling_to_midi_pitch(
            step=self.step, octave=self.octave, alter=self.alter
        )

    @property
    def alter_sign(self):
        """The alteration of the note

        Returns
        -------
        str

        """
        return ALTER_SIGNS[self.alter]


class Rest(GenericNote):
    """A subclass of GenericNote representing a rest."""

    def __init__(self, *args, **kwargs):
        super().__init__(*args, **kwargs)


class Beam(TimedObject):
    """Represent beams (for MEI)"""

    def __init__(self, id=None):
        super().__init__()
        self.id = id
        self.notes = []

    def append(self, note):
        note.beam = self
        self.notes.append(note)
        self.update_time()

    def update_time(self):
        start_idx = np.argmin([n.start.t for n in self.notes])
        end_idx = np.argmax([n.end.t for n in self.notes])

        self.start = self.notes[start_idx].start
        self.end = self.notes[end_idx].end


class GraceNote(Note):
    """A subclass of Note representing a grace note.

    Parameters
    ----------
    grace_type : {'grace', 'acciaccatura', 'appoggiatura'}
        The type of grace note. Use 'grace' for a unspecified grace
        note type.
    steal_proportion : float, optional
        The proportion of the previous (acciaccatura) or next
        (appoggiatura) note duration that is occupied by the grace
        note. Defaults to None.

    Attributes
    ----------
    main_note : :class:`Note`
        The (non-grace) note to which this grace note belongs.
    grace_seq_len : list
        The length of the sequence of grace notes to which this grace
        note belongs.

    """

    def __init__(self, grace_type, *args, steal_proportion=None, **kwargs):
        super().__init__(*args, **kwargs)
        self.grace_type = grace_type
        self.steal_proportion = steal_proportion
        self.grace_next = None
        self.grace_prev = None
        self._ref_attrs.extend(["grace_next", "grace_prev"])

    @property
    def main_note(self):
        n = self.grace_next
        while isinstance(n, GraceNote):
            n = n.grace_next
        return n

    @property
    def grace_seq_len(self):
        return (
            sum(1 for _ in self.iter_grace_seq(backwards=True))
            + sum(1 for _ in self.iter_grace_seq())
            - 1
        )  # subtract one because self is counted twice

    @property
    def last_grace_note_in_seq(self):
        n = self
        while isinstance(n.grace_next, GraceNote):
            n = n.grace_next
        return n

    def iter_grace_seq(self, backwards=False):
        """Iterate over this and all subsequent/preceding grace notes,
        excluding the main note.

        Parameters
        ----------
        backwards : bool, optional
            When True, iterate over preceding grace notes. Otherwise
            iterate over subsequent grace notes. Defaults to False.

        Yields
        ------
        GraceNote

        """

        yield self
        if backwards:
            n = self.grace_prev
        else:
            n = self.grace_next
        while isinstance(n, GraceNote):
            yield n
            if backwards:
                n = n.grace_prev
            else:
                n = n.grace_next

    def __str__(self):
        return f"{super().__str__()} main_note={self.main_note}"


class Page(TimedObject):
    """A page in a musical score. Its start and end times describe the
    range of musical time that is spanned by the page.

    Parameters
    ----------
    number : int, optional
        The number of the system. Defaults to 0.

    Attributes
    ----------
    number : int
        See parameters

    """

    def __init__(self, number=0):
        super().__init__()
        self.number = number

    def __str__(self):
        return f"{super().__str__()} number={self.number}"


class System(TimedObject):
    """A system in a musical score. Its start and end times describe
    the range of musical time that is spanned by the system.

    Parameters
    ----------
    number : int, optional
        The number of the system. Defaults to 0.

    Attributes
    ----------
    number : int
        See parameters

    """

    def __init__(self, number=0):
        super().__init__()
        self.number = number

    def __str__(self):
        return f"{super().__str__()} number={self.number}"


class Clef(TimedObject):
    """Clefs associate the lines of a staff to musical pitches.

    Parameters
    ----------
    number : int, optional
        The number of the staff to which this clef belongs.
    sign : {'G', 'F', 'C', 'percussion', 'TAB', 'jianpu',  'none'}
        The sign of the clef
    line : int
        The staff line at which the sign is positioned
    octave_change : int
        The number of octaves to shift the pitches up (postive) or
        down (negative)

    Attributes
    ----------
    nr : int
        See parameters
    sign : {'G', 'F', 'C', 'percussion', 'TAB', 'jianpu',  'none'}
        See parameters
    line : int
        See parameters
    octave_change : int
        See parameters

    """

    def __init__(self, number, sign, line, octave_change):

        super().__init__()
        self.number = number
        self.sign = sign
        self.line = line
        self.octave_change = octave_change

    def __str__(self):
        return (
            f"{super().__str__()} sign={self.sign} "
            f"line={self.line} number={self.number}"
        )


class Slur(TimedObject):
    """Slurs indicate musical grouping across notes.

    Parameters
    ----------
    start_note : :class:`Note`, optional
        The note at which this slur starts. Defaults to None.
    end_note : :class:`Note`, optional
        The note at which this slur ends. Defaults to None.

    Attributes
    ----------
    start_note : :class:`Note` or None
        See parameters
    end_note : :class:`Note` or None
        See parameters


    """

    def __init__(self, start_note=None, end_note=None):
        super().__init__()
        self._start_note = None
        self._end_note = None
        self.start_note = start_note
        self.end_note = end_note
        # maintain a list of attributes to update when cloning this instance
        self._ref_attrs.extend(["start_note", "end_note"])

    @property
    def start_note(self):
        return self._start_note

    @start_note.setter
    def start_note(self, note):
        # make sure we received a note
        if note:
            if self.start:
                #  remove the slur from the current start time
                self.start.remove_starting_object(self)
            note.slur_starts.append(self)
        self._start_note = note

    @property
    def end_note(self):
        return self._end_note

    @end_note.setter
    def end_note(self, note):
        # make sure we received a note
        if note:
            if self.end:
                #  remove the slur from the current end time
                self.end.remove_ending_object(self)
            if note.end:
                # add it to the end time of the new end note
                note.end.add_ending_object(self)
            note.slur_stops.append(self)
        self._end_note = note

    def __str__(self):
        start = "" if self.start_note is None else "start={}".format(self.start_note.id)
        end = "" if self.end_note is None else "end={}".format(self.end_note.id)
        return " ".join((super().__str__(), start, end)).strip()


class Tuplet(TimedObject):
    """Tuplets indicate musical grouping across notes.

    Parameters
    ----------
    start_note : :class:`Note`, optional
        The note at which this tuplet starts. Defaults to None.
    end_note : :class:`Note`, optional
        The note at which this tuplet ends. Defaults to None.

    Attributes
    ----------
    start_note : :class:`Note` or None
        See parameters
    end_note : :class:`Note` or None
        See parameters

    """

    def __init__(self, start_note=None, end_note=None):
        super().__init__()
        self._start_note = None
        self._end_note = None
        self.start_note = start_note
        self.end_note = end_note
        # maintain a list of attributes to update when cloning this instance
        self._ref_attrs.extend(["start_note", "end_note"])

    @property
    def start_note(self):
        return self._start_note

    @start_note.setter
    def start_note(self, note):
        # make sure we received a note
        if note:
            if note.start:
                #  remove the tuplet from the current start time
                if self.start_note and self.start_note.start:
                    self.start_note.start.remove_starting_object(self)
            # else:
            #     LOGGER.warning('Note has no start time')
            note.tuplet_starts.append(self)
        self._start_note = note

    @property
    def end_note(self):
        return self._end_note

    @end_note.setter
    def end_note(self, note):
        # make sure we received a note
        if note:
            if note.end:
                if self.end_note and self.end_note.end:
                    #  remove the tuplet from the currentend time
                    self.end_note.end.remove_ending_object(self)
            # else:
            #     LOGGER.warning('Note has no end time')
            note.tuplet_stops.append(self)
        self._end_note = note

    def __str__(self):
        start = "" if self.start_note is None else "start={}".format(self.start_note.id)
        end = "" if self.end_note is None else "end={}".format(self.end_note.id)
        return " ".join((super().__str__(), start, end)).strip()


class Repeat(TimedObject):
    """Repeats represent a repeated section in the score, designated
    by its start and end times.

    """

    def __init__(self):
        super().__init__()


class DaCapo(TimedObject):
    """A Da Capo sign."""

class Fine(TimedObject):
    """A Fine sign."""

class DalSegno(TimedObject):
    """A Dal Segno sign."""

class Segno(TimedObject):
    """A Segno sign."""
    
class ToCoda(TimedObject):
    """A To Coda sign."""
    
class Coda(TimedObject):
    """A Coda sign."""

class Fermata(TimedObject):
    """A Fermata sign.

    Parameters
    ----------
    ref : :class:`TimedObject` or None, optional
        An object to which this fermata applies. In practice this is a
        Note or a Barline. Defaults to None.

    Attributes
    ----------
    ref : :class:`TimedObject` or None
        See parameters

    """

    def __init__(self, ref=None):
        super().__init__()
        # ref(erent) can be a note or a barline
        self.ref = ref

    def __str__(self):
        return f"{super().__str__()} ref={self.ref}"


class Ending(TimedObject):
    """Class that represents one part of a 1---2--- type ending of a
    musical passage (a.k.a Volta brackets).

    Parameters
    ----------
    number : int
        The number associated to this ending

    Attributes
    ----------
    number : int
        See parameters

    """

    def __init__(self, number):
        super().__init__()
        self.number = number


class Barline(TimedObject):
    """Class that represents the style of a barline"""

    def __init__(self, style):
        super().__init__()
        self.style = style


class Measure(TimedObject):
    """A measure

    Parameters
    ----------
    number : int or None, optional
        The number of the measure. Defaults to None

    Attributes
    ----------
    number : int
        See parameters

    """

    def __init__(self, number=None):
        super().__init__()
        self.number = number

    def __str__(self):
        return f"{super().__str__()} number={self.number}"

    @property
    def page(self):
        """The page number on which this measure appears, or None if
        there is no associated page.

        Returns
        -------
        int or None

        """
        page = next(self.start.iter_prev(Page, eq=True), None)
        if page:
            return page.number
        else:
            return None

    @property
    def system(self):
        """The system number in which this measure appears, or None if
        there is no associated system.

        Returns
        -------
        int or None

        """
        system = next(self.start.iter_prev(System, eq=True), None)
        if system:
            return system.number
        else:
            return None

    # TODO: add `incomplete` or `anacrusis` property


class TimeSignature(TimedObject):
    """A time signature.

    Parameters
    ----------
    beats : int
        The number of beats in a measure (the numerator).
    beat_type : int
        The note type that defines the beat unit (the denominator). 
        (4 for quarter notes, 2 for half notes, etc.)
    musical_beats : int
        The number of beats according to musicologial standards 
        (2 if beats is 2 or 6; 3 if beats is 3 or 9; 4 if beats is 4 or 12; 
        else beats)

    Attributes
    ----------
    beats : int
        See parameters
    beat_type : int
        See parameters
    musical_beat : int
        See parameters

    """

    def __init__(self, beats, beat_type):
        super().__init__()
        self.beats = beats
        self.beat_type = beat_type
        self.musical_beats = (  # if a value is provided, otherwise default to beats
            MUSICAL_BEATS[self.beats]
            if self.beats in MUSICAL_BEATS.keys()
            else self.beats
        )

    def __str__(self):
        return f"{super().__str__()} {self.beats}/{self.beat_type}"


class Tempo(TimedObject):
    """A tempo indication.

    Parameters
    ----------
    bpm : number
        The tempo indicated in rate per minute
    unit : str or None, optional
        The unit to which the specified rate correspnds. This is a
        string that expreses a duration category, such as "q" for
        quarter "h." for dotted half, and so on. When None, the unit
        is assumed to be quarters. Defaults to None.

    Attributes
    ----------
    bpm : number
        See parameters
    unit : str or None
        See parameters

    """

    def __init__(self, bpm, unit=None):
        super().__init__()
        self.bpm = bpm
        self.unit = unit

    @property
    def microseconds_per_quarter(self):
        """The number of microseconds per quarter under this tempo.

        This is useful for MIDI representations.

        Returns
        -------
        int

        """
        return int(
            np.round(60 * (10 ** 6 / to_quarter_tempo(self.unit or "q", self.bpm)))
        )

    def __str__(self):
        if self.unit:
            return f"{super().__str__()} {self.unit}={self.bpm}"
        else:
            return f"{super().__str__()} bpm={self.bpm}"


class KeySignature(TimedObject):
    """Key signature.

    Parameters
    ----------
    fifths : number
        Number of sharps (positive) or flats (negative)
    mode : str
        Mode of the key, either 'major' or 'minor'

    Attributes
    ----------
    fifths : number
        See parameters
    mode : str
        See parameters

    """

    def __init__(self, fifths, mode):
        super().__init__()
        self.fifths = fifths
        self.mode = mode

    @property
    def name(self):
        """The key signature name, where the root is uppercase, and an
        trailing 'm' indicates minor modes (e.g. 'Am', 'G#').

        Returns
        -------
        str
            The key signature name

        """
        return fifths_mode_to_key_name(self.fifths, self.mode)

    def __str__(self):
        return (
            f"{super().__str__()} fifths={self.fifths}, mode={self.mode} ({self.name})"
        )


class Transposition(TimedObject):
    """Represents a <transpose> tag that tells how to change all
    (following) pitches of that part to put it to concert pitch (i.e.
    sounding pitch).

    Parameters
    ----------
    diatonic : int
        TODO
    chromatic : int
        The number of semi-tone steps to add or subtract to the pitch
        to get to the (sounding) concert pitch.

    Attributes
    ----------
    diatonic : int
        See parameters
    chromatic : int
        See parameters

    """

    def __init__(self, diatonic, chromatic):
        super().__init__()
        self.diatonic = diatonic
        self.chromatic = chromatic

    def __str__(self):
        return (
            f"{super().__str__()} diatonic={self.diatonic}, chromatic={self.chromatic}"
        )


class Words(TimedObject):
    """A textual element in the score.

    Parameters
    ----------
    text : str
        The text
    staff : int or None, optional
        The staff to which the text is associated. Defaults to None

    Attributes
    ----------
    text : str
        See parameters
    staff : int or None, optional
        See parameters

    """

    def __init__(self, text, staff=None):
        super().__init__()
        self.text = text
        self.staff = staff

    def __str__(self):
        return f'{super().__str__()} "{self.text}"'


class Direction(TimedObject):
    """Base class for performance directions in the score."""

    def __init__(self, text=None, raw_text=None, staff=None):
        super().__init__()
        self.text = text if text is not None else ""
        self.raw_text = raw_text
        self.staff = staff

    def __str__(self):
        if self.raw_text is not None:
            return f'{super().__str__()} "{self.text}" raw_text="{self.raw_text}"'
        else:
            return f'{super().__str__()} "{self.text}"'


class LoudnessDirection(Direction):
    pass


class TempoDirection(Direction):
    pass


class ArticulationDirection(Direction):
    pass


class PedalDirection(Direction):
    pass


class ConstantDirection(Direction):
    pass


class DynamicDirection(Direction):
    pass


class ImpulsiveDirection(Direction):
    pass


class ConstantLoudnessDirection(ConstantDirection, LoudnessDirection):
    pass


class ConstantTempoDirection(ConstantDirection, TempoDirection):
    pass


class ConstantArticulationDirection(ConstantDirection, ArticulationDirection):
    pass


class DynamicLoudnessDirection(DynamicDirection, LoudnessDirection):
    def __init__(self, *args, wedge=False, **kwargs):
        super().__init__(*args, **kwargs)
        self.wedge = wedge

    def __str__(self):
        if self.wedge:
            return f"{super().__str__()} wedge"
        else:
            return super().__str__()


class DynamicTempoDirection(DynamicDirection, TempoDirection):
    pass


class IncreasingLoudnessDirection(DynamicLoudnessDirection):
    pass


class DecreasingLoudnessDirection(DynamicLoudnessDirection):
    pass


class IncreasingTempoDirection(DynamicTempoDirection):
    pass


class DecreasingTempoDirection(DynamicTempoDirection):
    pass


class ImpulsiveLoudnessDirection(ImpulsiveDirection, LoudnessDirection):
    pass


class SustainPedalDirection(PedalDirection):
    """Represents a Sustain Pedal Direction"""

    def __init__(self, line=False, *args, **kwargs):
        super().__init__("sustain_pedal", *args, **kwargs)
        self.line = line


class ResetTempoDirection(ConstantTempoDirection):
    @property
    def reference_tempo(self):
        direction = None
        for d in self.start.iter_prev(ConstantTempoDirection):
            direction = d
        return direction


class PartGroup(object):
    """Represents a grouping of several instruments, usually named,
    and expressed in the score with a group symbol such as a brace or
    a bracket. In symphonic scores, bracketed part groups usually
    group families of instruments, such as woodwinds or brass, whereas
    braces are often used to group multiple instances of the same
    instrument. See the `MusicXML documentation
    <https://usermanuals.musicxml.com/MusicXML/Content/ST-MusicXML-
    group-symbol-value.htm>`_ for further information.

    Parameters
    ----------
    group_symbol : str or None, optional
        The symbol used for grouping instruments.

    Attributes
    ----------
    group_symbol : str or None

    name : str or None

    number : int

    parent : PartGroup or None

    children : list of Part or PartGroup objects

    """

    def __init__(self, group_symbol=None, group_name=None, number=None, id=None):
        self.group_symbol = group_symbol
        self.group_name = group_name
        self.number = number
        self.parent = None
        self.id = id
        self.children = []

    def _pp(self, tree):
        result = [
            '{}PartGroup: group_name="{}" group_symbol="{}"'.format(
                tree, self.group_name, self.group_symbol
            )
        ]
        tree.push()
        N = len(self.children)
        for i, child in enumerate(self.children):
            result.append("{}".format(tree).rstrip())
            if i == N - 1:
                tree.last_item()
            else:
                tree.next_item()
            result.extend(child._pp(tree))
        tree.pop()
        return result

    def pretty(self):
        """Return a pretty representation of this object.

        Returns
        -------
        str
            A pretty representation

        """
        return "\n".join(self._pp(PrettyPrintTree()))

    @property
    def note_array(self):
        """A structured array containing pitch, onset, duration, voice
        and id for each note in each part of the PartGroup. The note
        ids in this array include the number of the part to which they
        belong.

        """
        return note_array_from_part_list(self.children)


class ScoreVariant(object):
    # non-public

    def __init__(self, part, start_time=0):
        self.t_unfold = start_time
        self.segments = []
        self.part = part

    def add_segment(self, start, end):
        self.segments.append((start, end, self.t_unfold))
        self.t_unfold += end.t - start.t

    @property
    def segment_times(self):
        """
        Return segment (start, end, offset) information for each of the segments in
        the score variant.
        """
        return [(s.t, e.t, o) for (s, e, o) in self.segments]

    def __str__(self):
        return f"{super().__str__()} {self.segment_times}"

    def clone(self):
        """
        Return a clone of the ScoreVariant
        """
        clone = ScoreVariant(self.part, self.t_unfold)
        clone.segments = self.segments[:]
        return clone

    def create_variant_part(self):
        part = Part(self.part.id, part_name=self.part.part_name)

        for start, end, offset in self.segments:
            delta = offset - start.t
            qd = self.part.quarter_durations(start.t, end.t)
            for t, quarter in qd:
                part.set_quarter_duration(t + delta, quarter)
            # After creating the new part we need to replace references to
            # objects in the old part to references in the new part
            # (e.g. t.next, t.prev, note.tie_next). For this we keep track of
            # correspondences between objects (timepoints, notes, measures,
            # etc), in o_map
            o_map = {}
            o_new = set()
            tp = start
            while tp != end:
                # make a new timepoint, corresponding to tp
                tp_new = part.get_or_add_point(tp.t + delta)
                o_gen = (o for oo in tp.starting_objects.values() for o in oo)
                for o in o_gen:

                    # special cases:

                    # don't include some TimedObjects in the unfolded part
                    if isinstance(o, (Repeat, Ending, ToCoda, DaCapo, DalSegno, Segment)):
                        continue

                    # don't repeat time sig if it hasn't changed
                    elif isinstance(o, TimeSignature):
                        prev = next(tp_new.iter_prev(TimeSignature), None)
                        if (prev is not None) and (
                            (o.beats, o.beat_type) == (prev.beats, prev.beat_type)
                        ):
                            continue
                    # don't repeat key sig if it hasn't changed
                    elif isinstance(o, KeySignature):
                        prev = next(tp_new.iter_prev(KeySignature), None)
                        if (prev is not None) and (
                            (o.fifths, o.mode) == (prev.fifths, prev.mode)
                        ):
                            continue

                    # make a copy of the object
                    o_copy = copy(o)
                    # add it to the set of new objects (for which the refs will
                    # be replaced)
                    o_new.add(o_copy)
                    # keep track of the correspondence between o and o_copy
                    o_map[o] = o_copy
                    # add the start of the new object to the part
                    tp_new.add_starting_object(o_copy)
                    if o.end is not None:
                        # add the end of the object to the part
                        tp_end = part.get_or_add_point(o.end.t + delta)
                        tp_end.add_ending_object(o_copy)

                tp = tp.next
                if tp is None:
                    raise Exception(
                        "segment end not a successor of segment start, "
                        "invalid score variant"
                    )

            # special case: fermata starting at end of segment should be
            # included if it does not belong to a note, and comes at the end of
            # a measure (o.ref == 'right')
            for o in end.starting_objects[Fermata]:
                if o.ref in (None, "right"):
                    o_copy = copy(o)
                    tp_new = part.get_or_add_point(end.t + delta)
                    tp_new.add_starting_object(o_copy)

            # for each of the new objects, replace the references to the old
            # objects to their corresponding new objects
            for o in o_new:
                o.replace_refs(o_map)

        # replace prev/next references in timepoints
        for tp, tp_next in iter_current_next(part._points):
            tp.next = tp_next
            tp_next.prev = tp

        return part

# DEPRECATED
def DEPRECATEDiter_unfolded_parts(part):
    """Iterate over unfolded clones of `part`.

    For each repeat construct in `part` the iterator produces two
    clones, one with the repeat included and another without the
    repeat. That means the number of items returned is two to the
    power of the number of repeat constructs in the part.

    The first item returned by the iterator is the version of the part
    without any repeated sections, the last item is the version of the
    part with all repeat constructs expanded.

    Parameters
    ----------
    part : :class:`Part`
        Part to unfold

    Yields
    ------

    """

    for sv in make_score_variants(part):
        yield sv.create_variant_part()

# DEPRECATED
def DEPRECATEDunfold_part_maximal(part, update_ids=False):
    """Return the "maximally" unfolded part, that is, a copy of the
    part where all segments marked with repeat signs are included
    twice.

    Parameters
    ----------
    part : :class:`Part`
        The Part to unfold.
    update_ids : bool (optional)
        Update note ids to reflect the repetitions. Note IDs will have
        a '-<repetition number>', e.g., 'n132-1' and 'n132-2'
        represent the first and second repetition of 'n132' in the
        input `part`. Defaults to False.

    Returns
    -------
    unfolded_part : :class:`Part`
        The unfolded Part

    """

    sv = make_score_variants(part)[-1]

    unfolded_part = sv.create_variant_part()
    if update_ids:
        update_note_ids_after_unfolding(unfolded_part)
    return unfolded_part

# DEPRECATED
def DEPRECATEDunfold_part_alignment(part, alignment):
    """Return the unfolded part given an alignment, that is, a copy
    of the part where the segments are repeated according to the
    repetitions in a performance.

    Parameters
    ----------
    part : :class:`Part`
        The Part to unfold.
    alignment : list of dictionaries
        List of dictionaries containing an alignment (like the ones
        obtained from a MatchFile (see `alignment_from_matchfile`).

    Returns
    -------
    unfolded_part : :class:`Part`
        The unfolded Part

    """

    unfolded_parts = []

    alignment_ids = []

    for n in alignment:
        if n["label"] == "match" or n["label"] == "deletion":
            alignment_ids.append(n["score_id"])

    score_variants = make_score_variants(part)

    alignment_score_ids = np.zeros((len(alignment_ids), len(score_variants)))
    unfolded_part_length = np.zeros(len(score_variants))
    for j, sv in enumerate(score_variants):
        u_part = sv.create_variant_part()
        update_note_ids_after_unfolding(u_part)
        unfolded_parts.append(u_part)
        u_part_ids = [n.id for n in u_part.notes_tied]
        unfolded_part_length[j] = len(u_part_ids)
        for i, aid in enumerate(alignment_ids):
            alignment_score_ids[i, j] = aid in u_part_ids

    coverage = np.mean(alignment_score_ids, 0)

    best_idx = np.where(coverage == coverage.max())[0]

    if len(best_idx) > 1:
        best_idx = best_idx[unfolded_part_length[best_idx].argmin()]

    return unfolded_parts[int(best_idx)]

# DEPRECATED
def DEPRECATEDmake_score_variants(part):
    # non-public (use unfold_part_maximal, or iter_unfolded_parts)

    """Create a list of ScoreVariant objects, each representing a
    distinct way to unfold the score, based on the repeat structure.

    Parameters
    ----------
    part : :class:`Part`
        A part for which to make the score variants

    Returns
    -------
    list
        List of ScoreVariant objects

    Notes
    -----
    This function does not currently support nested repeats, such as in
    case 45d of the MusicXML Test Suite.

    """

    if len(list(part.iter_all(DaCapo)) + list(part.iter_all(Fine))) > 0:
        LOGGER.warning(
            (
                "Generation of repeat structures involving da "
                "capo/fine/coda/segno directions is not "
                "supported yet"
            )
        )

    # TODO: check if we need to wrap in list
    repeats = list(part.iter_all(Repeat))
    # repeats may not have start or end times. `repeats_to_start_end`
    # returns the start/end paisr for each repeat, making educated guesses
    # when these are missing.
    repeat_start_ends = DEPRECATEDrepeats_to_start_end(repeats, part.first_point, part.last_point)

    # check for nestings and raise if necessary
    if any(n < c for c, n in iter_current_next(repeat_start_ends)):
        raise NotImplementedError("Nested endings are currently not supported")

    # t_score is used to keep the time in the score
    t_score = part.first_point
    svs = [ScoreVariant(part)]
    # each repeat holds start and end time of a score interval to
    # be repeated
    for i, (rep_start, rep_end) in enumerate(repeat_start_ends):
        new_svs = []
        for sv in svs:
            # is the start of the repeat after our current score
            # position?
            if rep_start > t_score:
                # yes: add the tuple (t_score, rep_start) to the
                # result this is the span before the interval that is
                # to be repeated
                sv.add_segment(t_score, rep_start)

            # create a new ScoreVariant for the repetition (sv will be the
            # score variant where this repeat is played only once)
            new_sv = sv.clone()

            # get any "endings" (e.g. 1 / 2 volta) of the repeat
            # (there are not supposed to be more than one)
            ending1 = next(rep_end.iter_ending(Ending), None)
            # is there an ending?
            if ending1:

                # add the first occurrence of the repeat
                sv.add_segment(rep_start, ending1.start)

                ending2 = next(rep_end.iter_starting(Ending), None)

                if ending2:
                    # add the first occurrence of the repeat
                    sv.add_segment(ending2.start, ending2.end)

                    # new_sv includes the 1/2 ending repeat, which means:
                    # 1. from repeat start to repeat end (which includes ending 1)
                    new_sv.add_segment(rep_start, rep_end)
                    # 2. from repeat start to ending 1 start
                    new_sv.add_segment(rep_start, ending1.start)
                    # 3. ending 2 start to ending 2 end
                    new_sv.add_segment(ending2.start, ending2.end)

                    # new score time will be the score time
                    t_end = ending2.end

                else:
                    # ending 1 without ending 2, should not happen normally
                    LOGGER.warning("ending 1 without ending 2")
                    # new score time will be the score time
                    t_end = ending1.end
            else:
                # add the first occurrence of the repeat
                sv.add_segment(rep_start, rep_end)

                # no: add the full interval of the repeat (the second time)
                new_sv.add_segment(rep_start, rep_end)
                new_sv.add_segment(rep_start, rep_end)

                # update the score time
                t_end = rep_end

            # add both score variants
            new_svs.append(sv)
            new_svs.append(new_sv)
        t_score = t_end

        svs = new_svs

    # are we at the end of the piece already?
    if t_score < part.last_point:
        # no, append the interval from the current score
        # position to the end of the piece
        for sv in svs:
            sv.add_segment(t_score, part.last_point)

    return svs


def add_measures(part):
    """Add measures to a part.

    This function adds Measure objects to the part according to any
    time signatures present in the part. Any existing measures will be
    untouched, and added measures will be delimited by the existing
    measures.

    The Part object will be modified in place.

    Parameters
    ----------
    part : :class:`Part`
        Part instance

    """

    timesigs = np.array(
        [(ts.start.t, ts.beats) for ts in part.iter_all(TimeSignature)], dtype=int
    )

    if len(timesigs) == 0:
        LOGGER.warning("No time signatures found, not adding measures")
        return

    start = part.first_point.t
    end = part.last_point.t

    if start == end:
        return

    # make sure we cover time from the start of the timeline
    if len(timesigs) == 0 or timesigs[0, 0] > start:
        timesigs = np.vstack(([[start, 4]], timesigs))

    # in unlikely case of timesig at last point, remove it
    if timesigs[-1, 0] >= end:
        timesigs = timesigs[:-1]

    ts_start_times = timesigs[:, 0]
    beats_per_measure = timesigs[:, 1]
    ts_end_times = ts_start_times[1:]

    # make sure we cover time until the end of the timeline
    if len(ts_end_times) == 0 or ts_end_times[-1] < end:
        ts_end_times = np.r_[ts_end_times, end]

    assert len(ts_start_times) == len(ts_end_times)

    beat_map = part.beat_map
    inv_beat_map = part.inv_beat_map
    mcounter = 1

    for ts_start, ts_end, measure_dur in zip(
        ts_start_times, ts_end_times, beats_per_measure
    ):
        pos = ts_start

        while pos < ts_end:

            measure_start = pos
            measure_end_beats = min(beat_map(pos) + measure_dur, beat_map(end))
            measure_end = min(ts_end, inv_beat_map(measure_end_beats))
            # any existing measures between measure_start and measure_end
            existing_measure = next(
                part.iter_all(Measure, measure_start, measure_end), None
            )
            if existing_measure:
                if existing_measure.start.t == measure_start:
                    assert existing_measure.end.t > pos
                    pos = existing_measure.end.t
                    if existing_measure.number != 0:
                        # if existing_measure is a match anacrusis measure,
                        # keep number 0
                        existing_measure.number = mcounter
                        mcounter += 1
                    continue

                else:
                    measure_end = existing_measure.start.t

            part.add(Measure(number=mcounter), int(measure_start), int(measure_end))

            # if measure exists but was not at measure_start,
            # a filler measure is added with number mcounter
            if existing_measure:
                pos = existing_measure.end.t
                existing_measure.number = mcounter + 1
                mcounter = mcounter + 2
            else:
                pos = measure_end
                mcounter += 1


def remove_grace_notes(part):
    """Remove all grace notes from a timeline.

    The specified timeline object will be modified in place.

    Parameters
    ----------
    timeline : Timeline
        The timeline from which to remove the grace notes

    """
    for gn in list(part.iter_all(GraceNote)):
        part.remove(gn)


def expand_grace_notes(part):
    """Expand grace note durations in a part.

    The specified part object will be modified in place.

    Parameters
    ----------
    part : :class:`Part`
        The part on which to expand the grace notes

    """
    for gn in part.iter_all(GraceNote):
        dur = symbolic_to_numeric_duration(gn.symbolic_duration, gn.start.quarter)
        part.remove(gn, "end")
        part.add(gn, end=gn.start.t + int(np.round(dur)))


def iter_parts(partlist):
    """Iterate over all Part instances in partlist, which is a list of
    either Part or PartGroup instances. PartGroup instances contain
    one or more parts or further partgroups, and are traversed in a
    depth-first fashion.

    This function is designed to take the result of
    :func:`partitura.load_score_midi` and :func:`partitura.load_musicxml` as
    input.

    Parameters
    ----------
    partlist : list, Part, or PartGroup
        A :class:`partitura.score.Part` object,
        :class:`partitura.score.PartGroup` or a list of these

    Yields
    -------
        :class:`Part` instances in `partlist`

    """

    if not isinstance(partlist, (list, tuple, set)):
        partlist = [partlist]

    for el in partlist:
        if isinstance(el, Part):
            yield el
        else:
            for eel in iter_parts(el.children):
                yield eel

# DEPRECATED
def DEPRECATEDrepeats_to_start_end(repeats, first, last):
    # non-public
    """Return pairs of (start, end) TimePoints corresponding to the start and
    end times of each Repeat object. If any of the start or end attributes
    are None, replace it with the end/start of the preceding/succeeding
    Repeat, respectively, or `first` or `last`.

    Parameters
    ----------
    repeats : list
        list of Repeat instances, possibly with None-valued start/end
        attributes
    first : TimePoint
        The first TimePoint in the timeline
    last : TimePoint
        The last TimePoint in the timeline

    Returns
    -------
    list
        list of (start, end) TimePoints corresponding to each Repeat in
        `repeats`

    """
    t = first
    starts = []
    ends = []
    for repeat in repeats:
        starts.append(t if repeat.start is None else repeat.start)
        if repeat.end is not None:
            t = repeat.end

    t = last
    for repeat in reversed(repeats):
        ends.append(t if repeat.end is None else repeat.end)
        if repeat.start is not None:
            t = repeat.start
    ends.reverse()
    return list(zip(starts, ends))


def _make_tied_note_id(prev_id):
    # non-public
    """Create a derived note ID for newly created notes, by appending
    letters to the ID. If the original ID has the form X-Y (e.g.
    n1-1), then the letter will be appended to the X part.

    Parameters
    ----------
    prev_id : str
        Original note ID

    Returns
    -------
    str
        Derived note ID

    Examples
    --------
    >>> _make_tied_note_id('n0')
    'n0a'
    >>> _make_tied_note_id('n0a')
    'n0b'
    >>> _make_tied_note_id('n0-1')
    'n0a-1'

    """
    prev_id_parts = prev_id.split("-", 1)
    prev_id_p1 = prev_id_parts[0]
    if prev_id_p1:
        if ord(prev_id_p1[-1]) < ord("a") - 1:
            return "-".join(["{}a".format(prev_id_p1)] + prev_id_parts[1:])
        else:
            return "-".join(
                ["{}{}".format(prev_id_p1[:-1], chr(ord(prev_id[-1]) + 1))]
                + prev_id_parts[1:]
            )
    else:
        return None


def tie_notes(part):
    """Find notes that span measure boundaries and notes with composite
    durations, and split them adding ties.

    Parameters
    ----------
    part : :class:`Part`
        Description of `part`

    """
    # split and tie notes at measure boundaries
    for note in list(part.iter_all(Note)):
        next_measure = next(note.start.iter_next(Measure), None)
        cur_note = note
        note_end = cur_note.end

        # keep the list of stopping slurs, we need to transfer them to the last
        # tied note
        slur_stops = cur_note.slur_stops

        while next_measure and cur_note.end > next_measure.start:
            part.remove(cur_note, "end")
            cur_note.slur_stops = []
            part.add(cur_note, None, next_measure.start.t)
            cur_note.symbolic_duration = estimate_symbolic_duration(
                next_measure.start.t - cur_note.start.t, cur_note.start.quarter
            )
            sym_dur = estimate_symbolic_duration(
                note_end.t - next_measure.start.t, next_measure.start.quarter
            )
            if cur_note.id is not None:
                note_id = _make_tied_note_id(cur_note.id)
            else:
                note_id = None
            next_note = Note(
                note.step,
                note.octave,
                note.alter,
                id=note_id,
                voice=note.voice,
                staff=note.staff,
                symbolic_duration=sym_dur,
            )
            part.add(next_note, next_measure.start.t, note_end.t)

            cur_note.tie_next = next_note
            next_note.tie_prev = cur_note

            cur_note = next_note

            next_measure = next(cur_note.start.iter_next(Measure), None)

        if cur_note != note:
            for slur in slur_stops:
                slur.end_note = cur_note

    # then split/tie any notes that do not have a fractional/dot duration
    divs_map = part.quarter_duration_map
    max_splits = 3
    failed = 0
    succeeded = 0
    for i, note in enumerate(list(part.iter_all(Note))):
        if note.symbolic_duration is None:

            splits = find_tie_split(
                note.start.t, note.end.t, int(divs_map(note.start.t)), max_splits
            )

            if splits:
                succeeded += 1
                split_note(part, note, splits)
            else:
                failed += 1


def set_end_times(parts):
    # non-public
    """Set missing end times of musical elements in a part to equal
    the start times of the subsequent element of the same class. This
    is useful for some classes

    This function modifies the parts in place.

    Parameters
    ----------
    part : Part or PartGroup, or list of these
        Parts to be processed

    """
    for part in iter_parts(parts):
        # page, system, loudnessdirection, tempodirection
        _set_end_times(part, Page)
        _set_end_times(part, System)
        _set_end_times(part, ConstantLoudnessDirection)
        _set_end_times(part, ConstantTempoDirection)
        _set_end_times(part, ConstantArticulationDirection)


def _set_end_times(part, cls):
    acc = []
    t = None

    for obj in part.iter_all(cls, include_subclasses=True):

        if obj.start == t:

            if obj.end is None:

                acc.append(obj)

        else:

            for o in acc:

                part.add(o, end=obj.start.t)

            acc = []

            if obj.end is None:

                acc.append(obj)

            t = obj.start

    for o in acc:

        part.add(o, end=part.last_point.t)


def split_note(part, note, splits):
    # non-public

    # TODO: we shouldn't do this, but for now it's a good sanity check
    assert len(splits) > 0
    # TODO: we shouldn't do this, but for now it's a good sanity check
    assert note.symbolic_duration is None
    part.remove(note)
    orig_tie_next = note.tie_next
    slur_stops = note.slur_stops
    cur_note = note
    start, end, sym_dur = splits.pop(0)
    cur_note.symbolic_duration = sym_dur
    part.add(cur_note, start, end)
    while splits:
        note.slur_stops = []

        if cur_note.id is not None:
            note_id = _make_tied_note_id(cur_note.id)
        else:
            note_id = None

        next_note = Note(
            note.step,
            note.octave,
            note.alter,
            voice=note.voice,
            id=note_id,
            staff=note.staff,
        )
        cur_note.tie_next = next_note
        next_note.tie_prev = cur_note

        cur_note = next_note
        start, end, sym_dur = splits.pop(0)
        cur_note.symbolic_duration = sym_dur

        part.add(cur_note, start, end)

    cur_note.tie_next = orig_tie_next

    if cur_note != note:
        for slur in slur_stops:
            slur.end_note = cur_note


def find_tuplets(part):
    """Identify tuplets in `part` and set their symbolic durations
    explicitly.

    This function adds `actual_notes` and `normal_notes` keys to
    the symbolic duration of tuplet notes.

    This function modifies the part in place.

    Parameters
    ----------
    part : :class:`Part`
        Part instance

    """

    # quick shot at finding tuplets intended to cover some common cases.

    # are tuplets always in the same voice?

    # quite arbitrary:
    search_for_tuplets = [9, 7, 5, 3]
    # only look for x:2 tuplets
    normal_notes = 2

    candidates = []
    prev_end = None

    # 1. group consecutive notes without symbolic_duration
    for note in part.iter_all(GenericNote, include_subclasses=True):

        if note.symbolic_duration is None:
            if note.start.t == prev_end:
                candidates[-1].append(note)
            else:
                candidates.append([note])
            prev_end = note.end.t

    # 2. within each group
    for group in candidates:

        # 3. search for the predefined list of tuplets
        for actual_notes in search_for_tuplets:

            if actual_notes > len(group):
                # tuplet requires more notes than we have
                continue

            tup_start = 0

            while tup_start <= (len(group) - actual_notes):
                note_tuplet = group[tup_start : tup_start + actual_notes]
                # durs = set(n.duration for n in group[:tuplet-1])
                durs = set(n.duration for n in note_tuplet)

                if len(durs) > 1:
                    # notes have different durations (possibly valid but not
                    # supported here)
                    # continue
                    tup_start += 1
                else:

                    start = note_tuplet[0].start.t
                    end = note_tuplet[-1].end.t
                    total_dur = end - start

                    # total duration of tuplet notes must be integer-divisble by
                    # normal_notes
                    if total_dur % normal_notes > 0:
                        tup_start += 1
                    else:
                        # estimate duration type
                        dur_type = estimate_symbolic_duration(
                            total_dur // normal_notes, note_tuplet[0].start.quarter
                        )

                        if dur_type and dur_type.get("dots", 0) == 0:
                            # recognized duration without dots
                            dur_type["actual_notes"] = actual_notes
                            dur_type["normal_notes"] = normal_notes
                            for note in note_tuplet:
                                note.symbolic_duration = dur_type.copy()
                            start_note = note_tuplet[0]
                            stop_note = note_tuplet[-1]
                            tuplet = Tuplet(start_note, stop_note)
                            part.add(tuplet, start_note.start.t, stop_note.end.t)
                            tup_start += actual_notes

                        else:
                            tup_start += 1


def sanitize_part(part, tie_tolerance = 0):
    """Find and remove incomplete structures in a part such as Tuplets
    and Slurs without start or end and grace notes without a main
    note.

    This function modifies the part in place.

    Parameters
    ----------
    part : :class:`Part`
        Part instance
    tie_tolerange: int, optional
        The maximum number of divs that separates notes that are tied together.
        Ideally, it is 0, but not so nice scores happen.

    """
    remove_grace_counter = 0
    elements_to_remove = []
    for gn in part.iter_all(GraceNote):
        if gn.main_note is None:
            for no in part.iter_all(
                Note, include_subclasses=False, start=gn.start.t, end=gn.start.t + 1
            ):

                if no.voice == gn.voice:
                    gn.last_grace_note_in_seq.grace_next = no

        if gn.main_note is None:
            elements_to_remove.append(gn)
            remove_grace_counter += 1

    remove_tuplet_counter = 0
    for tp in part.iter_all(Tuplet):
        if tp.end_note is None or tp.start_note is None:
            elements_to_remove.append(tp)
            remove_tuplet_counter += 1

    remove_slur_counter = 0
    for sl in part.iter_all(Slur):
        if sl.end_note is None or sl.start_note is None:
            elements_to_remove.append(sl)
            remove_slur_counter += 1

    for el in elements_to_remove:
        part.remove(el)
    
    remove_tie_counter = 0
    for n in part.notes_tied:
        if n.tie_next != None:
            d = n.duration_tied
            s = n.start.t
            e = n.end_tied.t
            if abs((e-s)-d) > tie_tolerance:
                remove_tie_counter += 1
                all_tied = n.tie_prev_notes + [n] + n.tie_next_notes
                for tn in all_tied:
                    tn.tie_next = None
                    tn.tie_prev = None

    LOGGER.info(
        "part_sanitize removed {} incomplete tuplets, "
        "{} incomplete slurs, {} incomplete grace, "
        "and {} wrong ties."
        "notes".format(remove_tuplet_counter, 
                       remove_slur_counter, 
                       remove_grace_counter,
                       remove_tie_counter)
    )


<<<<<<< HEAD
def assign_note_ids(parts, keep=False):
    """"
    Assigns new note IDs mainly used for loaders.

    parts : list or score.PartGroup or score.Part
        Some Partitura parts
    keep : bool
        Keep or given note IDs or assign new ones.
    """
    if keep:
        # Keep existing note id's
        for p, part in enumerate(iter_parts(parts)):
            for ni, n in enumerate(
                    part.iter_all(GenericNote, include_subclasses=True)
            ):
                if isinstance(n, Rest):
                    n.id = "p{0}r{1}".format(p, ni) if n.id is None else n.id
                else:
                    n.id = "p{0}n{1}".format(p, ni) if n.id is None else n.id

    else:
        # assign note ids to ensure uniqueness across all parts, discarding any
        # existing note ids
        ni = 0
        ri = 0
        for part in iter_parts(parts):
            for n in part.iter_all(GenericNote, include_subclasses=True):
                if isinstance(n, Rest):
                    n.id = "r{}".format(ri)
                    ri += 1
                else:
                    n.id = "n{}".format(ni)
                    ni += 1


class Segment(TimedObject):
    """
    Class that represents any segment between two navigation markers such as repetitions,
    Volta brackets, or capo/fine/coda/segno directions.
    

=======
class Segment(TimedObject):
    """
    Class that represents any segment between two navigation markers such as repetitions,
    Volta brackets, or capo/fine/coda/segno directions.
    

>>>>>>> 794dec7d
    Parameters
    ----------
    id : string
        The ID associated with this segment
    to : list of strings
        Ordered list of IDs of segments where the unfolded score could jump to at the end of this segment
    force_full_sequence : bool, optional
        Flag specifying whether segment unfolding should consider all destinations (jumps) sequentially. 
        Default value False
    type : string, optional
        String for the type of the segment (either "default" or "leap_start" and "leap_end")
        A "leap" tuple has the effect of forcing the fastest (shortest) repetition unfolding after this segment,
        as is commonly expected after capo/fine/coda/segno directions.
    info: string, optional
        String to describe the segment, used only for printing (pretty_segments)
    """

    def __init__(self, id, to, force_seq = False, type = "default", info = ""):
        self.id = id
<<<<<<< HEAD
        self.to = to    
        self.force_full_sequence = force_seq  
=======
        self.to = to    # the ordered list of of destinations
        self.force_full_sequence = force_seq    # can destinations be omitted?
>>>>>>> 794dec7d
        self.type = type     
        self.info = info  

            
def add_segments(part):
    """
    Add segment objects to a part based on repetition and capo/fine/coda/segno directions.

    Parameters
    ----------
    part: part
        A score part 
    """
    if len([seg for seg in part.iter_all(Segment)]) > 0:
        # only add segments if no segments exist
        pass
    else:
        boundaries = defaultdict(dict)
        destinations = defaultdict(list)

        valid_repeats = [r for r in part.iter_all(Repeat) 
                        if r.start is not None and r.end is not None]
        valid_endings = [r for r in part.iter_all(Ending) 
                        if r.start is not None and r.end is not None]
        # add dummy repeats


        for r in valid_repeats:
            boundaries[r.start.t]["repeat_start"] = r
            boundaries[r.end.t]["repeat_end"] = r
        for v in valid_endings:
            boundaries[v.start.t]["volta_start"] = v
            boundaries[v.end.t]["volta_end"] = v
        for c in part.iter_all(Coda):
            boundaries[c.start.t]["coda"] = c
            destinations["coda"].append(c.start.t)
        for c in part.iter_all(ToCoda):
            boundaries[c.start.t]["tocoda"] = c
        for c in part.iter_all(DaCapo):
            boundaries[c.start.t]["dacapo"] = c
        for c in part.iter_all(Fine):
            boundaries[c.start.t]["fine"] = c
        for c in part.iter_all(Segno):
            boundaries[c.start.t]["segno"] = c
            destinations["segno"].append(c.start.t)
        for c in part.iter_all(DalSegno):
            boundaries[c.start.t]["dalsegno"] = c
        
        boundaries[part.last_point.t]["end"] = None
        boundaries[part.first_point.t]["start"] = None
        
        boundary_times = list(boundaries.keys())
        boundary_times.sort()

        # for every segment get an id, its jump destinations and properties
        init_character = 65
        segment_info = dict()
        for i, (s, e) in enumerate(zip(boundary_times[:-1], boundary_times[1:])):
            segment_info[s] = {"ID":chr(init_character+i), 
                            "start": s, 
                            "end": e, 
                            "to": [], 
                            "force_full_sequence": False,
                            "type": "default",
                            "info": list()}
        segment_info[boundary_times[-1]] = {"ID":"END"} 
        
        current_volta_repeat_start = 0

        for ss in boundary_times[:-1]:
            se = segment_info[ss]["end"]

            # loop through the boundaries at the end of current segment
            for boundary_type in boundaries[se].keys():
                
                # REPEATS
                if boundary_type == "repeat_start":
                    segment_info[ss]["to"].append(segment_info[se]["ID"])
                if boundary_type == "repeat_end":
                    if "volta_end" not in list(boundaries[se].keys()):
                        segment_info[ss]["to"].append(segment_info[se]["ID"])
                        repeat_start = boundaries[se][boundary_type].start.t
                        segment_info[ss]["to"].append(segment_info[repeat_start]["ID"])
                    segment_info[ss]["info"].append("repeat_end")
                    
                # VOLTA BRACKETS
                if boundary_type == "volta_start":
                    if "volta_end" not in list(boundaries[se].keys()):
                        segment_info[ss]["to"].append(segment_info[se]["ID"])
                        bracket_end = se
                        for volta_number in range(10): # maximal expected number of volta brackets 10
                            if "volta_start" in list(boundaries[bracket_end].keys()):                 
                                # add the beginning to the jump destinations
                                segment_info[ss]["to"].append(segment_info[bracket_end]["ID"])
                                # update the search time to the end of the ext bracket
                                bracket_end = boundaries[bracket_end]["volta_start"].end.t
                    
                if boundary_type == "volta_end":
                    if "volta_start" in list(boundaries[se].keys()):
                        # if repeating volta bracket, jump back to start
                        # check if repeat exists (might not be for 3+ volta brackets)
                        if "repeat_end" in list(boundaries[se].keys()):
                            current_volta_repeat_start = boundaries[se]["repeat_end"].start.t
                        repeat_start = current_volta_repeat_start
                        segment_info[ss]["to"].append(segment_info[repeat_start]["ID"])
                    else:
                        # else just go to the next segment
                        segment_info[ss]["to"].append(segment_info[se]["ID"])
                    segment_info[ss]["info"].append("volta")
                
                # NAVIGATION SYMBOLS
                if boundary_type == "coda":
                    # if a coda symbol is passed just continue
                    segment_info[ss]["to"].append(segment_info[se]["ID"])
                    segment_info[se]["type"] = "leap_end"
                    segment_info[se]["info"].append("Coda")
                    

                if boundary_type == "tocoda":
                    segment_info[ss]["to"].append(segment_info[se]["ID"])
                    # find the coda and jump there
<<<<<<< HEAD
=======
                    # TODO: more safety
>>>>>>> 794dec7d
                    coda_time = destinations["coda"][0]
                    segment_info[ss]["to"].append(segment_info[coda_time]["ID"])
                    segment_info[ss]["to"]
                    segment_info[ss]["type"] = "leap_start"
                    segment_info[ss]["info"].append("al coda")
                    
                if boundary_type == "segno":
                    # if a segno symbol is passed just continue
                    segment_info[ss]["to"].append(segment_info[se]["ID"])
                    segment_info[se]["type"] = "leap_end"
                    segment_info[se]["info"].append("segno")

                if boundary_type == "dalsegno":
                    segment_info[ss]["to"].append(segment_info[se]["ID"])
                    # find the segno and jump there
<<<<<<< HEAD
=======
                    # TODO: more safety
>>>>>>> 794dec7d
                    segno_time = destinations["segno"][0]
                    segment_info[ss]["to"].append(segment_info[segno_time]["ID"])
                    segment_info[ss]["type"] = "leap_start"
                    segment_info[ss]["info"].append("dal segno")
                    
                if boundary_type == "dacapo":
                    segment_info[ss]["to"].append(segment_info[se]["ID"])
                    # jump to the start
<<<<<<< HEAD
=======
                    # TODO: more safety
>>>>>>> 794dec7d
                    segment_info[ss]["to"].append(segment_info[part.first_point.t]["ID"])
                    # TODO: check forcing
                    # segment_info[ss]["force_full_sequence"] = True
                    segment_info[ss]["type"] = "leap_start"
                    segment_info[ss]["info"].append("da capo")
                
                if boundary_type == "fine":
                    segment_info[ss]["to"].append(segment_info[se]["ID"])
                    # jump to the start
<<<<<<< HEAD
=======
                    # TODO: more safety
>>>>>>> 794dec7d
                    segment_info[ss]["to"].append(segment_info[part.last_point.t]["ID"])
                    # TODO: check forcing
                    # segment_info[ss]["force_full_sequence"] = True
                    segment_info[ss]["info"].append("fine")
                    
                # GENERIC
                if boundary_type == "end":
                    segment_info[ss]["to"].append(segment_info[se]["ID"])
                
                # first segments is always a leap destination (da capo)
                if ss == 0:
                    segment_info[ss]["type"] = "leap_end"
                          
        for start_time in boundary_times[:-1]:
            destinations = list(set(segment_info[start_time]["to"]))
            if "END" in destinations:
                destinations.remove("END")
                destinations.sort()
                destinations.append("END")
            else:
                destinations.sort()
            part.add(Segment(segment_info[start_time]["ID"],
                            destinations,
                            segment_info[start_time]["force_full_sequence"],
                            segment_info[start_time]["type"],
                            ", ".join(segment_info[start_time]["info"])),
                        segment_info[start_time]["start"],
                        segment_info[start_time]["end"])
    
   
def get_segments(part):
    """
    Get dictionary of segment objects of a part.

    Parameters
    ----------
    part: part
        A score part 
    
    Returns
    -------
    segments: dict
        A dictionary of Segment objects indexed by segment IDs.
    """
    return {seg.id: seg for seg in part.iter_all(Segment)}


def pretty_segments(part):
    """
    Get a pretty string of all the segments in a part.
    """
    add_segments(part)
    segments = get_segments(part)
    string_list = [str(segments[p].id) +
                    " -> (choice) " + 
                    "{:<8}".format(",".join(segments[p].to)) +
                    "\t segment " + 
                    "{:<20}".format(str(part.beat_map(segments[p].start.t)) + 
                    " - " +
                    str(part.beat_map(segments[p].end.t))) +
                    "\t duration: " +
                    "{:<6}".format(str(part.beat_map(segments[p].duration))) +
                    "\t info: " +
                    str(segments[p].info)
                    for p in segments.keys()]
    return "\n".join(string_list)
        

class Path:
    """
    Path that represents a sequence of segments.

    Parameters
    ----------
    path : list
        The string of segment IDs 
    segments : dict
        A dictionary of available segments by segment ID
    used_segment_jumps : defaultdict(list), optional
        dictionary of used jumps per segment in this path
    no_repeats : bool, optional
        Flag to generate no repeating jump destinations with list_of_destinations_from_last_segment
    all_repeats : bool, optional
        Flag to generate all repeating jump destinations with list_of_destinations_from_last_segment
        (lower prority than no_repeats)
    """
    def __init__(self, 
                path_list, 
                segments, 
<<<<<<< HEAD
                used_segment_jumps = None, 
=======
                used_segment_jumps = defaultdict(list), 
>>>>>>> 794dec7d
                no_repeats = False,
                all_repeats = False):
        
        self.path = path_list
        self.segments = segments
<<<<<<< HEAD
        if used_segment_jumps is None:
            self.used_segment_jumps = defaultdict(list)
        else:
            self.used_segment_jumps = used_segment_jumps
=======
        self.used_segment_jumps = used_segment_jumps
>>>>>>> 794dec7d
        self.ended = False
        self.no_repeats = no_repeats
        self.all_repeats = all_repeats

        
    def __str__(self):
        """
        return a string of segment IDs.
        """
        return "-".join(self.path)

    def __len__(self):
        return len(self.path)

    def pretty(self, part = None):
        """
        create a pretty string describing this path instance.
        If a corresponding part is given, the string will give 
        segment times in beats, else in divs.
        """
        if part is None:
            string_list = [str(self.segments[p].id) +
                            " -> (choice) " + 
                            ",".join(self.segments[p].to) +
                            "  \t segment " + 
                            str(self.segments[p].start.t) + 
                            " - " +
                            str(self.segments[p].end.t) +
                            "\t duration: " +
                            str(self.segments[p].duration) +
                            "  \t type: " +
                            str(self.segments[p].type)
                            for p in self.path]
        else:
            string_list = [str(self.segments[p].id) +
                            " -> (choice) " + 
                            ",".join(self.segments[p].to) +
                            "  \t segment " + 
                            str(part.beat_map(self.segments[p].start.t)) + 
                            " - " +
                            str(part.beat_map(self.segments[p].end.t)) +
                            "\t duration: " +
                            str(part.beat_map(self.segments[p].duration)) +
                            "  \t type: " +
                            str(self.segments[p].type)
                            for p in self.path]
        return "\n".join(string_list)

    def copy(self):
        """
        create a copy of this path instance.
        """
        return Path(copy(self.path),
                    copy(self.segments),
                    copy(self.used_segment_jumps), 
                    no_repeats=self.no_repeats,
                    all_repeats=self.all_repeats)

    def make_copy_with_jump_to(self, destination, ignore_leap_info=True):
        """
        create a copy of this path instance with an added jump. 
        If the jump is a leap (dal segno, da capo, al coda) 
        and leap information is not ignored,
        set the new Path to subsequently follow the the shortest version.
        """
        new_path = self.copy()
        new_path.used_segment_jumps[new_path.path[-1]].append(destination)
        new_path.path.append(destination)
        if (self.segments[destination].type == "leap_end" and 
            self.segments[self.path[-1]].type == "leap_start" and
            not ignore_leap_info):
            new_path.no_repeats = True
        return new_path
    
    @property
    def list_of_destinations_from_last_segment(self):
        destinations = self.segments[self.path[-1]].to
        previously_used_destinations = self.used_segment_jumps[self.path[-1]]
        # only continue in order of the sequence, after full consumption, start at zero
        # if the full or minimal sequence is forced, 
        # return only the single possible jump destination, else return possibly many.

        if self.no_repeats: 
            # currently this is in higher priority than the full sequence
            return [destinations[-1]]

        elif self.segments[self.path[-1]].force_full_sequence or self.all_repeats:
            # if the full sequence should be used in general
            if len(previously_used_destinations) == 0:
                return [destinations[0]]
            else:
                last_destination = previously_used_destinations[-1]
                last_destination_index = destinations.index(last_destination)
                if last_destination_index < (len(destinations)-1):
                    return [destinations[last_destination_index+1]]
                else:
                    return [destinations[0]]
        
        else :
            if len(previously_used_destinations) == 0:
                return copy(destinations)
            else:
                last_destination = previously_used_destinations[-1]
                last_destination_index = destinations.index(last_destination)
                if last_destination_index < (len(destinations)-1):
                    return copy(destinations[last_destination_index+1:])
                else:
                    return copy(destinations)


def unfold_paths(path, paths, ignore_leap_info=True):
    """
    Given a starting Path (at least one segment) recursively unfold into all possible
    Paths with its segments. Ended Paths are stored in a list.
    
    Parameters
    ----------
    path : Path
        a starting Path with at least one segment to be unfolded 
    paths : list
        empty list to accumulate paths that are fully unfolded until an "end" keyword was found
    """
    destinations = path.list_of_destinations_from_last_segment
    for destination_id in destinations:
        if destination_id == "END": 
            path.ended = True
            paths.append(path)
        else: 
            new_path = path.make_copy_with_jump_to(destination_id, ignore_leap_info=ignore_leap_info)
            unfold_paths(new_path, paths, ignore_leap_info=ignore_leap_info)
            

def get_paths(part, 
            no_repeats = False,
            all_repeats = False, 
            ignore_leap_info = True):
    """
    Get a list of paths and and a dictionary of segment objects of a part.

    Common settings to get specific paths:
    - default: all possible paths
        (no_repeats = False, all_repeats = False, ignore_leap_info = True)
    - default: all possible paths but without repetitions after leap
        (no_repeats = False, all_repeats = False, ignore_leap_info = False)
    - The longest possible path
        (no_repeats = False, all_repeats = True, ignore_leap_info = True)
    - The longest possible path but without repetitions after leap
        (no_repeats = False, all_repeats = True, ignore_leap_info = False)
    - The shortest possible path.
        (no_repeats = True)
        Note this might not be musically valid, e.g. a passing a "fine" 
        even a first time will stop this unfolding.

    Parameters
    ----------
    part: part
        A score part
    no_repeats : bool, optional
        Flag to choose no repeating segments, i.e. the shortest path.
    all_repeats : bool, optional
        Flag to choose all repeating segments, i.e. the longest path.
        (lower priority than the previous flag)
    ignore_leap_info : bool, optional
        If not ignored, Path changes to no_repeats = True if a leap is encountered.
        (A leap is a used dal segno, da capo, or al coda marking)
    
    Returns
    -------
    paths: list
        A list of path objects

    """
    add_segments(part)
    segments = get_segments(part)
    paths = list()
<<<<<<< HEAD
    unfold_paths(Path(["A"], 
                segments, 
                no_repeats = no_repeats, 
                all_repeats = all_repeats), 
=======
    unfold_paths(Path(["A"], segments, no_repeats = no_repeats, all_repeats = all_repeats), 
>>>>>>> 794dec7d
                    paths, 
                    ignore_leap_info=ignore_leap_info)
    
    return paths


def new_part_from_path(path, part, update_ids = True):
    """
    create a new Part from a Path and an underlying Part

    Parameters
    ----------
    path: Path
        A Path object
    part: part
        A score part
    update_ids : bool (optional)
        Update note ids to reflect the repetitions. Note IDs will have
        a '-<repetition number>', e.g., 'n132-1' and 'n132-2'
        represent the first and second repetition of 'n132' in the
        input `part`. Defaults to False.
    
    Returns
    -------
    new_part: part
        A score part corresponding to the Path

    """
    scorevariant = ScoreVariant(part)
    for segment_id in path.path:
        scorevariant.add_segment(path.segments[segment_id].start,
                                 path.segments[segment_id].end)
    
    new_part = scorevariant.create_variant_part()
    if update_ids:
        update_note_ids_after_unfolding(new_part)
    return new_part


def new_scorevariant_from_path(path, part):
    """
    create a new Part from a Path and an underlying Part

    Parameters
    ----------
    path: Path
        A Path object
    part: part
        A score part
    
    Returns
    -------
    scorevariant: ScoreVariant
        A ScoreVariant object with segments corresponding to the part

    """
    scorevariant = ScoreVariant(part)
    for segment_id in path.path:
        scorevariant.add_segment(path.segments[segment_id].start,
                                path.segments[segment_id].end)
    return scorevariant

# UPDATED VERSION
def iter_unfolded_parts(part, update_ids=True):
    """Iterate over unfolded clones of `part`.

    For each repeat construct in `part` the iterator produces two
    clones, one with the repeat included and another without the
    repeat. That means the number of items returned is two to the
    power of the number of repeat constructs in the part.

    The first item returned by the iterator is the version of the part
    without any repeated sections, the last item is the version of the
    part with all repeat constructs expanded.

    Parameters
    ----------
    part : :class:`Part`
        Part to unfold
    update_ids : bool (optional)
        Update note ids to reflect the repetitions. Note IDs will have
        a '-<repetition number>', e.g., 'n132-1' and 'n132-2'
        represent the first and second repetition of 'n132' in the
        input `part`. Defaults to False.

    Yields
    ------

    """
    paths = get_paths(part, 
            no_repeats = False,
            all_repeats = False, 
            ignore_leap_info = True)

    for p in paths:
        yield new_part_from_path(p, part, update_ids = update_ids)

# UPDATED VERSION
<<<<<<< HEAD
def unfold_part_maximal(part, update_ids=True, ignore_leaps=True):
=======
def unfold_part_maximal(part, update_ids=True, ingore_leaps=True):
>>>>>>> 794dec7d
    """Return the "maximally" unfolded part, that is, a copy of the
    part where all segments marked with repeat signs are included
    twice.

    Parameters
    ----------
    part : :class:`Part`
        The Part to unfold.
    update_ids : bool (optional)
        Update note ids to reflect the repetitions. Note IDs will have
        a '-<repetition number>', e.g., 'n132-1' and 'n132-2'
        represent the first and second repetition of 'n132' in the
        input `part`. Defaults to False.
    ignore_leaps : bool (optional)
        If ignored, repetitions after a leap are unfolded fully.
        A leap is a used dal segno, da capo, or al coda marking.
        Defaults to True.

    Returns
    -------
    unfolded_part : :class:`Part`
        The unfolded Part

    """

    paths = get_paths(part, 
            no_repeats = False,
            all_repeats = True, 
<<<<<<< HEAD
            ignore_leap_info = ignore_leaps)
=======
            ignore_leap_info = ingore_leaps)
>>>>>>> 794dec7d

    unfolded_part = new_part_from_path(paths[0], 
                                       part, 
                                       update_ids = update_ids)
    return unfolded_part

# UPDATED / UNCHANGED VERSION
def unfold_part_alignment(part, alignment):
    """Return the unfolded part given an alignment, that is, a copy
    of the part where the segments are repeated according to the
    repetitions in a performance.

    Parameters
    ----------
    part : :class:`Part`
        The Part to unfold.
    alignment : list of dictionaries
        List of dictionaries containing an alignment (like the ones
        obtained from a MatchFile (see `alignment_from_matchfile`).

    Returns
    -------
    unfolded_part : :class:`Part`
        The unfolded Part

    """

    unfolded_parts = []

    alignment_ids = []

    for n in alignment:
        if n["label"] == "match" or n["label"] == "deletion":
            alignment_ids.append(n["score_id"])

    score_variants = make_score_variants(part)

    alignment_score_ids = np.zeros((len(alignment_ids), len(score_variants)))
    unfolded_part_length = np.zeros(len(score_variants))
    for j, sv in enumerate(score_variants):
        u_part = sv.create_variant_part()
        update_note_ids_after_unfolding(u_part)
        unfolded_parts.append(u_part)
        u_part_ids = [n.id for n in u_part.notes_tied]
        unfolded_part_length[j] = len(u_part_ids)
        for i, aid in enumerate(alignment_ids):
            alignment_score_ids[i, j] = aid in u_part_ids

    coverage = np.mean(alignment_score_ids, 0)

    best_idx = np.where(coverage == coverage.max())[0]

    if len(best_idx) > 1:
        best_idx = best_idx[unfolded_part_length[best_idx].argmin()]

    return unfolded_parts[int(best_idx)]
  
# UPDATED
def make_score_variants(part):
    # non-public (use unfold_part_maximal, or iter_unfolded_parts)

    """
    Create a list of ScoreVariant objects, each representing a
    distinct way to unfold the score, based on the repeat structure.

    Parameters
    ----------
    part : :class:`Part`
        A part for which to make the score variants

    Returns
    -------
    list
        List of ScoreVariant objects

    """
    paths = get_paths(part, 
            no_repeats = False,
            all_repeats = False, 
            ignore_leap_info = True)

    svs = list()
    for path in paths:
        svs.append(new_scorevariant_from_path(path, part))

    return svs


def merge_parts(parts):
    """Merge list of parts or PartGroup into a single part.
     All parts are expected to have the same time signature
    and quarter division.

    All elements are merged, except elements with class:Barline, 
    Page, System, Clef, Measure, TimeSignature, KeySignature
    that are only taken from the first part.

    WARNING: this modifies the elements in the input, so the
    original input should not be used anymore.

    Parameters
    ----------
    prev_id : PartGroup, list of parts and partGroups
        The parts to merge

    Returns
    -------
    Part
        A new part that contains the elements of the old parts
    """
    # unfold grouppart and list of parts in a list of parts
    parts = list(iter_parts(parts))

    # if there is only one part (it could be a list with one part or a partGroup with one part)
    if len(parts) == 1:
        return parts[0]

    # check if there is only one division for all parts
    parts_quarter_times = [p._quarter_times for p in parts]
    parts_quarter_durations = [p._quarter_durations for p in parts]
    if not all([len(qd) == 1 for qd in parts_quarter_durations]):
        raise Exception(
            "Merging parts with multiple divisions is not supported. Found divisions",
            parts_quarter_durations,
            "at times",
            parts_quarter_times,
        )

    # pass from an array of array with one elements, to array of elements
    parts_quarter_durations = [durs[0] for durs in parts_quarter_durations]

    lcm = np.lcm.reduce(parts_quarter_durations)
    time_multiplier_per_part = [int(lcm / d) for d in parts_quarter_durations]

    # create a new part and fill it with all objects in other parts
    new_part = Part(parts[0].id)
    new_part._quarter_times = [0]
    new_part._quarter_durations = [lcm]

    for p_ind, p in enumerate(parts):
        for e in p.iter_all():
            # full copy the first part and partially copy the others
            # we don't copy elements like duplicate barlines, clefs or time signatures for others
            # TODO : check  DaCapo, Fine, Fermata, Ending, Tempo
            if p_ind == 0 or not isinstance(
                e,
                (
                    Barline,
                    Page,
                    System,
                    Clef,
                    Measure,
                    TimeSignature,
                    KeySignature,
                    DaCapo,
                    Fine,
                    Fermata,
                    Ending,
                    Tempo,
                ),
            ):  # a time multiplier is used to account for different divisions
                new_start = e.start.t * time_multiplier_per_part[p_ind]
                new_end = (
                    e.end.t * time_multiplier_per_part[p_ind]
                    if not e.end is None
                    else None
                )
                new_part.add(e, start=new_start, end=new_end)

                # new_part.add(copy.deepcopy(e), start=new_start, end=new_end)
    return new_part


class InvalidTimePointException(Exception):
    """Raised when a time point is instantiated with an invalid number."""
    def __init__(self, message=None):
        super().__init__(message)


if __name__ == "__main__":
    import doctest

    doctest.testmod()<|MERGE_RESOLUTION|>--- conflicted
+++ resolved
@@ -3397,8 +3397,6 @@
     )
 
 
-<<<<<<< HEAD
-def assign_note_ids(parts, keep=False):
     """"
     Assigns new note IDs mainly used for loaders.
 
@@ -3439,23 +3437,7 @@
     Volta brackets, or capo/fine/coda/segno directions.
     
 
-=======
-class Segment(TimedObject):
-    """
-    Class that represents any segment between two navigation markers such as repetitions,
-    Volta brackets, or capo/fine/coda/segno directions.
-    
-
->>>>>>> 794dec7d
-    Parameters
-    ----------
-    id : string
-        The ID associated with this segment
-    to : list of strings
-        Ordered list of IDs of segments where the unfolded score could jump to at the end of this segment
-    force_full_sequence : bool, optional
-        Flag specifying whether segment unfolding should consider all destinations (jumps) sequentially. 
-        Default value False
+    Parameters
     type : string, optional
         String for the type of the segment (either "default" or "leap_start" and "leap_end")
         A "leap" tuple has the effect of forcing the fastest (shortest) repetition unfolding after this segment,
@@ -3466,13 +3448,8 @@
 
     def __init__(self, id, to, force_seq = False, type = "default", info = ""):
         self.id = id
-<<<<<<< HEAD
         self.to = to    
         self.force_full_sequence = force_seq  
-=======
-        self.to = to    # the ordered list of of destinations
-        self.force_full_sequence = force_seq    # can destinations be omitted?
->>>>>>> 794dec7d
         self.type = type     
         self.info = info  
 
@@ -3594,10 +3571,6 @@
                 if boundary_type == "tocoda":
                     segment_info[ss]["to"].append(segment_info[se]["ID"])
                     # find the coda and jump there
-<<<<<<< HEAD
-=======
-                    # TODO: more safety
->>>>>>> 794dec7d
                     coda_time = destinations["coda"][0]
                     segment_info[ss]["to"].append(segment_info[coda_time]["ID"])
                     segment_info[ss]["to"]
@@ -3613,10 +3586,6 @@
                 if boundary_type == "dalsegno":
                     segment_info[ss]["to"].append(segment_info[se]["ID"])
                     # find the segno and jump there
-<<<<<<< HEAD
-=======
-                    # TODO: more safety
->>>>>>> 794dec7d
                     segno_time = destinations["segno"][0]
                     segment_info[ss]["to"].append(segment_info[segno_time]["ID"])
                     segment_info[ss]["type"] = "leap_start"
@@ -3625,10 +3594,6 @@
                 if boundary_type == "dacapo":
                     segment_info[ss]["to"].append(segment_info[se]["ID"])
                     # jump to the start
-<<<<<<< HEAD
-=======
-                    # TODO: more safety
->>>>>>> 794dec7d
                     segment_info[ss]["to"].append(segment_info[part.first_point.t]["ID"])
                     # TODO: check forcing
                     # segment_info[ss]["force_full_sequence"] = True
@@ -3638,10 +3603,6 @@
                 if boundary_type == "fine":
                     segment_info[ss]["to"].append(segment_info[se]["ID"])
                     # jump to the start
-<<<<<<< HEAD
-=======
-                    # TODO: more safety
->>>>>>> 794dec7d
                     segment_info[ss]["to"].append(segment_info[part.last_point.t]["ID"])
                     # TODO: check forcing
                     # segment_info[ss]["force_full_sequence"] = True
@@ -3731,24 +3692,16 @@
     def __init__(self, 
                 path_list, 
                 segments, 
-<<<<<<< HEAD
                 used_segment_jumps = None, 
-=======
-                used_segment_jumps = defaultdict(list), 
->>>>>>> 794dec7d
                 no_repeats = False,
                 all_repeats = False):
         
         self.path = path_list
         self.segments = segments
-<<<<<<< HEAD
         if used_segment_jumps is None:
             self.used_segment_jumps = defaultdict(list)
         else:
             self.used_segment_jumps = used_segment_jumps
-=======
-        self.used_segment_jumps = used_segment_jumps
->>>>>>> 794dec7d
         self.ended = False
         self.no_repeats = no_repeats
         self.all_repeats = all_repeats
@@ -3924,14 +3877,10 @@
     add_segments(part)
     segments = get_segments(part)
     paths = list()
-<<<<<<< HEAD
     unfold_paths(Path(["A"], 
                 segments, 
                 no_repeats = no_repeats, 
                 all_repeats = all_repeats), 
-=======
-    unfold_paths(Path(["A"], segments, no_repeats = no_repeats, all_repeats = all_repeats), 
->>>>>>> 794dec7d
                     paths, 
                     ignore_leap_info=ignore_leap_info)
     
@@ -4030,11 +3979,7 @@
         yield new_part_from_path(p, part, update_ids = update_ids)
 
 # UPDATED VERSION
-<<<<<<< HEAD
 def unfold_part_maximal(part, update_ids=True, ignore_leaps=True):
-=======
-def unfold_part_maximal(part, update_ids=True, ingore_leaps=True):
->>>>>>> 794dec7d
     """Return the "maximally" unfolded part, that is, a copy of the
     part where all segments marked with repeat signs are included
     twice.
@@ -4063,11 +4008,7 @@
     paths = get_paths(part, 
             no_repeats = False,
             all_repeats = True, 
-<<<<<<< HEAD
             ignore_leap_info = ignore_leaps)
-=======
-            ignore_leap_info = ingore_leaps)
->>>>>>> 794dec7d
 
     unfolded_part = new_part_from_path(paths[0], 
                                        part, 
