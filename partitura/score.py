# -*- coding: utf-8 -*-


"""This module defines an ontology of musical elements to represent
musical scores, such as measures, notes, slurs, words, tempo and
loudness directions. A score is defined at the highest level by a
`Part` object (or a hierarchy of `Part` objects, in a `PartGroup`
object). This object serves as a timeline at which musical elements
are registered in terms of their start and end times.

"""

from copy import copy
from collections import defaultdict
from collections.abc import Iterable
from numbers import Number
# import copy
from partitura.utils.music import MUSICAL_BEATS
import warnings
import numpy as np
from scipy.interpolate import interp1d, PPoly

from partitura.utils import (
    ComparableMixin,
    ReplaceRefMixin,
    iter_subclasses,
    iter_current_next,
    sorted_dict_items,
    PrettyPrintTree,
    ALTER_SIGNS,
    find_tie_split,
    format_symbolic_duration,
    estimate_symbolic_duration,
    symbolic_to_numeric_duration,
    fifths_mode_to_key_name,
    pitch_spelling_to_midi_pitch,
    note_array_from_part,
    rest_array_from_part,
    rest_array_from_part_list,
    note_array_from_part_list,
    to_quarter_tempo,
    key_mode_to_int,
    _OrderedSet,
    update_note_ids_after_unfolding,
)


class Part(object):
    """Represents a score part, e.g. all notes of one single instrument
    (or multiple instruments written in the same staff). Note that
    there may be more than one staff per score part.

    Parameters
    ----------
    id : str
        The identifier of the part. In order to be compatible with
        MusicXML the identifier should not start with a number.
    part_name : str or None, optional
        Name for the part. Defaults to None
    part_abbreviation : str or None, optional
        Abbreviated name for part
    quarter_duration : int, optional
        The default quarter duration. See
        :meth:`~partitura.score.Part.set_quarter_duration` for
        details.

    Attributes
    ----------
    id : str
        See parameters
    part_name : str
        See parameters
    part_abbreviation : str
        See parameters

    """

    def __init__(self, id, part_name=None, part_abbreviation=None, quarter_duration=1):
        super().__init__()
        self.id = id
        self.parent = None
        self.part_name = part_name
        self.part_abbreviation = part_abbreviation

        # timeline init
        self._points = np.array([], dtype=TimePoint)
        self._quarter_times = [0]
        self._quarter_durations = [quarter_duration]
        self._quarter_map = self.quarter_duration_map

        # set beat reference
        self._use_musical_beat = False

    def __str__(self):
        return 'Part id="{}" name="{}"'.format(self.id, self.part_name)

    def _pp(self, tree):
        result = [self.__str__()]
        tree.push()
        N = len(self._points)
        for i, timepoint in enumerate(self._points):
            result.append("{}".format(tree).rstrip())
            if i == N - 1:
                tree.last_item()
            else:
                tree.next_item()
            result.extend(timepoint._pp(tree))
        tree.pop()
        return result

    def pretty(self):
        """Return a pretty representation of this object.

        Returns
        -------
        str
            A pretty representation

        """
        return "\n".join(self._pp(PrettyPrintTree()))

    @property
    def time_signature_map(self):
        """A function mapping timeline times to the beats and beat_type
        of the time signature at that time. The function can take
        scalar values or lists/arrays of values.

        Returns
        -------
        function
            The mapping function

        """
        tss = np.array(
            [
                (ts.start.t, ts.beats, ts.beat_type, ts.musical_beats)
                for ts in self.iter_all(TimeSignature)
            ]
        )

        if len(tss) == 0:
            # default time sig
            beats, beat_type = 4, 4
            warnings.warn(
                "No time signatures found, assuming {}/{}".format(beats, beat_type)
            )
            if self.first_point is None:
                t0, tN = 0, 0
            else:
                t0 = self.first_point.t
                tN = self.last_point.t
            tss = np.array([(t0, beats, beat_type), (tN, beats, beat_type),])
        elif len(tss) == 1:
            # If there is only a single time signature
            tss = np.array([tss[0, :], tss[0, :]])
        elif tss[0, 0] > self.first_point.t:
            tss = np.vstack(((self.first_point.t, tss[0, 1], tss[0, 2]), tss))

        return interp1d(
            tss[:, 0],
            tss[:, 1:],
            axis=0,
            kind="previous",
            bounds_error=False,
            fill_value="extrapolate",
        )

    @property
    def key_signature_map(self):
        """A function mappting timeline times to the key and mode of
        the key signature at that time. The function can take scalar
        values or lists/arrays of values

        Returns
        -------
        function
            The mapping function
        """
        kss = np.array(
            [
                (ks.start.t, ks.fifths, key_mode_to_int(ks.mode))
                for ks in self.iter_all(KeySignature)
            ]
        )

        if len(kss) == 0:
            # default key signature
            fifths, mode = 0, 1
            warnings.warn("No key signature found, assuming C major")
            if self.first_point is None:
                t0, tN = 0, 0
            else:
                t0 = self.first_point.t
                tN = self.first_point.t

            kss = np.array([(t0, fifths, mode), (tN, fifths, mode)])

        elif len(kss) == 1:
            # if there is only a single key signature
            return lambda x: np.array([kss[0, 1], kss[0, 2]])
        elif kss[0, 0] > self.first_point.t:
            kss = np.vstack(((self.first_point.t, kss[0, 1], kss[0, 2]), kss))

        return interp1d(
            kss[:, 0],
            kss[:, 1:],
            axis=0,
            kind="previous",
            bounds_error=False,
            fill_value="extrapolate",
        )

    @property
    def measure_map(self):
        """A function mapping timeline times to the start and end of
        the measure they are contained in. The function can take
        scalar values or lists/arrays of values.

        Returns
        -------
        function
            The mapping function

        """
        measures = np.array([(m.start.t, m.end.t) for m in self.iter_all(Measure)])

        # correct for anacrusis
        divs_per_beat = self.inv_beat_map(
            1 + self.beat_map(0)
        )  # find the divs per beat in the first measure
        if (
            measures[0][1] - measures[0][0]
            < self.time_signature_map(0)[0] * divs_per_beat
        ):
            measures[0][0] = (
                measures[0][1] - self.time_signature_map(0)[0] * divs_per_beat
            )

        if len(measures) == 0:  # no measures in the piece
            # default only one measure spanning the entire timeline
            warnings.warn("No measures found, assuming only one measure")
            if self.first_point is None:
                t0, tN = 0, 0
            else:
                t0 = self.first_point.t
                tN = self.last_point.t

            measures = np.array([(t0, tN)])

        inter_function = interp1d(measures[:, 0],measures[:, :].astype(int),
                        kind="previous", axis=0, fill_value="extrapolate")

        def int_interp1d(input):
            return inter_function(input).astype(int) 

        return int_interp1d
        

    @property
    def measure_number_map(self):
        """A function mapping timeline times to the measure number of
        the measure they are contained in. The function can take
        scalar values or lists/arrays of values.

        Returns
        -------
        function
            The mapping function

        """
        # operations to avoid None values and filter them efficiently.
        m_it = self.measures
        measures = np.array([[m.start.t, m.end.t, (m_it[i-1].number if m.number==None else m.number)] for i, m in enumerate(m_it)])
        # correct for anacrusis
        divs_per_beat = self.inv_beat_map(
            1 + self.beat_map(0)
        )  # find the divs per beat in the first measure
        if (
            measures[0][1] - measures[0][0]
            < self.time_signature_map(0)[0] * divs_per_beat
        ):
            measures[0][0] = (
                measures[0][1] - self.time_signature_map(0)[0] * divs_per_beat
            )

        if len(measures) == 0:  # no measures in the piece
            # default only one measure spanning the entire timeline
            warnings.warn("No measures found, assuming only one measure")
            if self.first_point is None:
                t0, tN = 0, 0
            else:
                t0 = self.first_point.t
                tN = self.last_point.t

            measures = np.array([(t0, tN, 1)])

        inter_function = interp1d(measures[:, 0],measures[:, 2],
                        kind="previous", fill_value="extrapolate")

        def int_interp1d(input):
            return inter_function(input).astype(int) 

        return int_interp1d


    @property
    def metrical_position_map(self):
        """A function mapping timeline times to their relative position in
        the measure they are contained in. The function can take
        scalar values or lists/arrays of values.

        Returns
        -------
        function
            The mapping function

        """
        measure_map = self.measure_map
        ms = [measure_map(m.start.t)[0] for m in self.iter_all(Measure)]
        me = [measure_map(m.start.t)[1] for m in self.iter_all(Measure)]        

        if len(ms) < 2:
            warnings.warn("No or single measures found, metrical position 0 everywhere")
            zero_interpolator = interp1d(np.arange(0,2), np.zeros((2,2)),axis = 0, 
                                   kind="linear", fill_value="extrapolate")
            def zero_fun(input):
                return zero_interpolator(input).astype(int)
            return zero_fun
        else:
            barlines = np.array(ms + me[-1:])
            bar_durations = np.diff(barlines)
            measure_inter_function = interp1d(barlines[:-1], bar_durations, axis=0, 
                                              kind="previous", fill_value="extrapolate")
            
            lin_poly_coeff = np.row_stack((np.ones(bar_durations.shape[0]),np.zeros(bar_durations.shape[0])))
            inter_function = PPoly(lin_poly_coeff,barlines)

            def int_interp1d(input):
                if isinstance(input, Iterable):
                    return np.column_stack((inter_function(input).astype(int),
                                        measure_inter_function(input).astype(int) )) 
                else:
                    return (inter_function(input).astype(int),
                            measure_inter_function(input).astype(int) )

            return int_interp1d


    def _time_interpolator(self, quarter=False, inv=False, musical_beat=False):

        if len(self._points) < 2:
            return lambda x: np.zeros(len(x))

        keypoints = defaultdict(lambda: [None, None])
        _ = keypoints[self.first_point.t]
        _ = keypoints[self.last_point.t]
        for t, q in zip(self._quarter_times, self._quarter_durations):
            keypoints[t][0] = q
        if not quarter:
            for ts in self.iter_all(TimeSignature):
                # keypoints[ts.start.t][1] = int(np.log2(ts.beat_type))
                if musical_beat:
                    keypoints[ts.start.t][1] = (ts.beat_type / 4) * (
                        ts.musical_beats / ts.beats
                    )
                else:
                    keypoints[ts.start.t][1] = ts.beat_type / 4
        cur_div = 1
        cur_bt = 1
        keypoints_list = []

        for t in sorted(keypoints.keys()):
            kp = keypoints[t]
            if kp[0] is None:
                kp[0] = cur_div
            else:
                cur_div = kp[0]
            if kp[1] is None:
                kp[1] = cur_bt
            else:
                cur_bt = kp[1]
            if not keypoints_list or kp != keypoints_list[-1]:
                keypoints_list.append([t] + kp)
        keypoints = np.array(keypoints_list, dtype=float)

        x = keypoints[:, 0]
        y = np.r_[
            0,
            np.cumsum(
                (keypoints[:-1, 2] * np.diff(keypoints[:, 0])) / keypoints[:-1, 1]
            ),
        ]

        m1 = next(self.first_point.iter_starting(Measure), None)

        if m1 and m1.start is not None and m1.end is not None:

            f = interp1d(x, y)
            actual_dur = np.diff(f((m1.start.t, m1.end.t)))[0]
            ts = next(m1.start.iter_starting(TimeSignature), None)

            if ts:

                normal_dur = ts.beats
                if quarter:
                    normal_dur *= 4 / ts.beat_type
                if musical_beat:
                    normal_dur = ts.musical_beats
                if actual_dur < normal_dur:
                    y -= actual_dur
            else:
                # warn
                pass

        if inv:
            return interp1d(y, x)
        else:
            return interp1d(x, y)

    @property
    def beat_map(self):
        """A function mapping timeline times to beat times. The function
        can take scalar values or lists/arrays of values.

        Returns
        -------
        function
            The mapping function

        """
        if self._use_musical_beat:
            return self._time_interpolator(musical_beat=True)
        else:
            return self._time_interpolator()

    @property
    def inv_beat_map(self):
        """A function mapping beat times to timeline times. The function
        can take scalar values or lists/arrays of values.

        Returns
        -------
        function
            The mapping function

        """
        if self._use_musical_beat:
            return self._time_interpolator(inv=True, musical_beat=True)
        else:
            return self._time_interpolator(inv=True)

    @property
    def quarter_map(self):
        """A function mapping timeline times to quarter times. The
        function can take scalar values or lists/arrays of values.

        Returns
        -------
        function
            The mapping function

        """
        return self._time_interpolator(quarter=True)

    @property
    def inv_quarter_map(self):
        """A function mapping quarter times to timeline times. The
        function can take scalar values or lists/arrays of values.

        Returns
        -------
        function
            The mapping function

        """
        return self._time_interpolator(quarter=True, inv=True)

    @property
    def notes(self):
        """Return a list of all Note objects in the part. This list includes
        GraceNote objects but not Rest objects.

        Returns
        -------
        list
            list of Note objects

        """
        return list(self.iter_all(Note, include_subclasses=True))

    @property
    def notes_tied(self):
        """Return a list of all Note objects in the part that are
        either not tied, or the first note of a group of tied notes.
        This list includes GraceNote objects but not Rest objects.

        Returns
        -------
        list
            List of Note objects

        """
        return [
            note
            for note in self.iter_all(Note, include_subclasses=True)
            if note.tie_prev is None
        ]
        
    @property
    def measures(self):
        """Return a list of all Measure objects in the part

        Returns
        -------
        list
            List of Measure objects

        """
        return [
            e for e in self.iter_all(Measure, include_subclasses=False)
        ]
        
    @property
    def rests(self):
        """Return a list of all rest objects in the part

        Returns
        -------
        list
            List of Rest objects

        """
        return [
            e for e in self.iter_all(Rest, include_subclasses=False)
        ]
        
    @property
    def repeats(self):
        """Return a list of all Repeat objects in the part

        Returns
        -------
        list
            List of Repeat objects

        """
        return [
            e for e in self.iter_all(Repeat, include_subclasses=False)
        ]

    @property
    def key_sigs(self):
        """Return a list of all Key Signature objects in the part

        Returns
        -------
        list
            List of Key Signature objects

        """
        return [
            e for e in self.iter_all(KeySignature, include_subclasses=False)
        ]

    @property
    def time_sigs(self):
        """Return a list of all Time Signature objects in the part

        Returns
        -------
        list
            List of Time Signature objects

        """
        return [
            e for e in self.iter_all(TimeSignature, include_subclasses=False)
        ]
        
    @property
    def dynamics(self):
        """Return a list of all Dynamics markings in the part

        Returns
        -------
        list
            List of Dynamics objects

        """
        return [
            e for e in self.iter_all(LoudnessDirection, include_subclasses=True)
        ]
    
    @property
    def articulations(self):
        """Return a list of all Articulation markings in the part

        Returns
        -------
        list
            List of Articulation objects

        """
        return [
            e for e in self.iter_all(ArticulationDirection, include_subclasses=True)
        ]
        

    def quarter_durations(self, start=None, end=None):
        """Return an Nx2 array with quarter duration (second column)
        and their respective times (first column).

        When a start and or end time is specified, the returned
        array will contain only the entries within those bounds.

        Parameters
        ----------
        start : number, optional
            Start of range
        end : number, optional
            End of range

        Returns
        -------
        ndarray
            An array with quarter durations and times

        """

        qd = np.column_stack((self._quarter_times, self._quarter_durations))
        if start is not None:
            qd = qd[qd[:, 0] >= start, :]
        if end is not None:
            qd = qd[qd[:, 0] < end, :]
        return qd

    @property
    def quarter_duration_map(self):
        """A function mapping timeline times to quarter durations in
        effect at those times. The function can take scalar values or
        lists/arrays of values.

        Returns
        -------
        function
            The mapping function

        """
        x = self._quarter_times
        y = self._quarter_durations
        if len(x) == 1:
            x = x + x
            y = y + y
        return interp1d(
            x, y, kind="previous", bounds_error=False, fill_value=(y[0], y[-1])
        )

    def set_quarter_duration(self, t, quarter):
        """Set the duration of a quarter note from timepoint `t`
        onwards.

        Setting the quarter note duration defines how intervals
        between timepoints are related to musical durations. For
        example when two timepoints `t1` and `t2` have associated
        times 10 and 20 respecively, then the interval between `t1`
        and `t2` corresponds to a half note when the quarter duration
        equals 5 during that interval.

        The quarter duration can vary throughout the part. When
        setting a quarter duration at time t, then that value takes
        effect until the time of the next quarter duration. If a
        different quarter duration was already set at time t, it wil
        be replaced.

        Note setting the quarter duration does not change the
        timepoints, only the relation to musical time. For
        illustration: in the example above, when changing the current
        quarter duration from 5 to 10, a note that starts at `t1` and
        ends at `t2` will change from being a half note to being a
        quarter note.

        Parameters
        ----------
        t : int
            Time at which to set the quarter duration
        quarter : int
            The quarter duration

        """

        # add quarter duration at time t, unless it is redundant. If another
        # quarter duration is at t, replace it.

        # shorthand
        times = self._quarter_times
        quarters = self._quarter_durations

        i = np.searchsorted(times, t)
        changed = False

        if i == 0 or quarters[i - 1] != quarter:
            # add or replace
            if i == len(times) or times[i] != t:
                # add
                times.insert(i, t)
                quarters.insert(i, quarter)
                changed = True
            elif quarters[i] != quarter:
                # replace
                quarters[i] = quarter
                changed = True
            else:
                # times[i] == t, quarters[i] == quarter
                pass

        if not changed:
            return

        if i + 1 == len(times):
            t_next = np.inf
        else:
            t_next = times[i + 1]

        # update quarter attribute of all timepoints in the range [t, t_next]
        start_idx = np.searchsorted(self._points, TimePoint(t))
        end_idx = np.searchsorted(self._points, TimePoint(t_next))
        for tp in self._points[start_idx:end_idx]:
            tp.quarter = quarter

        # update the interpolation function
        self._quarter_map = self.quarter_duration_map

    def _add_point(self, tp):
        # Add `TimePoint` object `tp` to the part, unless there is
        # already a timepoint at the same time.

        i = np.searchsorted(self._points, tp)
        if i == len(self._points) or self._points[i].t != tp.t:
            self._points = np.insert(self._points, i, tp)
            if i > 0:
                self._points[i - 1].next = self._points[i]
                self._points[i].prev = self._points[i - 1]
            if i < len(self._points) - 1:
                self._points[i].next = self._points[i + 1]
                self._points[i + 1].prev = self._points[i]

    @property
    def number_of_staves(self):
        max_staves = 1
        for e in self.iter_all():
            if hasattr(e, "staff"):
                if e.staff is not None and e.staff> max_staves:
                    max_staves = e.staff
        return max_staves



    def _remove_point(self, tp):
        i = np.searchsorted(self._points, tp)
        if self._points[i] == tp:
            self._points = np.delete(self._points, i)
            if i > 0:
                self._points[i - 1].next = self._points[i]
                self._points[i].prev = self._points[i - 1]
            if i < len(self._points) - 1:
                self._points[i].next = self._points[i + 1]
                self._points[i + 1].prev = self._points[i]

    def get_point(self, t):
        """Return the `TimePoint` object with time `t`, or None if
        there is no such object.

        """
        if t < 0:
            raise InvalidTimePointException(
                "TimePoints should have non-negative integer values"
            )

        i = np.searchsorted(self._points, TimePoint(t))
        if i < len(self._points) and self._points[i].t == t:
            return self._points[i]
        else:
            return None

    def get_or_add_point(self, t):
        """Return the `TimePoint` object with time `t`; if there is no
        such object, create it, add it to the time line, and return
        it.

        Parameters
        ----------
        t : int
            Time value `t`

        Returns
        -------
        :class:`TimePoint`
            a TimePoint object with time `t`

        """
        if t < 0:
            raise InvalidTimePointException(
                "TimePoints should have non-negative integer values"
            )

        tp = self.get_point(t)
        if tp is None:
            tp = TimePoint(t, int(self._quarter_map(t)))
            self._add_point(tp)
        return tp

    def add(self, o, start=None, end=None):
        """Add an object to the timeline.

        An object can be added by start time, end time, or both,
        depending on which of the `start` and `end` keywords are
        provided. If neither is provided this method does nothing.

        `start` and `end` should be non-negative integers.

        Parameters
        ----------
        o : :class:`TimedObject`
            Object to be removed
        start : int, optional
            The start time of the object
        end : int, optional
            The end time of the object

        """
        if start is not None:
            if start < 0:
                raise InvalidTimePointException(
                    "TimePoints should have non-negative integer values"
                )
            self.get_or_add_point(start).add_starting_object(o)
        if end is not None:
            if end < 0:
                raise InvalidTimePointException(
                    "TimePoints should have non-negative integer values"
                )
            self.get_or_add_point(end).add_ending_object(o)

    def remove(self, o, which="both"):
        """Remove an object from the timeline.

        An object can be removed by start time, end time, or both.

        Parameters
        ----------
        o : :class:`TimedObject`
            Object to be removed
        which : {'start', 'end', 'both'}, optional
            Whether to remove o as a starting object, an ending
            object, or both. Defaults to 'both'.

        """

        if which in ("start", "both") and o.start:
            try:
                o.start.starting_objects[o.__class__].remove(o)
            except (KeyError, ValueError):
                raise Exception(
                    "Not implemented: removing an object "
                    "that is registered by its superclass"
                )
            # cleanup timepoint if no starting/ending objects are left
            self._cleanup_point(o.start)
            o.start = None

        if which in ("end", "both") and o.end:
            try:
                o.end.ending_objects[o.__class__].remove(o)
            except (KeyError, ValueError):
                raise Exception(
                    "Not implemented: removing an object "
                    "that is registered by its superclass"
                )
            # cleanup timepoint if no starting/ending objects are left
            self._cleanup_point(o.end)
            o.end = None

    def _cleanup_point(self, tp):
        # remove tp when it has no starting or ending objects
        if (
            sum(len(oo) for oo in tp.starting_objects.values())
            + sum(len(oo) for oo in tp.ending_objects.values())
        ) == 0:
            self._remove_point(tp)

    def iter_all(
        self, cls=None, start=None, end=None, include_subclasses=False, mode="starting"
    ):
        """Iterate (in direction of increasing time) over all
        instances of `cls` that either start or end (depending on
        `mode`) in the interval `start` to `end`.  When `start` and
        `end` are omitted, the whole timeline is searched.

        Parameters
        ----------
        cls : class, optional
            The class of objects to iterate over. If omitted, iterate
            over all objects in the part.
        start : :class:`TimePoint`, optional
            The start of the interval to search. If omitted or None,
            the search starts at the start of the timeline. Defaults
            to None.
        end : :class:`TimePoint`, optional
            The end of the interval to search. If omitted or None, the
            search ends at the end of the timeline. Defaults to None.
        include_subclasses : bool, optional
            If True also return instances that are subclasses of
            `cls`. Defaults to False.
        mode : {'starting', 'ending'}, optional
            Flag indicating whether to search for starting or ending
            objects. Defaults to 'starting'.

        Yields
        ------
        object
            Instances of the specified type.

        """
        if mode not in ("starting", "ending"):
            warnings.warn('unknown mode "{}", using "starting" instead'.format(mode))
            mode = "starting"

        if start is None:
            start_idx = 0
        else:
            if not isinstance(start, TimePoint):
                start = TimePoint(start)
            start_idx = np.searchsorted(self._points, start)

        if end is None:
            end_idx = len(self._points)
        else:
            if not isinstance(end, TimePoint):
                end = TimePoint(end)
            end_idx = np.searchsorted(self._points, end)

        if cls is None:
            cls = object
            include_subclasses = True

        if mode == "ending":
            for tp in self._points[start_idx:end_idx]:
                yield from tp.iter_ending(cls, include_subclasses)
        else:
            for tp in self._points[start_idx:end_idx]:
                yield from tp.iter_starting(cls, include_subclasses)

    @property
    def last_point(self):
        """The last TimePoint on the timeline, or None if the timeline
        is empty.

        Returns
        -------
        :class:`TimePoint`

        """
        return self._points[-1] if len(self._points) > 0 else None

    @property
    def first_point(self):
        """The first TimePoint on the timeline, or None if the
        timeline is empty.

        Returns
        -------
        :class:`TimePoint`

        """
        return self._points[0] if len(self._points) > 0 else None

    def note_array(self,
                    include_pitch_spelling=False,
                    include_key_signature=False,
                    include_time_signature=False,
                    include_metrical_position=False,
                    include_grace_notes=False,
                    include_staff=False,
                    include_divs_per_quarter=False):
        """
        Create a structured array with note information
        from a `Part` object.

        Parameters
        ----------
        
        include_pitch_spelling : bool (optional)
            If `True`, includes pitch spelling information for each
            note. Default is False
        include_key_signature : bool (optional)
            If `True`, includes key signature information, i.e.,
            the key signature at the onset time of each note (all
            notes starting at the same time have the same key signature).
            Default is False
        include_time_signature : bool (optional)
            If `True`,  includes time signature information, i.e.,
            the time signature at the onset time of each note (all
            notes starting at the same time have the same time signature).
            Default is False
        include_metrical_position : bool (optional)
            If `True`,  includes metrical position information, i.e.,
            the position of the onset time of each note with respect to its
            measure (all notes starting at the same time have the same metrical
            position).
            Default is False
        include_grace_notes : bool (optional)
            If `True`,  includes grace note information, i.e. if a note is a
            grace note and the grace type "" for non grace notes).
            Default is False
        include_divs_per_quarter : bool (optional)
            If `True`,  includes the number of divs per quarter note.
            Default is False

        Returns:
        
        note_array : structured array
        """
        return note_array_from_part(self,
                    include_pitch_spelling=include_pitch_spelling,
                    include_key_signature=include_key_signature,
                    include_time_signature=include_time_signature,
                    include_metrical_position=include_metrical_position,
                    include_grace_notes=include_grace_notes,
                    include_staff=include_staff,
                    include_divs_per_quarter=include_divs_per_quarter)

    def rest_array(self,
                   include_pitch_spelling=False,
                   include_key_signature=False,
                   include_time_signature=False,
                   include_metrical_position=False,
                   include_grace_notes=False,
                   include_staff=False,
                   collapse=False):
        """
        Create a structured array with rest information
        from a `Part` object.

        Parameters
        ----------

        include_pitch_spelling : bool (optional)
            If `True`, includes pitch spelling information for each
            rest, i.e. all information is 0. Default is False
        include_key_signature : bool (optional)
            If `True`, includes key signature information, i.e.,
            the key signature at the onset time of each rest (all
            notes starting at the same time have the same key signature).
            Default is False
        include_time_signature : bool (optional)
            If `True`,  includes time signature information, i.e.,
            the time signature at the onset time of each note (all
            notes starting at the same time have the same time signature).
            Default is False
        include_metrical_position : bool (optional)
            If `True`,  includes metrical position information, i.e.,
            the position of the onset time of each rest with respect to its
            measure (all notes starting at the same time have the same metrical
            position).
            Default is False
        include_grace_notes : bool (optional)
            If `True`,  includes returns empty strings as type and false.
        feature_functions : list or str
            A list of feature functions. Elements of the list can be either
            the functions themselves or the names of a feature function as
            strings (or a mix). The feature functions specified by name are
            looked up in the `featuremixer.featurefunctions` module.

        Returns:

        rest_array : structured array
        """
        return rest_array_from_part(self,
                                    include_pitch_spelling=include_pitch_spelling,
                                    include_key_signature=include_key_signature,
                                    include_time_signature=include_time_signature,
                                    include_metrical_position=include_metrical_position,
                                    include_grace_notes=include_grace_notes,
                                    include_staff=include_staff,
                                    collapse=collapse)

    def set_musical_beat_per_ts(self, mbeats_per_ts={}):
        """Set the number of musical beats for each time signature.
        If no musical beat is specified for a certain time signature,
        the default one is used, i.e. 2 for 6/X, 3 for 9/X, 4 for 12/X, 
        and the number of beats for the others ts. Each musical beat
        has equal duration.

        Parameters
        ----------
        mbeats_per_ts : dict, optional
            A dict where the keys are time signature strings 
            (e.g. "3/4") and the values are the number of musical beats.
            If a certain time signature is not specified, the defaults 
            values are used.
            Defaults to an empty dict.

        """
        if not isinstance(mbeats_per_ts, dict):
            raise TypeError("mbeats_per_ts must be either a dictionary")

        # correctly set the musical beat for all time signatures
        for ts in self.iter_all(TimeSignature):
            ts_string = "{}/{}".format(ts.beats, ts.beat_type)
            if ts_string in mbeats_per_ts:
                ts.musical_beats = mbeats_per_ts[ts_string]
            else:  # set to default if not specified
                if ts.beats in MUSICAL_BEATS:
                    ts.musical_beats = MUSICAL_BEATS[ts.beats]
                else:
                    ts.musical_beats = ts.beats

    def use_musical_beat(self, mbeats_per_ts={}):
        """Consider the musical beat as the reference for all elements 
        that concern the number and position of beats. 
        An optional parameter can set the number of musical beats for 
        specific time signatures, otherwise the default values are
        used.

        Parameters
        ----------
        mbeats_per_ts : dict, optional
            A dict where the keys are time signature strings 
            (e.g. "3/4") and the values are the number of musical beats.
            If a certain time signature is not specified, the defaults 
            values are used.
            Defaults to an empty dict.

        """
        if not self._use_musical_beat:
            self._use_musical_beat = True
            if mbeats_per_ts != {}:  # set the number of nbeats if specified
                self.set_musical_beat_per_ts(mbeats_per_ts)
        else:
            warnings.warn("Musical beats were already being used!")

    def use_notated_beat(self):
        """Consider the notated beat (numerator of time signature) 
        as the reference for all elements that concern the number 
        and position of beats. 
        It also reset the number of musical beats for each time signature
        to default values.
        """
        if self._use_musical_beat:
            self._use_musical_beat = False
            # reset the number of musical beats to default values
            self.set_musical_beat_per_ts()
        else:
            warnings.warn("Notated beats were already being used!")

    # @property
    # def part_names(self):
    #     # get instrument name parts recursively
    #     chunks = []

    #     if self.part_name is not None:
    #         chunks.append(self.part_name)
    #         yield self.part_name

    #     pg = self.parent
    #     while pg is not None:
    #         if pg.group_name is not None:
    #             chunks.insert(0, pg.group_name)
    #             yield '  '.join(chunks)
    #         pg = pg.parent


class TimePoint(ComparableMixin):

    """A TimePoint represents a temporal position within a
    :class:`Part`.

    TimePoints are used to keep track of the starting and ending of
    musical elements in the part. They are created automatically when
    adding musical elements to a part using its :meth:`~Part.add`
    method, so there should be normally no reason to instantiate
    TimePoints manually.

    Parameters
    ----------
    t : int
        The time associated to this TimePoint. Should be a non-
        negative integer.
    quarter : int
        The duration of a quarter note at this TimePoint

    Attributes
    ----------
    t : int
        See parameters
    quarter : int
        See parameters
    starting_objects : dictionary
        A dictionary where the musical objects starting at this time
        are grouped by class.
    ending_objects : dictionary
        A dictionary where the musical objects ending at this time are
        grouped by class.
    prev : TimePoint
        The preceding TimePoint (or None if there is none)
    next : TimePoint
        The succeding TimePoint (or None if there is none)

    """

    def __init__(self, t, quarter=None):
        self.t = t
        self.quarter = quarter
        self.starting_objects = defaultdict(_OrderedSet)
        self.ending_objects = defaultdict(_OrderedSet)
        # prev and next are dynamically updated once the timepoint is part of a timeline
        self.next = None
        self.prev = None

    def __iadd__(self, value):
        assert isinstance(value, Number)
        self.t += value
        return self

    def __isub__(self, value):
        assert isinstance(value, Number)
        self.t -= value
        return self

    def __add__(self, value):
        assert isinstance(value, Number)
        new = copy(self)
        new += value
        return new

    def __sub__(self, value):
        assert isinstance(value, Number)
        new = copy(self)
        new -= value
        return new

    def __str__(self):
        return "TimePoint t={} quarter={}".format(self.t, self.quarter)

    def add_starting_object(self, obj):
        """Add object `obj` to the list of starting objects."""
        obj.start = self
        self.starting_objects[type(obj)].add(obj)

    def remove_starting_object(self, obj):
        """Remove object `obj` from the list of starting objects."""
        # TODO: check if object is stored under a superclass
        obj.start = None
        if type(obj) in self.starting_objects:
            try:
                self.starting_objects[type(obj)].remove(obj)
            except ValueError:
                # don't complain if the object isn't in starting_objects
                pass

    def remove_ending_object(self, obj):
        """Remove object `obj` from the list of ending objects."""
        # TODO: check if object is stored under a superclass
        obj.end = None
        if type(obj) in self.ending_objects:
            try:
                self.ending_objects[type(obj)].remove(obj)
            except ValueError:
                # don't complain if the object isn't in ending_objects
                pass

    def add_ending_object(self, obj):
        """Add object `obj` to the list of ending objects."""
        obj.end = self
        self.ending_objects[type(obj)].add(obj)

    def iter_starting(self, cls, include_subclasses=False):
        """Iterate over all objects of type `cls` that start at this
        time point.

        Parameters
        ----------
        cls : class
            The type of objects to iterate over
        include_subclasses : bool, optional
            When True, include all objects of all subclasses of `cls`
            in the iteration. Defaults to False.

        Yields
        -------
        cls
            Instance of type `cls`

        """
        yield from self.starting_objects[cls]
        if include_subclasses:
            for subcls in iter_subclasses(cls):
                yield from self.starting_objects[subcls]

    def iter_ending(self, cls, include_subclasses=False):
        """Iterate over all objects of type `cls` that end at this
        time point.

        Parameters
        ----------
        cls : class
            The type of objects to iterate over
        include_subclasses : bool, optional
            When True, include all objects of all subclasses of `cls`
            in the iteration. Defaults to False.

        Yields
        ------
        cls
            Instance of type `cls`

        """
        yield from self.ending_objects[cls]
        if include_subclasses:
            for subcls in iter_subclasses(cls):
                yield from self.ending_objects[subcls]

    def iter_prev(self, cls, eq=False, include_subclasses=False):
        """Iterate backwards in time from the current timepoint over
        starting object(s) of type `cls`.

        Parameters
        ----------
        cls : class
            Class of objects to iterate over
        eq : bool, optional
            If True start iterating at the current timepoint, rather
            than its predecessor. Defaults to False.
        include_subclasses : bool, optional
            If True include subclasses of `cls` in the iteration.
            Defaults to False.

        Yields
        ------
        cls
            Instances of `cls`

        """
        if eq:
            tp = self
        else:
            tp = self.prev

        while tp:
            yield from tp.iter_starting(cls, include_subclasses)
            tp = tp.prev

    def iter_next(self, cls, eq=False, include_subclasses=False):
        """Iterate forwards in time from the current timepoint over
        starting object(s) of type `cls`.

        Parameters
        ----------
        cls : class
            Class of objects to iterate over
        eq : bool, optional
            If True start iterating at the current timepoint, rather
            than its successor. Defaults to False.
        include_subclasses : bool, optional
            If True include subclasses of `cls` in the iteration.
            Defaults to False.

        Yields
        ------
        cls
            Instances of `cls`

        """
        if eq:
            tp = self
        else:
            tp = self.next

        while tp:
            yield from tp.iter_starting(cls, include_subclasses)
            tp = tp.next

    def _cmpkey(self):
        # This method returns the value to be compared (code for that is in
        # the ComparableMixin class)
        return self.t

    def _pp(self, tree):
        # pretty print the timepoint, including its starting and ending
        # objects
        result = ["{}{}".format(tree, self.__str__())]
        tree.push()

        ending_items_lists = sorted_dict_items(
            self.ending_objects.items(), key=lambda x: x[0].__name__
        )
        starting_items_lists = sorted_dict_items(
            self.starting_objects.items(), key=lambda x: x[0].__name__
        )

        ending_items = [
            o
            for _, oo in ending_items_lists
            for o in sorted(oo, key=lambda x: x.duration or -1, reverse=True)
        ]
        starting_items = [
            o
            for _, oo in starting_items_lists
            for o in sorted(oo, key=lambda x: x.duration or -1)
        ]

        if ending_items:

            result.append("{}".format(tree).rstrip())

            if starting_items:
                tree.next_item()
            else:
                tree.last_item()

            result.append("{}ending objects".format(tree))
            tree.push()
            result.append("{}".format(tree).rstrip())

            for i, item in enumerate(ending_items):

                if i == (len(ending_items) - 1):
                    tree.last_item()
                else:
                    tree.next_item()

                result.append("{}{}".format(tree, item))

            tree.pop()

        if starting_items:

            result.append("{}".format(tree).rstrip())
            tree.last_item()
            result.append("{}starting objects".format(tree))
            tree.push()
            result.append("{}".format(tree).rstrip())

            for i, item in enumerate(starting_items):

                if i == (len(starting_items) - 1):
                    tree.last_item()
                else:
                    tree.next_item()
                result.append("{}{}".format(tree, item))

            tree.pop()

        tree.pop()
        return result


class TimedObject(ReplaceRefMixin):
    """This is the base class of all classes that have a start and end
    point. The start and end attributes initialized to None, and are
    set/unset when the object is added to/removed from a Part, using
    its :meth:`~Part.add` and :meth:`~Part.remove` methods,
    respectively.

    Attributes
    ----------
    start : :class:`TimePoint`
        Start time of the object
    end : :class:`TimePoint`
        End time of the object

    """

    def __init__(self):
        super().__init__()
        self.start = None
        self.end = None

    def __str__(self):
        start = "" if self.start is None else f"{self.start.t}"
        end = "" if self.end is None else f"{self.end.t}"
        return start + "--" + end + " " + type(self).__name__

    @property
    def duration(self):
        """The duration of the timed object in divisions. When either
        the start or the end property of the object are None, the
        duration is None.

        Returns
        -------
        int or None

        """
        if self.start is None or self.end is None:
            return None
        else:
            return self.end.t - self.start.t


class GenericNote(TimedObject):
    """Represents the common aspects of notes, rests, and unpitched
    notes.

    Parameters
    ----------
    id : str, optional (default: None)
        A string identifying the note. To be compatible with the
        MusicXML format, the id must be unique within a part and must
        not start with a number.
    voice : int, optional
        An integer representing the voice to which the note belongs.
        Defaults to None.
    staff : str, optional
        An integer representing the staff to which the note belongs.
        Defaults to None.
    doc_order : int, optional
        The document order index (zero-based), expressing the order of
        appearance of this note (with respect to other notes) in the
        document in case the Note belongs to a part that was imported
        from MusicXML. Defaults to None.

    """

    def __init__(
        self,
        id=None,
        voice=None,
        staff=None,
        symbolic_duration=None,
        articulations=None,
        ornaments=None,
        doc_order=None,
    ):
        self._sym_dur = None
        super().__init__()
        self.voice = voice
        self.id = id
        self.staff = staff
        self.symbolic_duration = symbolic_duration
        self.articulations = articulations
        self.ornaments = ornaments
        self.doc_order = doc_order

        # these attributes are set after the instance is constructed
        self.fermata = None
        self.tie_prev = None
        self.tie_next = None
        self.slur_stops = []
        self.slur_starts = []
        self.tuplet_stops = []
        self.tuplet_starts = []

        # maintain a list of attributes to update when cloning this instance
        self._ref_attrs.extend(
            [
                "tie_prev",
                "tie_next",
                "slur_stops",
                "slur_starts",
                "tuplet_stops",
                "tuplet_starts",
            ]
        )

    @property
    def symbolic_duration(self):
        """The symbolic duration of the note.

        This property returns a dictionary specifying the symbolic
        duration of the note. The dictionary may have the following
        keys:

        * type : the note type as a string, e.g. 'quarter', 'half'

        * dots : an integer specifying the number of dots. When
          this key is missing it means there are no dots.

        * actual_notes : Specifies the number of actual notes in a
          rhythmical tuplet. Used in conjunction with `normal_notes`.

        * normal_notes : Specifies the normal number of notes in a
          rhythmical tuplet. For example a triplet of eights in the
          time of two eights would correspond to actual_notes=3,
          normal_notes=2.

        The symbolic duration dictionary of a note can either be
        set manually (for example by specifying the
        `symbolic_duration` constructor keyword argument), or left
        unspecified (i.e. None). In the latter case the symbolic
        duration is estimated dynamically based on the note start and
        end times. Note that this latter case is generally preferrable
        because it ensures that the symbolic duration is consistent
        with the numeric duration.

        If the symbolic duration cannot be estimated from the
        numeric duration None is returned.

        Returns
        -------
        dict or None
            A dictionary specifying the symbolic duration of the note, or
            None if the symbolic duration could not be estimated from the
            numeric duration.

        """
        if self._sym_dur is None:
            # compute value
            if not self.start or not self.end:
                warnings.warn(
                    "Cannot estimate symbolic duration for notes that "
                    "are not added to a Part"
                )
                return None
            if self.start.quarter is None:
                warnings.warn(
                    "Cannot estimate symbolic duration when not "
                    "quarter_duration has been set. "
                    "See Part.set_quarter_duration."
                )
                return None
            return estimate_symbolic_duration(self.duration, self.start.quarter)
        else:
            # return set value
            return self._sym_dur

    @symbolic_duration.setter
    def symbolic_duration(self, v):
        self._sym_dur = v

    @property
    def end_tied(self):
        """The `Timepoint` corresponding to the end of the note, or---
        when this note belongs to a group of tied notes---the end of
        the last note in the group.

        Returns
        -------
        TimePoint
            End of note

        """
        if self.tie_next is None:
            return self.end
        else:
            return self.tie_next.end_tied

    @property
    def duration_tied(self):
        """Time difference of the start of the note to the end of the
        note, or---when  this note belongs to a group of tied notes---
        the end of the last note in the group.

        Returns
        -------
        int
            Duration of note

        """
        if self.tie_next is None:
            return self.duration
        else:
            return self.duration + self.tie_next.duration_tied

    @property
    def duration_from_symbolic(self):
        """Return the numeric duration given the symbolic duration of
        the note and the quarter_duration in effect.

        Returns
        -------
        int or None

        """

        if self.symbolic_duration:
            # check for self.start, and self.start.quarter
            return symbolic_to_numeric_duration(
                self.symbolic_duration, self.start.quarter
            )
        else:
            return None

    @property
    def tie_prev_notes(self):
        """TODO

        Parameters
        ----------

        Returns
        -------
        type
            Description of return value
        """

        if self.tie_prev:
            return self.tie_prev.tie_prev_notes + [self.tie_prev]
        else:
            return []

    @property
    def tie_next_notes(self):
        """TODO

        Parameters
        ----------

        Returns
        -------
        type
            Description of return value
        """

        if self.tie_next:
            return [self.tie_next] + self.tie_next.tie_next_notes
        else:
            return []

    # def iter_voice_prev(self):
    #     """TODO

    #     Parameters
    #     ----------

    #     Returns
    #     -------
    #     type
    #         Description of return value
    #     """

    #     for n in self.start.iter_prev(GenericNote, include_subclasses=True):
    #         if n.voice == n.voice:
    #             yield n

    # def iter_voice_next(self):
    #     """TODO

    #     Parameters
    #     ----------

    #     Returns
    #     -------
    #     type
    #         Description of return value
    #     """

    #     for n in self.start.iter_next(GenericNote, include_subclasses=True):
    #         if n.voice == n.voice:
    #             yield n

    def iter_chord(self, same_duration=True, same_voice=True):
        """Iterate over notes with coinciding start times.

        Parameters
        ----------
        same_duration : bool, optional
            When True limit the iteration to notes that have the same
            duration as the current note. Defaults to True.
        same_voice : bool, optional
            When True limit the iteration to notes that have the same
            voice as the current note. Defaults to True.

        Yields
        ------
        GenericNote

        """

        for n in self.start.iter_starting(GenericNote, include_subclasses=True):
            if ((not same_voice) or n.voice == self.voice) and (
                (not same_duration) or (n.duration == self.duration)
            ):
                yield n

    def __str__(self):
        s = "{} id={} voice={} staff={} type={}".format(
            super().__str__(),
            self.id,
            self.voice,
            self.staff,
            format_symbolic_duration(self.symbolic_duration),
        )
        if self.articulations:
            s += " articulations=({})".format(", ".join(self.articulations))
        if self.tie_prev or self.tie_next:
            all_tied = self.tie_prev_notes + [self] + self.tie_next_notes
            tied_id = "+".join(n.id or "None" for n in all_tied)
            return s + " tie_group={}".format(tied_id)
        else:
            return s


class Note(GenericNote):
    """Subclass of GenericNote representing pitched notes.

    Parameters
    ----------
    step : {'C', 'D', 'E', 'F', 'G', 'A', 'B'}
        The note name of the pitch (in upper case). If a lower case
        note name is given, it will be converted to upper case.
    octave : int
        An integer representing the octave of the pitch
    alter : int, optional
        An integer (or None) representing the alteration of the pitch as
        follows:

        -2
            double flat
        -1
            flat
        0 or None
            unaltered
        1
            sharp
        2
            double sharp

        Defaults to None.

    """

    def __init__(self, step, octave, alter=None, beam=None, **kwargs):
        super().__init__(**kwargs)
        self.step = step.upper()
        self.octave = octave
        self.alter = alter
        self.beam = beam

        if self.beam is not None:
            self.beam.append(self)

    def __str__(self):
        return " ".join(
            (
                super().__str__(),
                "pitch={}{}{}".format(self.step, self.alter_sign, self.octave),
            )
        )

    @property
    def midi_pitch(self):
        """The midi pitch value of the note (MIDI note number). C4
        (middle C, in german: c') is note number 60.

        Returns
        -------
        integer
            The note's pitch as MIDI note number.

        """
        return pitch_spelling_to_midi_pitch(
            step=self.step, octave=self.octave, alter=self.alter
        )

    @property
    def alter_sign(self):
        """The alteration of the note

        Returns
        -------
        str

        """
        return ALTER_SIGNS[self.alter]

class UnpitchedNote(GenericNote):
    """Subclass of GenericNote representing unpitched notes.

    Parameters
    ----------
        Parameters
    ----------
    step : {'C', 'D', 'E', 'F', 'G', 'A', 'B'}
        The note name of the pitch (in upper case). If a lower case
        note name is given, it will be converted to upper case.
    octave : int
        An integer representing the octave of the pitch
    notehead : string
        A string representing the notehead.
        Defaults to None
    noteheadstyle : bool
        A boolean indicating whether the notehead is filled.
        Defaults to true
    
    """

    def __init__(self, step, octave, beam=None, 
                notehead=None, noteheadstyle=True, **kwargs):
        super().__init__(**kwargs)
        self.step = step.upper()
        self.octave = octave
        self.beam = beam
        self.notehead = notehead
        self.noteheadstyle = noteheadstyle

        if self.beam is not None:
            self.beam.append(self)

    def __str__(self):
        return " ".join(
            (
                super().__str__(),
                "pitch={}{}{}".format(self.step, "", self.octave),
            )
        )

    @property
    def midi_pitch(self):
        """The midi pitch value of the note (MIDI note number). 

        Returns
        -------
        integer
            The note's position as MIDI note number.

        """
        return pitch_spelling_to_midi_pitch(
            step=self.step, octave=self.octave, alter=0
        )



class Rest(GenericNote):
    """A subclass of GenericNote representing a rest."""

    def __init__(self, hidden=False, *args, **kwargs):
        super().__init__(*args, **kwargs)
        self.hidden = hidden


class Beam(TimedObject):
    """Represent beams (for MEI)"""

    def __init__(self, id=None):
        super().__init__()
        self.id = id
        self.notes = []

    def append(self, note):
        note.beam = self
        self.notes.append(note)
        self.update_time()

    def update_time(self):
        start_idx = np.argmin([n.start.t for n in self.notes])
        end_idx = np.argmax([n.end.t for n in self.notes])

        self.start = self.notes[start_idx].start
        self.end = self.notes[end_idx].end


class GraceNote(Note):
    """A subclass of Note representing a grace note.

    Parameters
    ----------
    grace_type : {'grace', 'acciaccatura', 'appoggiatura'}
        The type of grace note. Use 'grace' for a unspecified grace
        note type.
    steal_proportion : float, optional
        The proportion of the previous (acciaccatura) or next
        (appoggiatura) note duration that is occupied by the grace
        note. Defaults to None.

    Attributes
    ----------
    main_note : :class:`Note`
        The (non-grace) note to which this grace note belongs.
    grace_seq_len : list
        The length of the sequence of grace notes to which this grace
        note belongs.

    """

    def __init__(self, grace_type, *args, steal_proportion=None, **kwargs):
        super().__init__(*args, **kwargs)
        self.grace_type = grace_type
        self.steal_proportion = steal_proportion
        self.grace_next = None
        self.grace_prev = None
        self._ref_attrs.extend(["grace_next", "grace_prev"])

    @property
    def main_note(self):
        n = self.grace_next
        while isinstance(n, GraceNote):
            n = n.grace_next
        return n

    @property
    def grace_seq_len(self):
        return (
            sum(1 for _ in self.iter_grace_seq(backwards=True))
            + sum(1 for _ in self.iter_grace_seq())
            - 1
        )  # subtract one because self is counted twice

    @property
    def last_grace_note_in_seq(self):
        n = self
        while isinstance(n.grace_next, GraceNote):
            n = n.grace_next
        return n

    def iter_grace_seq(self, backwards=False):
        """Iterate over this and all subsequent/preceding grace notes,
        excluding the main note.

        Parameters
        ----------
        backwards : bool, optional
            When True, iterate over preceding grace notes. Otherwise
            iterate over subsequent grace notes. Defaults to False.

        Yields
        ------
        GraceNote

        """

        yield self
        if backwards:
            n = self.grace_prev
        else:
            n = self.grace_next
        while isinstance(n, GraceNote):
            yield n
            if backwards:
                n = n.grace_prev
            else:
                n = n.grace_next

    def __str__(self):
        return f"{super().__str__()} main_note={self.main_note}"


class Page(TimedObject):
    """A page in a musical score. Its start and end times describe the
    range of musical time that is spanned by the page.

    Parameters
    ----------
    number : int, optional
        The number of the system. Defaults to 0.

    Attributes
    ----------
    number : int
        See parameters

    """

    def __init__(self, number=0):
        super().__init__()
        self.number = number

    def __str__(self):
        return f"{super().__str__()} number={self.number}"


class System(TimedObject):
    """A system in a musical score. Its start and end times describe
    the range of musical time that is spanned by the system.

    Parameters
    ----------
    number : int, optional
        The number of the system. Defaults to 0.

    Attributes
    ----------
    number : int
        See parameters

    """

    def __init__(self, number=0):
        super().__init__()
        self.number = number

    def __str__(self):
        return f"{super().__str__()} number={self.number}"


class Clef(TimedObject):
    """Clefs associate the lines of a staff to musical pitches.

    Parameters
    ----------
    staff : int, optional
        The number of the staff to which this clef belongs.
    sign : {'G', 'F', 'C', 'percussion', 'TAB', 'jianpu',  'none'}
        The sign of the clef
    line : int
        The staff line at which the sign is positioned
    octave_change : int
        The number of octaves to shift the pitches up (postive) or
        down (negative)

    Attributes
    ----------
    staff : int
        See parameters
    sign : {'G', 'F', 'C', 'percussion', 'TAB', 'jianpu',  'none'}
        See parameters
    line : int
        See parameters
    octave_change : int
        See parameters

    """

    def __init__(self, staff, sign, line, octave_change):

        super().__init__()
        self.staff = staff
        self.sign = sign
        self.line = line
        self.octave_change = octave_change

    def __str__(self):
        return (
            f"{super().__str__()} sign={self.sign} "
            f"line={self.line} number={self.staff}"
        )


class Slur(TimedObject):
    """Slurs indicate musical grouping across notes.

    Parameters
    ----------
    start_note : :class:`Note`, optional
        The note at which this slur starts. Defaults to None.
    end_note : :class:`Note`, optional
        The note at which this slur ends. Defaults to None.

    Attributes
    ----------
    start_note : :class:`Note` or None
        See parameters
    end_note : :class:`Note` or None
        See parameters


    """

    def __init__(self, start_note=None, end_note=None):
        super().__init__()
        self._start_note = None
        self._end_note = None
        self.start_note = start_note
        self.end_note = end_note
        # maintain a list of attributes to update when cloning this instance
        self._ref_attrs.extend(["start_note", "end_note"])

    @property
    def start_note(self):
        return self._start_note

    @start_note.setter
    def start_note(self, note):
        # make sure we received a note
        if note:
            if self.start:
                #  remove the slur from the current start time
                self.start.remove_starting_object(self)
            note.slur_starts.append(self)
        self._start_note = note

    @property
    def end_note(self):
        return self._end_note

    @end_note.setter
    def end_note(self, note):
        # make sure we received a note
        if note:
            if self.end:
                #  remove the slur from the current end time
                self.end.remove_ending_object(self)
            if note.end:
                # add it to the end time of the new end note
                note.end.add_ending_object(self)
            note.slur_stops.append(self)
        self._end_note = note

    def __str__(self):
        start = "" if self.start_note is None else "start={}".format(self.start_note.id)
        end = "" if self.end_note is None else "end={}".format(self.end_note.id)
        return " ".join((super().__str__(), start, end)).strip()


class Tuplet(TimedObject):
    """Tuplets indicate musical grouping across notes.

    Parameters
    ----------
    start_note : :class:`Note`, optional
        The note at which this tuplet starts. Defaults to None.
    end_note : :class:`Note`, optional
        The note at which this tuplet ends. Defaults to None.

    Attributes
    ----------
    start_note : :class:`Note` or None
        See parameters
    end_note : :class:`Note` or None
        See parameters

    """

    def __init__(self, start_note=None, end_note=None):
        super().__init__()
        self._start_note = None
        self._end_note = None
        self.start_note = start_note
        self.end_note = end_note
        # maintain a list of attributes to update when cloning this instance
        self._ref_attrs.extend(["start_note", "end_note"])

    @property
    def start_note(self):
        return self._start_note

    @start_note.setter
    def start_note(self, note):
        # make sure we received a note
        if note:
            if note.start:
                #  remove the tuplet from the current start time
                if self.start_note and self.start_note.start:
                    self.start_note.start.remove_starting_object(self)
            # else:
            #     warnings.warn('Note has no start time')
            note.tuplet_starts.append(self)
        self._start_note = note

    @property
    def end_note(self):
        return self._end_note

    @end_note.setter
    def end_note(self, note):
        # make sure we received a note
        if note:
            if note.end:
                if self.end_note and self.end_note.end:
                    #  remove the tuplet from the currentend time
                    self.end_note.end.remove_ending_object(self)
            # else:
            #     warnings.warn('Note has no end time')
            note.tuplet_stops.append(self)
        self._end_note = note

    def __str__(self):
        start = "" if self.start_note is None else "start={}".format(self.start_note.id)
        end = "" if self.end_note is None else "end={}".format(self.end_note.id)
        return " ".join((super().__str__(), start, end)).strip()


class Repeat(TimedObject):
    """Repeats represent a repeated section in the score, designated
    by its start and end times.

    """

    def __init__(self):
        super().__init__()


class DaCapo(TimedObject):
    """A Da Capo sign."""

class Fine(TimedObject):
    """A Fine sign."""

class DalSegno(TimedObject):
    """A Dal Segno sign."""

class Segno(TimedObject):
    """A Segno sign."""
    
class ToCoda(TimedObject):
    """A To Coda sign."""
    
class Coda(TimedObject):
    """A Coda sign."""

class Fermata(TimedObject):
    """A Fermata sign.

    Parameters
    ----------
    ref : :class:`TimedObject` or None, optional
        An object to which this fermata applies. In practice this is a
        Note or a Barline. Defaults to None.

    Attributes
    ----------
    ref : :class:`TimedObject` or None
        See parameters

    """

    def __init__(self, ref=None):
        super().__init__()
        # ref(erent) can be a note or a barline
        self.ref = ref

    def __str__(self):
        return f"{super().__str__()} ref={self.ref}"


class Ending(TimedObject):
    """Class that represents one part of a 1---2--- type ending of a
    musical passage (a.k.a Volta brackets).

    Parameters
    ----------
    number : int
        The number associated to this ending

    Attributes
    ----------
    number : int
        See parameters

    """

    def __init__(self, number):
        super().__init__()
        self.number = number


class Barline(TimedObject):
    """Class that represents the style of a barline"""

    def __init__(self, style):
        super().__init__()
        self.style = style


class Measure(TimedObject):
    """A measure

    Parameters
    ----------
    number : int or None, optional
        The number of the measure. Defaults to None

    Attributes
    ----------
    number : intp
        See parameters

    """

    def __init__(self, number=None):
        super().__init__()
        self.number = number

    def __str__(self):
        return f"{super().__str__()} number={self.number}"

    @property
    def page(self):
        """The page number on which this measure appears, or None if
        there is no associated page.

        Returns
        -------
        int or None

        """
        page = next(self.start.iter_prev(Page, eq=True), None)
        if page:
            return page.number
        else:
            return None

    @property
    def system(self):
        """The system number in which this measure appears, or None if
        there is no associated system.

        Returns
        -------
        int or None

        """
        system = next(self.start.iter_prev(System, eq=True), None)
        if system:
            return system.number
        else:
            return None

    # TODO: add `incomplete` or `anacrusis` property


class TimeSignature(TimedObject):
    """A time signature.

    Parameters
    ----------
    beats : int
        The number of beats in a measure (the numerator).
    beat_type : int
        The note type that defines the beat unit (the denominator). 
        (4 for quarter notes, 2 for half notes, etc.)
    musical_beats : int
        The number of beats according to musicologial standards 
        (2 if beats is 2 or 6; 3 if beats is 3 or 9; 4 if beats is 4 or 12; 
        else beats)

    Attributes
    ----------
    beats : int
        See parameters
    beat_type : int
        See parameters
    musical_beat : int
        See parameters

    """

    def __init__(self, beats, beat_type):
        super().__init__()
        self.beats = beats
        self.beat_type = beat_type
        self.musical_beats = (  # if a value is provided, otherwise default to beats
            MUSICAL_BEATS[self.beats]
            if self.beats in MUSICAL_BEATS.keys()
            else self.beats
        )

    def __str__(self):
        return f"{super().__str__()} {self.beats}/{self.beat_type}"


class Tempo(TimedObject):
    """A tempo indication.

    Parameters
    ----------
    bpm : number
        The tempo indicated in rate per minute
    unit : str or None, optional
        The unit to which the specified rate correspnds. This is a
        string that expreses a duration category, such as "q" for
        quarter "h." for dotted half, and so on. When None, the unit
        is assumed to be quarters. Defaults to None.

    Attributes
    ----------
    bpm : number
        See parameters
    unit : str or None
        See parameters

    """

    def __init__(self, bpm, unit=None):
        super().__init__()
        self.bpm = bpm
        self.unit = unit

    @property
    def microseconds_per_quarter(self):
        """The number of microseconds per quarter under this tempo.

        This is useful for MIDI representations.

        Returns
        -------
        int

        """
        return int(
            np.round(60 * (10 ** 6 / to_quarter_tempo(self.unit or "q", self.bpm)))
        )

    def __str__(self):
        if self.unit:
            return f"{super().__str__()} {self.unit}={self.bpm}"
        else:
            return f"{super().__str__()} bpm={self.bpm}"


class KeySignature(TimedObject):
    """Key signature.

    Parameters
    ----------
    fifths : number
        Number of sharps (positive) or flats (negative)
    mode : str
        Mode of the key, either 'major' or 'minor'

    Attributes
    ----------
    fifths : number
        See parameters
    mode : str
        See parameters

    """

    def __init__(self, fifths, mode):
        super().__init__()
        self.fifths = fifths
        self.mode = mode

    @property
    def name(self):
        """The key signature name, where the root is uppercase, and an
        trailing 'm' indicates minor modes (e.g. 'Am', 'G#').

        Returns
        -------
        str
            The key signature name

        """
        return fifths_mode_to_key_name(self.fifths, self.mode)

    def __str__(self):
        return (
            f"{super().__str__()} fifths={self.fifths}, mode={self.mode} ({self.name})"
        )


class Transposition(TimedObject):
    """Represents a <transpose> tag that tells how to change all
    (following) pitches of that part to put it to concert pitch (i.e.
    sounding pitch).

    Parameters
    ----------
    diatonic : int
        TODO
    chromatic : int
        The number of semi-tone steps to add or subtract to the pitch
        to get to the (sounding) concert pitch.

    Attributes
    ----------
    diatonic : int
        See parameters
    chromatic : int
        See parameters

    """

    def __init__(self, diatonic, chromatic):
        super().__init__()
        self.diatonic = diatonic
        self.chromatic = chromatic

    def __str__(self):
        return (
            f"{super().__str__()} diatonic={self.diatonic}, chromatic={self.chromatic}"
        )


class Words(TimedObject):
    """A textual element in the score.

    Parameters
    ----------
    text : str
        The text
    staff : int or None, optional
        The staff to which the text is associated. Defaults to None

    Attributes
    ----------
    text : str
        See parameters
    staff : int or None, optional
        See parameters

    """

    def __init__(self, text, staff=None):
        super().__init__()
        self.text = text
        self.staff = staff

    def __str__(self):
        return f'{super().__str__()} "{self.text}"'


class Direction(TimedObject):
    """Base class for performance directions in the score."""

    def __init__(self, text=None, raw_text=None, staff=None):
        super().__init__()
        self.text = text if text is not None else ""
        self.raw_text = raw_text
        self.staff = staff

    def __str__(self):
        if self.raw_text is not None:
            return f'{super().__str__()} "{self.text}" raw_text="{self.raw_text}"'
        else:
            return f'{super().__str__()} "{self.text}"'


class LoudnessDirection(Direction):
    pass


class TempoDirection(Direction):
    pass


class ArticulationDirection(Direction):
    pass


class PedalDirection(Direction):
    pass


class ConstantDirection(Direction):
    pass


class DynamicDirection(Direction):
    pass


class ImpulsiveDirection(Direction):
    pass


class ConstantLoudnessDirection(ConstantDirection, LoudnessDirection):
    pass


class ConstantTempoDirection(ConstantDirection, TempoDirection):
    pass


class ConstantArticulationDirection(ConstantDirection, ArticulationDirection):
    pass


class DynamicLoudnessDirection(DynamicDirection, LoudnessDirection):
    def __init__(self, *args, wedge=False, **kwargs):
        super().__init__(*args, **kwargs)
        self.wedge = wedge

    def __str__(self):
        if self.wedge:
            return f"{super().__str__()} wedge"
        else:
            return super().__str__()


class DynamicTempoDirection(DynamicDirection, TempoDirection):
    pass


class IncreasingLoudnessDirection(DynamicLoudnessDirection):
    pass


class DecreasingLoudnessDirection(DynamicLoudnessDirection):
    pass


class IncreasingTempoDirection(DynamicTempoDirection):
    pass


class DecreasingTempoDirection(DynamicTempoDirection):
    pass


class ImpulsiveLoudnessDirection(ImpulsiveDirection, LoudnessDirection):
    pass


class SustainPedalDirection(PedalDirection):
    """Represents a Sustain Pedal Direction"""

    def __init__(self, line=False, *args, **kwargs):
        super().__init__("sustain_pedal", *args, **kwargs)
        self.line = line


class ResetTempoDirection(ConstantTempoDirection):
    @property
    def reference_tempo(self):
        direction = None
        for d in self.start.iter_prev(ConstantTempoDirection):
            direction = d
        return direction


class PartGroup(object):
    """Represents a grouping of several instruments, usually named,
    and expressed in the score with a group symbol such as a brace or
    a bracket. In symphonic scores, bracketed part groups usually
    group families of instruments, such as woodwinds or brass, whereas
    braces are often used to group multiple instances of the same
    instrument. See the `MusicXML documentation
    <https://usermanuals.musicxml.com/MusicXML/Content/ST-MusicXML-
    group-symbol-value.htm>`_ for further information.

    Parameters
    ----------
    group_symbol : str or None, optional
        The symbol used for grouping instruments.

    Attributes
    ----------
    group_symbol : str or None

    name : str or None

    number : int

    parent : PartGroup or None

    children : list of Part or PartGroup objects

    """

    def __init__(self, group_symbol=None, group_name=None, number=None, id=None):
        self.group_symbol = group_symbol
        self.group_name = group_name
        self.number = number
        self.parent = None
        self.id = id
        self.children = []

    def _pp(self, tree):
        result = [
            '{}PartGroup: group_name="{}" group_symbol="{}"'.format(
                tree, self.group_name, self.group_symbol
            )
        ]
        tree.push()
        N = len(self.children)
        for i, child in enumerate(self.children):
            result.append("{}".format(tree).rstrip())
            if i == N - 1:
                tree.last_item()
            else:
                tree.next_item()
            result.extend(child._pp(tree))
        tree.pop()
        return result

    def pretty(self):
        """Return a pretty representation of this object.

        Returns
        -------
        str
            A pretty representation

        """
        return "\n".join(self._pp(PrettyPrintTree()))

    def note_array(self, *args, **kwargs):
        """A structured array containing pitch, onset, duration, voice
        and id for each note in each part of the PartGroup. The note
        ids in this array include the number of the part to which they
        belong.
        
        See Part.note_array()

        """
        return note_array_from_part_list(self.children,  *args, **kwargs)

    def rest_array(self, *args, **kwargs):
        """A structured array containing pitch, onset, duration, voice
        and id for each note in each part of the PartGroup. The note
        ids in this array include the number of the part to which they
        belong.

        See Part.note_array()

        """
        return rest_array_from_part_list(self.children, *args, **kwargs)


class ScoreVariant(object):
    # non-public

    def __init__(self, part, start_time=0):
        self.t_unfold = start_time
        self.segments = []
        self.part = part

    def add_segment(self, start, end):
        self.segments.append((start, end, self.t_unfold))
        self.t_unfold += end.t - start.t

    @property
    def segment_times(self):
        """
        Return segment (start, end, offset) information for each of the segments in
        the score variant.
        """
        return [(s.t, e.t, o) for (s, e, o) in self.segments]

    def __str__(self):
        return f"{super().__str__()} {self.segment_times}"

    def clone(self):
        """
        Return a clone of the ScoreVariant
        """
        clone = ScoreVariant(self.part, self.t_unfold)
        clone.segments = self.segments[:]
        return clone

    def create_variant_part(self):
        part = Part(self.part.id, part_name=self.part.part_name)

        for start, end, offset in self.segments:
            delta = offset - start.t
            qd = self.part.quarter_durations(start.t, end.t)
            for t, quarter in qd:
                part.set_quarter_duration(t + delta, quarter)
            # After creating the new part we need to replace references to
            # objects in the old part to references in the new part
            # (e.g. t.next, t.prev, note.tie_next). For this we keep track of
            # correspondences between objects (timepoints, notes, measures,
            # etc), in o_map
            o_map = {}
            o_new = set()
            tp = start
            while tp != end:
                # make a new timepoint, corresponding to tp
                tp_new = part.get_or_add_point(tp.t + delta)
                o_gen = (o for oo in tp.starting_objects.values() for o in oo)
                for o in o_gen:

                    # special cases:

                    # don't include some TimedObjects in the unfolded part
                    if isinstance(o, (Repeat, Ending, 
                    ToCoda, DaCapo, DalSegno, 
                    Segment, System, Page)):
                        continue

                    # don't repeat time sig if it hasn't changed
                    elif isinstance(o, TimeSignature):
                        prev = next(tp_new.iter_prev(TimeSignature), None)
                        if (prev is not None) and (
                            (o.beats, o.beat_type) == (prev.beats, prev.beat_type)
                        ):
                            continue
                    # don't repeat key sig if it hasn't changed
                    elif isinstance(o, KeySignature):
                        prev = next(tp_new.iter_prev(KeySignature), None)
                        if (prev is not None) and (
                            (o.fifths, o.mode) == (prev.fifths, prev.mode)
                        ):
                            continue

                    # don't repeat clef if it hasn't changed
                    elif isinstance(o, Clef):
                        prev = next(tp_new.iter_prev(Clef), None)
                        if (prev is not None) and (
                            (o.sign, o.line, o.staff) == (prev.sign, prev.line, prev.staff)
                        ):
                            continue

                    # make a copy of the object
                    o_copy = copy(o)
                    # add it to the set of new objects (for which the refs will
                    # be replaced)
                    o_new.add(o_copy)
                    # keep track of the correspondence between o and o_copy
                    o_map[o] = o_copy
                    # add the start of the new object to the part
                    tp_new.add_starting_object(o_copy)
                    if o.end is not None:
                        # add the end of the object to the part
                        tp_end = part.get_or_add_point(o.end.t + delta)
                        tp_end.add_ending_object(o_copy)

                tp = tp.next
                if tp is None:
                    raise Exception(
                        "segment end not a successor of segment start, "
                        "invalid score variant"
                    )

            # special case: fermata starting at end of segment should be
            # included if it does not belong to a note, and comes at the end of
            # a measure (o.ref == 'right')
            for o in end.starting_objects[Fermata]:
                if o.ref in (None, "right"):
                    o_copy = copy(o)
                    tp_new = part.get_or_add_point(end.t + delta)
                    tp_new.add_starting_object(o_copy)

            # for each of the new objects, replace the references to the old
            # objects to their corresponding new objects
            for o in o_new:
                o.replace_refs(o_map)

        # replace prev/next references in timepoints
        for tp, tp_next in iter_current_next(part._points):
            tp.next = tp_next
            tp_next.prev = tp

        return part


def add_measures(part):
    """Add measures to a part.

    This function adds Measure objects to the part according to any
    time signatures present in the part. Any existing measures will be
    untouched, and added measures will be delimited by the existing
    measures.

    The Part object will be modified in place.

    Parameters
    ----------
    part : :class:`Part`
        Part instance

    """

    timesigs = np.array(
        [(ts.start.t, ts.beats) for ts in part.iter_all(TimeSignature)], dtype=int
    )

    if len(timesigs) == 0:
        warnings.warn("No time signatures found, not adding measures")
        return

    start = part.first_point.t
    end = part.last_point.t

    if start == end:
        return

    # make sure we cover time from the start of the timeline
    if len(timesigs) == 0 or timesigs[0, 0] > start:
        timesigs = np.vstack(([[start, 4]], timesigs))

    # in unlikely case of timesig at last point, remove it
    if timesigs[-1, 0] >= end:
        timesigs = timesigs[:-1]

    ts_start_times = timesigs[:, 0]
    beats_per_measure = timesigs[:, 1]
    ts_end_times = ts_start_times[1:]

    # make sure we cover time until the end of the timeline
    if len(ts_end_times) == 0 or ts_end_times[-1] < end:
        ts_end_times = np.r_[ts_end_times, end]

    assert len(ts_start_times) == len(ts_end_times)

    beat_map = part.beat_map
    inv_beat_map = part.inv_beat_map
    mcounter = 1

    for ts_start, ts_end, measure_dur in zip(
        ts_start_times, ts_end_times, beats_per_measure
    ):
        pos = ts_start

        while pos < ts_end:

            measure_start = pos
            measure_end_beats = min(beat_map(pos) + measure_dur, beat_map(end))
            measure_end = min(ts_end, inv_beat_map(measure_end_beats))
            # any existing measures between measure_start and measure_end
            existing_measure = next(
                part.iter_all(Measure, measure_start, measure_end), None
            )
            if existing_measure:
                if existing_measure.start.t == measure_start:
                    assert existing_measure.end.t > pos
                    pos = existing_measure.end.t
                    if existing_measure.number != 0:
                        # if existing_measure is a match anacrusis measure,
                        # keep number 0
                        existing_measure.number = mcounter
                        mcounter += 1
                    continue

                else:
                    measure_end = existing_measure.start.t

            part.add(Measure(number=mcounter), int(measure_start), int(measure_end))

            # if measure exists but was not at measure_start,
            # a filler measure is added with number mcounter
            if existing_measure:
                pos = existing_measure.end.t
                existing_measure.number = mcounter + 1
                mcounter = mcounter + 2
            else:
                pos = measure_end
                mcounter += 1


def remove_grace_notes(part):
    """Remove all grace notes from a timeline.

    The specified timeline object will be modified in place.

    Parameters
    ----------
    timeline : Timeline
        The timeline from which to remove the grace notes

    """
    for gn in list(part.iter_all(GraceNote)):
        part.remove(gn)


def expand_grace_notes(part):
    """Expand grace note durations in a part.

    The specified part object will be modified in place.

    Parameters
    ----------
    part : :class:`Part`
        The part on which to expand the grace notes

    """
    for gn in part.iter_all(GraceNote):
        dur = symbolic_to_numeric_duration(gn.symbolic_duration, gn.start.quarter)
        part.remove(gn, "end")
        part.add(gn, end=gn.start.t + int(np.round(dur)))


def iter_parts(partlist):
    """Iterate over all Part instances in partlist, which is a list of
    either Part or PartGroup instances. PartGroup instances contain
    one or more parts or further partgroups, and are traversed in a
    depth-first fashion.

    This function is designed to take the result of
    :func:`partitura.load_score_midi` and :func:`partitura.load_musicxml` as
    input.

    Parameters
    ----------
    partlist : list, Part, or PartGroup
        A :class:`partitura.score.Part` object,
        :class:`partitura.score.PartGroup` or a list of these

    Yields
    -------
        :class:`Part` instances in `partlist`

    """

    if not isinstance(partlist, (list, tuple, set)):
        partlist = [partlist]

    for el in partlist:
        if isinstance(el, Part):
            yield el
        else:
            for eel in iter_parts(el.children):
                yield eel


def repeats_to_start_end(repeats, first, last):
    # non-public, deprecated, unused
    """Return pairs of (start, end) TimePoints corresponding to the start and
    end times of each Repeat object. If any of the start or end attributes
    are None, replace it with the end/start of the preceding/succeeding
    Repeat, respectively, or `first` or `last`.

    Parameters
    ----------
    repeats : list
        list of Repeat instances, possibly with None-valued start/end
        attributes
    first : TimePoint
        The first TimePoint in the timeline
    last : TimePoint
        The last TimePoint in the timeline

    Returns
    -------
    list
        list of (start, end) TimePoints corresponding to each Repeat in
        `repeats`

    """
    t = first
    starts = []
    ends = []
    for repeat in repeats:
        starts.append(t if repeat.start is None else repeat.start)
        if repeat.end is not None:
            t = repeat.end

    t = last
    for repeat in reversed(repeats):
        ends.append(t if repeat.end is None else repeat.end)
        if repeat.start is not None:
            t = repeat.start
    ends.reverse()
    return list(zip(starts, ends))


def _make_tied_note_id(prev_id):
    # non-public
    """Create a derived note ID for newly created notes, by appending
    letters to the ID. If the original ID has the form X-Y (e.g.
    n1-1), then the letter will be appended to the X part.

    Parameters
    ----------
    prev_id : str
        Original note ID

    Returns
    -------
    str
        Derived note ID

    Examples
    --------
    >>> _make_tied_note_id('n0')
    'n0a'
    >>> _make_tied_note_id('n0a')
    'n0b'
    >>> _make_tied_note_id('n0-1')
    'n0a-1'

    """
    prev_id_parts = prev_id.split("-", 1)
    prev_id_p1 = prev_id_parts[0]
    if prev_id_p1:
        if ord(prev_id_p1[-1]) < ord("a") - 1:
            return "-".join(["{}a".format(prev_id_p1)] + prev_id_parts[1:])
        else:
            return "-".join(
                ["{}{}".format(prev_id_p1[:-1], chr(ord(prev_id[-1]) + 1))]
                + prev_id_parts[1:]
            )
    else:
        return None


def tie_notes(part):
    """Find notes that span measure boundaries and notes with composite
    durations, and split them adding ties.

    Parameters
    ----------
    part : :class:`Part`
        Description of `part`

    """
    # split and tie notes at measure boundaries
    for note in list(part.iter_all(Note)):
        next_measure = next(note.start.iter_next(Measure), None)
        cur_note = note
        note_end = cur_note.end

        # keep the list of stopping slurs, we need to transfer them to the last
        # tied note
        slur_stops = cur_note.slur_stops

        while next_measure and cur_note.end > next_measure.start:
            part.remove(cur_note, "end")
            cur_note.slur_stops = []
            part.add(cur_note, None, next_measure.start.t)
            cur_note.symbolic_duration = estimate_symbolic_duration(
                next_measure.start.t - cur_note.start.t, cur_note.start.quarter
            )
            sym_dur = estimate_symbolic_duration(
                note_end.t - next_measure.start.t, next_measure.start.quarter
            )
            if cur_note.id is not None:
                note_id = _make_tied_note_id(cur_note.id)
            else:
                note_id = None
            next_note = Note(
                note.step,
                note.octave,
                note.alter,
                id=note_id,
                voice=note.voice,
                staff=note.staff,
                symbolic_duration=sym_dur,
            )
            part.add(next_note, next_measure.start.t, note_end.t)

            cur_note.tie_next = next_note
            next_note.tie_prev = cur_note

            cur_note = next_note

            next_measure = next(cur_note.start.iter_next(Measure), None)

        if cur_note != note:
            for slur in slur_stops:
                slur.end_note = cur_note

    # then split/tie any notes that do not have a fractional/dot duration
    divs_map = part.quarter_duration_map
    max_splits = 3
    failed = 0
    succeeded = 0
    for i, note in enumerate(list(part.iter_all(Note))):
        if note.symbolic_duration is None:

            splits = find_tie_split(
                note.start.t, note.end.t, int(divs_map(note.start.t)), max_splits
            )

            if splits:
                succeeded += 1
                split_note(part, note, splits)
            else:
                failed += 1


def set_end_times(parts):
    # non-public
    """Set missing end times of musical elements in a part to equal
    the start times of the subsequent element of the same class. This
    is useful for some classes

    This function modifies the parts in place.

    Parameters
    ----------
    part : Part or PartGroup, or list of these
        Parts to be processed

    """
    for part in iter_parts(parts):
        # page, system, loudnessdirection, tempodirection
        _set_end_times(part, Page)
        _set_end_times(part, System)
        _set_end_times(part, ConstantLoudnessDirection)
        _set_end_times(part, ConstantTempoDirection)
        _set_end_times(part, ConstantArticulationDirection)


def _set_end_times(part, cls):
    acc = []
    t = None

    for obj in part.iter_all(cls, include_subclasses=True):

        if obj.start == t:

            if obj.end is None:

                acc.append(obj)

        else:

            for o in acc:

                part.add(o, end=obj.start.t)

            acc = []

            if obj.end is None:

                acc.append(obj)

            t = obj.start

    for o in acc:

        part.add(o, end=part.last_point.t)


def split_note(part, note, splits):
    # non-public

    # TODO: we shouldn't do this, but for now it's a good sanity check
    assert len(splits) > 0
    # TODO: we shouldn't do this, but for now it's a good sanity check
    assert note.symbolic_duration is None
    part.remove(note)
    orig_tie_next = note.tie_next
    slur_stops = note.slur_stops
    cur_note = note
    start, end, sym_dur = splits.pop(0)
    cur_note.symbolic_duration = sym_dur
    part.add(cur_note, start, end)
    while splits:
        note.slur_stops = []

        if cur_note.id is not None:
            note_id = _make_tied_note_id(cur_note.id)
        else:
            note_id = None

        next_note = Note(
            note.step,
            note.octave,
            note.alter,
            voice=note.voice,
            id=note_id,
            staff=note.staff,
        )
        cur_note.tie_next = next_note
        next_note.tie_prev = cur_note

        cur_note = next_note
        start, end, sym_dur = splits.pop(0)
        cur_note.symbolic_duration = sym_dur

        part.add(cur_note, start, end)

    cur_note.tie_next = orig_tie_next

    if cur_note != note:
        for slur in slur_stops:
            slur.end_note = cur_note


def find_tuplets(part):
    """Identify tuplets in `part` and set their symbolic durations
    explicitly.

    This function adds `actual_notes` and `normal_notes` keys to
    the symbolic duration of tuplet notes.

    This function modifies the part in place.

    Parameters
    ----------
    part : :class:`Part`
        Part instance

    """

    # quick shot at finding tuplets intended to cover some common cases.

    # are tuplets always in the same voice?

    # quite arbitrary:
    search_for_tuplets = [9, 7, 5, 3]
    # only look for x:2 tuplets
    normal_notes = 2

    candidates = []
    prev_end = None

    # 1. group consecutive notes without symbolic_duration
    for note in part.iter_all(GenericNote, include_subclasses=True):

        if note.symbolic_duration is None:
            if note.start.t == prev_end:
                candidates[-1].append(note)
            else:
                candidates.append([note])
            prev_end = note.end.t

    # 2. within each group
    for group in candidates:

        # 3. search for the predefined list of tuplets
        for actual_notes in search_for_tuplets:

            if actual_notes > len(group):
                # tuplet requires more notes than we have
                continue

            tup_start = 0

            while tup_start <= (len(group) - actual_notes):
                note_tuplet = group[tup_start : tup_start + actual_notes]
                # durs = set(n.duration for n in group[:tuplet-1])
                durs = set(n.duration for n in note_tuplet)

                if len(durs) > 1:
                    # notes have different durations (possibly valid but not
                    # supported here)
                    # continue
                    tup_start += 1
                else:

                    start = note_tuplet[0].start.t
                    end = note_tuplet[-1].end.t
                    total_dur = end - start

                    # total duration of tuplet notes must be integer-divisble by
                    # normal_notes
                    if total_dur % normal_notes > 0:
                        tup_start += 1
                    else:
                        # estimate duration type
                        dur_type = estimate_symbolic_duration(
                            total_dur // normal_notes, note_tuplet[0].start.quarter
                        )

                        if dur_type and dur_type.get("dots", 0) == 0:
                            # recognized duration without dots
                            dur_type["actual_notes"] = actual_notes
                            dur_type["normal_notes"] = normal_notes
                            for note in note_tuplet:
                                note.symbolic_duration = dur_type.copy()
                            start_note = note_tuplet[0]
                            stop_note = note_tuplet[-1]
                            tuplet = Tuplet(start_note, stop_note)
                            part.add(tuplet, start_note.start.t, stop_note.end.t)
                            tup_start += actual_notes

                        else:
                            tup_start += 1


def sanitize_part(part, tie_tolerance = 0):
    """Find and remove incomplete structures in a part such as Tuplets
    and Slurs without start or end and grace notes without a main
    note.

    This function modifies the part in place.

    Parameters
    ----------
    part : :class:`Part`
        Part instance
    tie_tolerange: int, optional
        The maximum number of divs that separates notes that are tied together.
        Ideally, it is 0, but not so nice scores happen.

    """
    remove_grace_counter = 0
    elements_to_remove = []
    for gn in part.iter_all(GraceNote):
        if gn.main_note is None:
            for no in part.iter_all(
                Note, include_subclasses=False, start=gn.start.t, end=gn.start.t + 1
            ):

                if no.voice == gn.voice:
                    gn.last_grace_note_in_seq.grace_next = no

        if gn.main_note is None:
            elements_to_remove.append(gn)
            remove_grace_counter += 1

    remove_tuplet_counter = 0
    for tp in part.iter_all(Tuplet):
        if tp.end_note is None or tp.start_note is None:
            elements_to_remove.append(tp)
            remove_tuplet_counter += 1

    remove_slur_counter = 0
    for sl in part.iter_all(Slur):
        if sl.end_note is None or sl.start_note is None:
            elements_to_remove.append(sl)
            remove_slur_counter += 1

    for el in elements_to_remove:
        part.remove(el)
    
    remove_tie_counter = 0
    for n in part.notes_tied:
        if n.tie_next != None:
            d = n.duration_tied
            s = n.start.t
            e = n.end_tied.t
            if abs((e-s)-d) > tie_tolerance:
                remove_tie_counter += 1
                all_tied = n.tie_prev_notes + [n] + n.tie_next_notes
                for tn in all_tied:
                    tn.tie_next = None
                    tn.tie_prev = None

    warnings.warn(
        "part_sanitize removed {} incomplete tuplets, "
        "{} incomplete slurs, {} incomplete grace, "
        "and {} wrong ties."
        "notes".format(remove_tuplet_counter, 
                       remove_slur_counter, 
                       remove_grace_counter,
                       remove_tie_counter),
        stacklevel=2
    )


def assign_note_ids(parts, keep=False):
    """
    Assigns new note IDs mainly used for loaders.

    parts : list or score.PartGroup or score.Part
        Some Partitura parts
    keep : bool
        Keep or given note IDs or assign new ones.
    """
    if keep:
        # Keep existing note id's
        for p, part in enumerate(iter_parts(parts)):
            for ni, n in enumerate(
                    part.iter_all(GenericNote, include_subclasses=True)
            ):
                if isinstance(n, Rest):
                    n.id = "p{0}r{1}".format(p, ni) if n.id is None else n.id
                else:
                    n.id = "p{0}n{1}".format(p, ni) if n.id is None else n.id

    else:
        # assign note ids to ensure uniqueness across all parts, discarding any
        # existing note ids
        ni = 0
        ri = 0
        for part in iter_parts(parts):
            for n in part.iter_all(GenericNote, include_subclasses=True):
                if isinstance(n, Rest):
                    n.id = "r{}".format(ri)
                    ri += 1
                else:
                    n.id = "n{}".format(ni)
                    ni += 1


class Segment(TimedObject):
    """
    Class that represents any segment between two navigation markers such as repetitions,
    Volta brackets, or capo/fine/coda/segno directions.
    

    Parameters
    id: string
        unique, ordererd identifier string
    to: list
        list of ids of possible destinations
    await_to: 
        list of ids of possible destinations after a jump    
    type : string, optional
        String for the type of the segment (either "default" or "leap_start" and "leap_end")
        A "leap" tuple has the effect of forcing the fastest (shortest) repetition unfolding after this segment,
        as is commonly expected after capo/fine/coda/segno directions.
    info: string, optional
        String to describe the segment, used only for printing (pretty_segments)
    """

    def __init__(self, id, to, await_to, 
                 force_seq = False, 
                 type = "default", 
                 info = ""):
        self.id = id
        self.to = to
        self.await_to = await_to    
        self.force_full_sequence = force_seq  
        self.type = type     
        self.info = info  

            
def add_segments(part):
    """
    Add segment objects to a part based on repetition and capo/fine/coda/segno directions.

    Parameters
    ----------
    part: part
        A score part 
    """
    if len([seg for seg in part.iter_all(Segment)]) > 0:
        # only add segments if no segments exist
        pass
    else:
        boundaries = defaultdict(dict)
        destinations = defaultdict(list)

        valid_repeats = [r for r in part.iter_all(Repeat) 
                        if r.start is not None and r.end is not None]
        valid_endings = [r for r in part.iter_all(Ending) 
                        if r.start is not None and r.end is not None]

        for r in valid_repeats:
            boundaries[r.start.t]["repeat_start"] = r
            boundaries[r.end.t]["repeat_end"] = r
        for v in valid_endings:
            boundaries[v.start.t]["volta_start"] = v
            boundaries[v.end.t]["volta_end"] = v
        for c in part.iter_all(Coda):
            boundaries[c.start.t]["coda"] = c
            destinations["coda"].append(c.start.t)
        for c in part.iter_all(ToCoda):
            boundaries[c.start.t]["tocoda"] = c
        for c in part.iter_all(DaCapo):
            boundaries[c.start.t]["dacapo"] = c
        for c in part.iter_all(Fine):
            boundaries[c.start.t]["fine"] = c
        for c in part.iter_all(Segno):
            boundaries[c.start.t]["segno"] = c
            destinations["segno"].append(c.start.t)
        for c in part.iter_all(DalSegno):
            boundaries[c.start.t]["dalsegno"] = c
        
        boundaries[part.last_point.t]["end"] = None
        boundaries[part.first_point.t]["start"] = None
        
        boundary_times = list(boundaries.keys())
        boundary_times.sort()

        # for every segment get an id, its jump destinations and properties
        init_character = 65
        segment_info = dict()
        for i, (s, e) in enumerate(zip(boundary_times[:-1], boundary_times[1:])):
            segment_info[s] = {"ID":chr(init_character+i), 
                            "start": s, 
                            "end": e, 
                            "to": [], 
                            "force_full_sequence": False,
                            "type": "default",
                            "info": list(),
                            "volta_numbers": list()}
        segment_info[boundary_times[-1]] = {"ID":"END"} 
        
        current_volta_repeat_start = 0
        current_volta_end = 0
        current_volta_total_number = 0

        for ss in boundary_times[:-1]:
            se = segment_info[ss]["end"]

            # loop through the boundaries at the end of current segment
            for boundary_type in boundaries[se].keys():
                
                # REPEATS
                if boundary_type == "repeat_start":
                    segment_info[ss]["to"].append(segment_info[se]["ID"])
                if boundary_type == "repeat_end":
                    if "volta_end" not in list(boundaries[se].keys()):
                        segment_info[ss]["to"].append(segment_info[se]["ID"])
                        repeat_start = boundaries[se][boundary_type].start.t
                        segment_info[ss]["to"].append(segment_info[repeat_start]["ID"])
                    segment_info[ss]["info"].append("repeat_end")
                    
                # VOLTA BRACKETS
                if boundary_type == "volta_start":
                    if "volta_end" not in list(boundaries[se].keys()):
                        current_volta_total_number = 0
                        current_volta_end = se
                        for volta_number in range(10): # maximal expected number of volta brackets 10
                            if "volta_start" in list(boundaries[current_volta_end].keys()):                 
                                # add the beginning to the jump destinations
                                numbers = boundaries[current_volta_end]["volta_start"].number.split(",")
                                numbers = [str(int(n)) for n in numbers]
                                current_volta_total_number += len(numbers)
                                for no in numbers:
                                    segment_info[ss]["to"].append(no+"_Volta_"+segment_info[current_volta_end]["ID"])
                                segment_info[current_volta_end]["info"].append("volta "+",".join(numbers))
                                segment_info[current_volta_end]["volta_numbers"] += numbers
                                # segment_info[bracket_end]["info"].append(str(len(numbers)))
                                # update the search time to the end of the ext bracket
                                current_volta_end = boundaries[current_volta_end]["volta_start"].end.t
                               
                    
                if boundary_type == "volta_end":
                    current_volta_numbers = segment_info[ss]["volta_numbers"]
                    for vn in current_volta_numbers: 
                        if vn != str(current_volta_total_number):
                            # if repeating volta bracket, jump back to start
                            # check if repeat exists (might not be for 3+ volta brackets)
                            if "repeat_end" in list(boundaries[se].keys()):
                                current_volta_repeat_start = max(boundaries[se]["repeat_end"].start.t,
                                                                current_volta_repeat_start)
                            repeat_start = current_volta_repeat_start
                            segment_info[ss]["to"].append("Z_Volta_"+segment_info[repeat_start]["ID"])
                        
                    if str(current_volta_total_number) in current_volta_numbers:
                        # else just go to the segment after the last
                        segment_info[ss]["to"].append("Z_Volta_"+segment_info[current_volta_end]["ID"])
                
                
                # NAVIGATION SYMBOLS
                if boundary_type == "coda":
                    # if a coda symbol is passed just continue
                    segment_info[ss]["to"].append(segment_info[se]["ID"])
                    segment_info[se]["type"] = "leap_end"
                    segment_info[se]["info"].append("Coda")
                    

                if boundary_type == "tocoda":
                    segment_info[ss]["to"].append(segment_info[se]["ID"])
                    # find the coda and jump there
                    coda_time = destinations["coda"][0]
                    segment_info[ss]["to"].append("Navigation2_"+segment_info[coda_time]["ID"])
                    segment_info[ss]["type"] = "leap_start"
                    segment_info[ss]["info"].append("al coda")
                    
                if boundary_type == "segno":
                    # if a segno symbol is passed just continue
                    segment_info[ss]["to"].append(segment_info[se]["ID"])
                    segment_info[se]["type"] = "leap_end"
                    segment_info[se]["info"].append("segno")

                if boundary_type == "dalsegno":
                    segment_info[ss]["to"].append(segment_info[se]["ID"])
                    # find the segno and jump there
                    segno_time = destinations["segno"][0]
                    segment_info[ss]["to"].append("Navigation1_"+segment_info[segno_time]["ID"])
                    segment_info[ss]["type"] = "leap_start"
                    segment_info[ss]["info"].append("dal segno")
                    
                if boundary_type == "dacapo":
                    segment_info[ss]["to"].append(segment_info[se]["ID"])
                    # jump to the start
                    segment_info[ss]["to"].append("Navigation1_"+segment_info[part.first_point.t]["ID"])
                    segment_info[ss]["type"] = "leap_start"
                    segment_info[ss]["info"].append("da capo")
                
                if boundary_type == "fine":
                    segment_info[ss]["to"].append(segment_info[se]["ID"])
                    # jump to the start
                    segment_info[ss]["to"].append("Navigation2_"+segment_info[part.last_point.t]["ID"])
                    segment_info[ss]["info"].append("fine")
                    
                # GENERIC
                if boundary_type == "end":
                    segment_info[ss]["to"].append(segment_info[se]["ID"])
                
                # first segments is always a leap destination (da capo)
                if ss == 0:
                    segment_info[ss]["type"] = "leap_end"
        
        
        # clean up and ORDER all the jump destination information
        for start_time in boundary_times[:-1]:
            destinations = segment_info[start_time]["to"]
<<<<<<< HEAD
=======
            
            # print(destinations)
>>>>>>> 66e2ad7f
            destinations_no_volta = [dest for dest in destinations 
                                     if "Volta_" not in dest and "Navigation" not in dest]
            destinations_volta = [dest for dest in destinations 
                                  if "Volta_" in dest]
            # dal segno and da capo
            destinations_navigation1 = [dest[12:] for dest in destinations 
                                     if "Navigation1_" in dest]
            # al coda and fine
            destinations_navigation2 = [dest[12:] for dest in destinations 
                                     if "Navigation2_" in dest]

            # sort the repeats by ascending segment ID
            destinations_no_volta = list(set(destinations_no_volta))
            # make sure the "END" destination is the last
            destinations_except_await = destinations_volta + destinations_no_volta + destinations_navigation1
            if "END" in destinations_except_await:
                while "END" in destinations_no_volta:
                    destinations_no_volta.remove("END")
                destinations_navigation1.append("END")
            
            # sort repeat destinations by ascending ID
            destinations_no_volta.sort()
            # sort destinations by volta number
            destinations_volta.sort()
            # keep only the segment IDs
            destinations_volta = [d[8:] for d in destinations_volta]
            # don't jump to volta brackets w/t number
            destinations_no_volta = [d for d in destinations_no_volta if d not in destinations_volta]
            destinations_cleaned = destinations_volta + destinations_no_volta + destinations_navigation1
            
            # if len(destinations_navigation2) > 0:
            #     # keep only jumps to the past
            #     await_to = [idx for idx in destinations_cleaned if idx <= segment_info[start_time]["ID"]]
            #     # add the waiting destinations
            #     await_to += destinations_navigation2
                
            # else:
            #     await_to = destinations_cleaned
                
            part.add(Segment(id = segment_info[start_time]["ID"],
                            to = destinations_cleaned,
                            await_to = destinations_navigation2, #await_to,
                            force_seq = segment_info[start_time]["force_full_sequence"],
                            type = segment_info[start_time]["type"],
                            info = ", ".join(segment_info[start_time]["info"])),
                        segment_info[start_time]["start"],
                        segment_info[start_time]["end"])
    
   
def get_segments(part):
    """
    Get dictionary of segment objects of a part.

    Parameters
    ----------
    part: part
        A score part 
    
    Returns
    -------
    segments: dict
        A dictionary of Segment objects indexed by segment IDs.
    """
    return {seg.id: seg for seg in part.iter_all(Segment)}


def pretty_segments(part):
    """
    Get a pretty string of all the segments in a part.
    """
    add_segments(part)
    segments = get_segments(part)
    string_list = [str(segments[p].id) +
                    " -> (choice) " + 
                    "{:<8}".format(",".join(segments[p].to)) +
                    "\t segment " + 
                    "{:<20}".format(str(part.beat_map(segments[p].start.t)) + 
                    " - " +
                    str(part.beat_map(segments[p].end.t))) +
                    "\t duration: " +
                    "{:<6}".format(str(part.beat_map(segments[p].duration))) +
                    "\t info: " +
                    str(segments[p].info)
                    for p in segments.keys()]
    return "\n".join(string_list)
        

class Path:
    """
    Path that represents a sequence of segments.

    Parameters
    ----------
    path : list
        The string of segment IDs 
    segments : dict
        A dictionary of available segments by segment ID
    used_segment_jumps : defaultdict(list), optional
        dictionary of used jumps per segment in this path
    no_repeats : bool, optional
        Flag to generate no repeating jump destinations with list_of_destinations_from_last_segment
    all_repeats : bool, optional
        Flag to generate all repeating jump destinations with list_of_destinations_from_last_segment
        (lower prority than no_repeats)
    jumped: bool
        indicates the presence of a da capo, dal segno, or al coda jump in this path
    """
    def __init__(self, 
                path_list, 
                segments, 
                used_segment_jumps = None, 
                no_repeats = False,
                all_repeats = False,
                jumped = False):
        
        self.path = path_list
        self.segments = segments
        if used_segment_jumps is None:
            self.used_segment_jumps = defaultdict(list)
        else:
            self.used_segment_jumps = used_segment_jumps
        self.ended = False
        self.jumped = False
        self.no_repeats = no_repeats
        self.all_repeats = all_repeats
        self.jumped = jumped
        
    def __str__(self):
        """
        return a string of segment IDs.
        """
        return "-".join(self.path)

    def __len__(self):
        return len(self.path)

    def pretty(self, part = None):
        """
        create a pretty string describing this path instance.
        If a corresponding part is given, the string will give 
        segment times in beats, else in divs.
        """
        if part is None:
            string_list = [str(self.segments[p].id) +
                            " -> (choice) " + 
                            ",".join(self.segments[p].to) +
                            "  \t segment " + 
                            str(self.segments[p].start.t) + 
                            " - " +
                            str(self.segments[p].end.t) +
                            "\t duration: " +
                            str(self.segments[p].duration) +
                            "  \t type: " +
                            str(self.segments[p].type)
                            for p in self.path]
        else:
            string_list = [str(self.segments[p].id) +
                            " -> (choice) " + 
                            ",".join(self.segments[p].to) +
                            "  \t segment " + 
                            str(part.beat_map(self.segments[p].start.t)) + 
                            " - " +
                            str(part.beat_map(self.segments[p].end.t)) +
                            "\t duration: " +
                            str(part.beat_map(self.segments[p].duration)) +
                            "  \t type: " +
                            str(self.segments[p].type)
                            for p in self.path]
        return "\n".join(string_list)

    def copy(self):
        """
        create a copy of this path instance.
        """
        return Path(copy(self.path),
                    copy(self.segments),
                    copy(self.used_segment_jumps), 
                    no_repeats=self.no_repeats,
                    all_repeats=self.all_repeats,
                    jumped=self.jumped)

    def make_copy_with_jump_to(self, destination, ignore_leap_info=True):
        """
        create a copy of this path instance with an added jump. 
        If the jump is a leap (dal segno, da capo, al coda) 
        and leap information is not ignored,
        set the new Path to subsequently follow the the shortest version.
        """
        new_path = self.copy()
        new_path.used_segment_jumps[new_path.path[-1]].append(destination)
        new_path.path.append(destination)
        if (self.segments[destination].type == "leap_end" and 
            self.segments[self.path[-1]].type == "leap_start"):
            if not self.jumped:
                self.jumped = True
                for segid in new_path.segments.keys():
                    seg = new_path.segments[segid]
                    # if destinations await the second round, add them
                    if len(seg.await_to) > 0:
                        # keep only jumps to the past
                        to = [idx for idx in seg.to if idx <= seg.id]
                        # add the waiting destinations
                        to += seg.await_to
                        # replace destinations
                        seg.to = to
                        # delete used destinations
                        new_path.used_segment_jumps[segid] = list()
                        
            if not ignore_leap_info:
                new_path.no_repeats = True
        return new_path
    
    @property
    def list_of_destinations_from_last_segment(self):
        destinations = list(self.segments[self.path[-1]].to)
        previously_used_destinations = self.used_segment_jumps[self.path[-1]]
        # only continue in order of the sequence, after full consumption, start at zero
        # if the full or minimal sequence is forced, 
        # return only the single possible jump destination, else return possibly many.

        if len(previously_used_destinations) != 0:
            last_destination = previously_used_destinations[-1]
            last_destination_count = previously_used_destinations.count(last_destination)
            last_destination_index = [i for i, n in enumerate(destinations*100) if n == last_destination][last_destination_count-1]
            last_destination_index %= len(destinations)

        if self.no_repeats: 
            # currently this is in higher priority than the full sequence
            return [destinations[-1]]

        elif self.segments[self.path[-1]].force_full_sequence or self.all_repeats:
            # if the full sequence should be used in general
            if len(previously_used_destinations) == 0:
                return [destinations[0]]
            else:
                #last_destination = previously_used_destinations[-1]
                #last_destination_index = destinations.index(last_destination)
                if last_destination_index < (len(destinations)-1):
                    return [destinations[last_destination_index+1]]
                else:
                    return [destinations[0]]
        
        else :
            if len(previously_used_destinations) == 0:
                return copy(destinations)
            else:
                #last_destination = previously_used_destinations[-1]
                #last_destination_index = destinations.index(last_destination)
                if last_destination_index < (len(destinations)-1):
                    return copy(destinations[last_destination_index+1:])
                else:
                    return copy(destinations)
                

def unfold_paths(path, paths, ignore_leap_info=True):
    """
    Given a starting Path (at least one segment) recursively unfold into all possible
    Paths with its segments. Ended Paths are stored in a list.
    
    Parameters
    ----------
    path : Path
        a starting Path with at least one segment to be unfolded 
    paths : list
        empty list to accumulate paths that are fully unfolded until an "end" keyword was found
    """
    destinations = path.list_of_destinations_from_last_segment
    for destination_id in destinations:
        if destination_id == "END": 
            path.ended = True
            paths.append(path)
        else: 
            new_path = path.make_copy_with_jump_to(destination_id, ignore_leap_info=ignore_leap_info)
            unfold_paths(new_path, paths, ignore_leap_info=ignore_leap_info)
            

def get_paths(part, 
            no_repeats = False,
            all_repeats = False, 
            ignore_leap_info = True):
    """
    Get a list of paths and and a dictionary of segment objects of a part.

    Common settings to get specific paths:
    - default: all possible paths
        (no_repeats = False, all_repeats = False, ignore_leap_info = True)
    - default: all possible paths but without repetitions after leap
        (no_repeats = False, all_repeats = False, ignore_leap_info = False)
    - The longest possible path
        (no_repeats = False, all_repeats = True, ignore_leap_info = True)
    - The longest possible path but without repetitions after leap
        (no_repeats = False, all_repeats = True, ignore_leap_info = False)
    - The shortest possible path.
        (no_repeats = True)
        Note this might not be musically valid, e.g. a passing a "fine" 
        even a first time will stop this unfolding.

    Parameters
    ----------
    part: part
        A score part
    no_repeats : bool, optional
        Flag to choose no repeating segments, i.e. the shortest path.
    all_repeats : bool, optional
        Flag to choose all repeating segments, i.e. the longest path.
        (lower priority than the previous flag)
    ignore_leap_info : bool, optional
        If not ignored, Path changes to no_repeats = True if a leap is encountered.
        (A leap is a used dal segno, da capo, or al coda marking)
    
    Returns
    -------
    paths: list
        A list of path objects

    """
    add_segments(part)
    segments = get_segments(part)
    paths = list()
    unfold_paths(Path(["A"], 
                segments, 
                no_repeats = no_repeats, 
                all_repeats = all_repeats), 
                    paths, 
                    ignore_leap_info=ignore_leap_info)
    
    return paths


def new_part_from_path(path, part, update_ids = True):
    """
    create a new Part from a Path and an underlying Part

    Parameters
    ----------
    path: Path
        A Path object
    part: part
        A score part
    update_ids : bool (optional)
        Update note ids to reflect the repetitions. Note IDs will have
        a '-<repetition number>', e.g., 'n132-1' and 'n132-2'
        represent the first and second repetition of 'n132' in the
        input `part`. Defaults to False.
    
    Returns
    -------
    new_part: part
        A score part corresponding to the Path

    """
    scorevariant = ScoreVariant(part)
    for segment_id in path.path:
        scorevariant.add_segment(path.segments[segment_id].start,
                                 path.segments[segment_id].end)
    
    new_part = scorevariant.create_variant_part()
    if update_ids:
        update_note_ids_after_unfolding(new_part)
    return new_part


def new_scorevariant_from_path(path, part):
    """
    create a new Part from a Path and an underlying Part

    Parameters
    ----------
    path: Path
        A Path object
    part: part
        A score part
    
    Returns
    -------
    scorevariant: ScoreVariant
        A ScoreVariant object with segments corresponding to the part

    """
    scorevariant = ScoreVariant(part)
    for segment_id in path.path:
        scorevariant.add_segment(path.segments[segment_id].start,
                                path.segments[segment_id].end)
    return scorevariant

# UPDATED VERSION
def iter_unfolded_parts(part, update_ids=True):
    """Iterate over unfolded clones of `part`.

    For each repeat construct in `part` the iterator produces two
    clones, one with the repeat included and another without the
    repeat. That means the number of items returned is two to the
    power of the number of repeat constructs in the part.

    The first item returned by the iterator is the version of the part
    without any repeated sections, the last item is the version of the
    part with all repeat constructs expanded.

    Parameters
    ----------
    part : :class:`Part`
        Part to unfold
    update_ids : bool (optional)
        Update note ids to reflect the repetitions. Note IDs will have
        a '-<repetition number>', e.g., 'n132-1' and 'n132-2'
        represent the first and second repetition of 'n132' in the
        input `part`. Defaults to False.

    Yields
    ------

    """
    paths = get_paths(part, 
            no_repeats = False,
            all_repeats = False, 
            ignore_leap_info = True)

    for p in paths:
        yield new_part_from_path(p, part, update_ids = update_ids)

# UPDATED VERSION
def unfold_part_maximal(part, update_ids=True, ignore_leaps=True):
    """Return the "maximally" unfolded part, that is, a copy of the
    part where all segments marked with repeat signs are included
    twice.

    Parameters
    ----------
    part : :class:`Part`
        The Part to unfold.
    update_ids : bool (optional)
        Update note ids to reflect the repetitions. Note IDs will have
        a '-<repetition number>', e.g., 'n132-1' and 'n132-2'
        represent the first and second repetition of 'n132' in the
        input `part`. Defaults to False.
    ignore_leaps : bool (optional)
        If ignored, repetitions after a leap are unfolded fully.
        A leap is a used dal segno, da capo, or al coda marking.
        Defaults to True.

    Returns
    -------
    unfolded_part : :class:`Part`
        The unfolded Part

    """

    paths = get_paths(part, 
            no_repeats = False,
            all_repeats = True, 
            ignore_leap_info = ignore_leaps)

    unfolded_part = new_part_from_path(paths[0], 
                                       part, 
                                       update_ids = update_ids)
    return unfolded_part

# UPDATED / UNCHANGED VERSION
def unfold_part_alignment(part, alignment):
    """Return the unfolded part given an alignment, that is, a copy
    of the part where the segments are repeated according to the
    repetitions in a performance.

    Parameters
    ----------
    part : :class:`Part`
        The Part to unfold.
    alignment : list of dictionaries
        List of dictionaries containing an alignment (like the ones
        obtained from a MatchFile (see `alignment_from_matchfile`).

    Returns
    -------
    unfolded_part : :class:`Part`
        The unfolded Part

    """

    unfolded_parts = []

    alignment_ids = []

    for n in alignment:
        if n["label"] == "match" or n["label"] == "deletion":
            alignment_ids.append(n["score_id"])

    score_variants = make_score_variants(part)

    alignment_score_ids = np.zeros((len(alignment_ids), len(score_variants)))
    unfolded_part_length = np.zeros(len(score_variants))
    for j, sv in enumerate(score_variants):
        u_part = sv.create_variant_part()
        update_note_ids_after_unfolding(u_part)
        unfolded_parts.append(u_part)
        u_part_ids = [n.id for n in u_part.notes_tied]
        unfolded_part_length[j] = len(u_part_ids)
        for i, aid in enumerate(alignment_ids):
            alignment_score_ids[i, j] = aid in u_part_ids

    coverage = np.mean(alignment_score_ids, 0)

    best_idx = np.where(coverage == coverage.max())[0]

    if len(best_idx) > 1:
        best_idx = best_idx[unfolded_part_length[best_idx].argmin()]

    return unfolded_parts[int(best_idx)]
  
# UPDATED
def make_score_variants(part):
    # non-public (use unfold_part_maximal, or iter_unfolded_parts)

    """
    Create a list of ScoreVariant objects, each representing a
    distinct way to unfold the score, based on the repeat structure.

    Parameters
    ----------
    part : :class:`Part`
        A part for which to make the score variants

    Returns
    -------
    list
        List of ScoreVariant objects

    """
    paths = get_paths(part, 
            no_repeats = False,
            all_repeats = False, 
            ignore_leap_info = True)

    svs = list()
    for path in paths:
        svs.append(new_scorevariant_from_path(path, part))

    return svs


def merge_parts(parts, reassign = "voice"):
    """Merge list of parts or PartGroup into a single part.
     All parts are expected to have the same time signature
    and quarter division.

    All elements are merged, except elements with class:Barline, 
    Page, System, Clef, Measure, TimeSignature, KeySignature
    that are only taken from the first part.

    WARNING: this modifies the elements in the input, so the
    original input should not be used anymore.

    Parameters
    ----------
    parts : PartGroup, list of parts and partGroups
        The parts to merge
    reassign: string (optional)
        If "staff" the new part have as many staves as the sum
        of the staves in parts, and the staff numbers get reassigned.
        If "voice", the new part have only one staff, and as manually
        voices as the sum of the voices in parts; the voice number
        get reassigned.

    Returns
    -------
    Part
        A new part that contains the elements of the old parts
    """
    # check if reassign has valid values
    if reassign not in ["staff","voice"]:
        raise ValueError("Only 'staff' and 'voice' are supported ressign values. Found", reassign)

    # unfold grouppart and list of parts in a list of parts
    parts = list(iter_parts(parts))

    # if there is only one part (it could be a list with one part or a partGroup with one part)
    if len(parts) == 1:
        return parts[0]

    # check if there is only one division for all parts
    parts_quarter_times = [p._quarter_times for p in parts]
    parts_quarter_durations = [p._quarter_durations for p in parts]
    if not all([len(qd) == 1 for qd in parts_quarter_durations]):
        raise Exception(
            "Merging parts with multiple divisions is not supported. Found divisions",
            parts_quarter_durations,
            "at times",
            parts_quarter_times,
        )

    # pass from an array of array with one elements, to array of elements
    parts_quarter_durations = [durs[0] for durs in parts_quarter_durations]

    lcm = np.lcm.reduce(parts_quarter_durations)
    time_multiplier_per_part = [int(lcm / d) for d in parts_quarter_durations]

    # create a new part and fill it with all objects in other parts
    new_part = Part(parts[0].id)
    new_part._quarter_times = [0]
    new_part._quarter_durations = [lcm]

    note_arrays = [part.note_array(include_staff = True) for part in parts]
    # find the maximum number of voices for each part (voice number start from 1)
    maximum_voices = [max(note_array["voice"]) if max(note_array["voice"])!=0 else 1 for note_array in note_arrays]
    # find the maximum number of staves for each part (staff number start from 0 but we force them to 1)
    maximum_staves = [max(note_array["staff"]) if max(note_array["staff"])!=0 else 1  for note_array in note_arrays]

    if reassign == "staff":
        el_to_discard = (
                    Barline,
                    Page,
                    System,
                    Measure,
                    TimeSignature,
                    KeySignature,
                    DaCapo,
                    Fine,
                    Fermata,
                    Ending,
                    Tempo,
                )
    elif reassign == "voice":
        el_to_discard = (
                    Barline,
                    Page,
                    System,
                    Clef,
                    Measure,
                    TimeSignature,
                    KeySignature,
                    DaCapo,
                    Fine,
                    Fermata,
                    Ending,
                    Tempo,
                )

    for p_ind, p in enumerate(parts):
        for e in p.iter_all():
            # full copy the first part and partially copy the others
            # we don't copy elements like duplicate barlines, clefs or time signatures for others
            # TODO : check  DaCapo, Fine, Fermata, Ending, Tempo
            if p_ind == 0 or not isinstance(
                e,
                el_to_discard,
            ):  # a time multiplier is used to account for different divisions
                new_start = e.start.t * time_multiplier_per_part[p_ind]
                new_end = (
                    e.end.t * time_multiplier_per_part[p_ind]
                    if not e.end is None
                    else None
                )
                if reassign == "voice":
                    if isinstance(e, GenericNote):
                        e.voice = e.voice + sum(maximum_voices[:p_ind])
                elif reassign == "staff":
                    if isinstance(e, (GenericNote,Words,Direction)):
                        e.staff = e.staff + sum(maximum_staves[:p_ind])
                    elif isinstance(e, Clef): #TODO: to update if "number" get changed in "staff"
                        e.staff = e.staff + sum(maximum_staves[:p_ind])
                new_part.add(e, start=new_start, end=new_end)

                # new_part.add(copy.deepcopy(e), start=new_start, end=new_end)
    return new_part


def is_a_within_b(a, b, wholly=False):
    """
    Returns a boolean indicating whether a is (wholly) within b.

    Parameters
    ----------
    a: TimePoint, TimedObject, int
        Query object
    b: TimedObject
        Container object
    wholly: bool
        True = a needs to wholly contained in b
    """
    contained = None
    if not isinstance(b, TimedObject):
        warnings.warn("b needs to be TimedObject")
    if isinstance(a,TimePoint):
        contained = (a.t <= b.end.t and a.t >= b.start.t)
    elif isinstance(a, int):
        contained = (a <= b.end.t and a >= b.start.t)
    elif isinstance(a, TimedObject):
        contained_start = (a.start.t <= b.end.t and a.start.t >= b.start.t)
        contained_end = (a.end.t <= b.end.t and a.end.t >= b.start.t)
        if wholly:
            contained = contained_start and contained_end 
        else:
            contained = contained_start or contained_end
    else:
        warnings.warn("a needs to be TimePoint, TImedObject, or int.")
    return contained
        

class InvalidTimePointException(Exception):
    """Raised when a time point is instantiated with an invalid number."""
    def __init__(self, message=None):
        super().__init__(message)


if __name__ == "__main__":
    import doctest

    doctest.testmod()<|MERGE_RESOLUTION|>--- conflicted
+++ resolved
@@ -229,8 +229,8 @@
             1 + self.beat_map(0)
         )  # find the divs per beat in the first measure
         if (
-            measures[0][1] - measures[0][0]
-            < self.time_signature_map(0)[0] * divs_per_beat
+            measures[0][1] - measures[0][0] < 
+            self.time_signature_map(0)[0] * divs_per_beat
         ):
             measures[0][0] = (
                 measures[0][1] - self.time_signature_map(0)[0] * divs_per_beat
@@ -3736,11 +3736,6 @@
         # clean up and ORDER all the jump destination information
         for start_time in boundary_times[:-1]:
             destinations = segment_info[start_time]["to"]
-<<<<<<< HEAD
-=======
-            
-            # print(destinations)
->>>>>>> 66e2ad7f
             destinations_no_volta = [dest for dest in destinations 
                                      if "Volta_" not in dest and "Navigation" not in dest]
             destinations_volta = [dest for dest in destinations 
