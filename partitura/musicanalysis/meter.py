#!/usr/bin/env python
# -*- coding: utf-8 -*-
"""
This module implements methods for Meter numerator, Beat, and Tempo estimation.

Implementation adapted from Jakob Woegerbauer
based on a model published by Simon Dixon.[1]

References
----------

.. [1] Simon Dixon (2001), Automatic extraction of
    tempo and beat from expressive performances.
    Journal of New Music Research, 30(1):39–58
"""

import warnings
import numpy as np

# import scipy.spatial.distance as distance
# from scipy.interpolate import interp1d

from partitura.utils import get_time_units_from_note_array, ensure_notearray, add_field
from partitura.utils.globals import (
<<<<<<< HEAD
    CHORD_SPREAD_TIME, MIN_INTERVAL, MAX_INTERVAL, CLUSTER_WIDTH, N_CLUSTERS,
    INIT_DURATION, TIMEOUT, TOLERANCE_PRE, TOLERANCE_POST, TOLERANCE_INNER, CORRECTION_FACTOR, MAX_AGENTS
)


=======
    CHORD_SPREAD_TIME,
    MIN_INTERVAL,
    MAX_INTERVAL,
    CLUSTER_WIDTH,
    N_CLUSTERS,
    INIT_DURATION,
    TIMEOUT,
    TOLERANCE_PRE,
    TOLERANCE_POST,
    TOLERANCE_INNER,
    CORRECTION_FACTOR,
    MAX_AGENTS,
)
>>>>>>> 8dccc0a6


class MultipleAgents:
    """
    Class to compute inter onset interval clusters
    and to instantiate a number of agents to
    approximate beat positions.
    """

    def run(self, onsets, salience):
        self.clusters = []
        self.agents = []
        onsets = np.array(onsets)
        salience = np.array(salience)
        self.setup_clusters(onsets)
        self.init_tracking(onsets, salience)
        self.track(onsets, salience)

    def getTempo(self):
        if len(self.agents) == 0:
            return 120
        return self.agents[0].getTempo()

    def getNum(self):
        if len(self.agents) == 0:
            return 4
        return self.agents[0].getTimeSignatureNum()

    def getBeats(self):
        if len(self.agents) > 0:
            return self.agents[0].history
        return []

    def setup_clusters(self, onsets):
        # create inter-onset interval clusters
        self.clusters = []
        for i in range(len(onsets)):
            for j in range(i + 1, len(onsets)):
                ioi = onsets[j] - onsets[i]
                if ioi < MIN_INTERVAL:
                    continue
                if ioi > MAX_INTERVAL:
                    break
                c_min = False
                for c in self.clusters:
                    k = c.getK(ioi)
                    if k:
                        c_min = c
                if c_min:
                    c_min.addIoi(ioi)
                else:
                    self.clusters.append(Cluster(ioi))

        # merge clusters
        i = 0
        while i < len(self.clusters):
            c_i = self.clusters[i]
            i = i + 1
            j = i
            while j < len(self.clusters):
                if abs(c_i.interval - self.clusters[j].interval) < CLUSTER_WIDTH:
                    c_i.addIoi(self.clusters[j].iois)
                    self.clusters.remove(self.clusters[j])
                else:
                    j += 1

        # sanitize
        for c in self.clusters:
            if c.interval <= 0:
                continue
            while c.interval < MIN_INTERVAL:
                c.interval *= 2
            while c.interval > MAX_INTERVAL:
                c.interval /= 2

        # merge again
        i = 0
        while i < len(self.clusters):
            c_i = self.clusters[i]
            i = i + 1
            j = i
            while j < len(self.clusters):
                if abs(c_i.interval - self.clusters[j].interval) < CLUSTER_WIDTH:
                    c_i.addIoi(self.clusters[j].iois)
                    self.clusters.remove(self.clusters[j])
                else:
                    j += 1

        # calculate cluster scores
        for c_i in self.clusters:
            for c_j in self.clusters:
                n = round(c_j.interval / c_i.interval)
                if abs(c_i.interval - n * c_j.interval) < CLUSTER_WIDTH:
                    c_i.score += Cluster.relationship_factor(n) * len(c_j.iois)

        self.clusters = sorted(self.clusters, key=lambda x: x.score, reverse=True)[
            :N_CLUSTERS
        ]

    def init_tracking(self, onsets, salience):
        self.agents = []
        for c in self.clusters:
            i = 0
            while i < len(onsets) and onsets[i] < INIT_DURATION:
                a = Agent()
                a.beat_interval = c.interval
                a.history.append((onsets[i], salience[i]))
                a.prediction = onsets[i] + c.interval
                a.score = salience[i]
                self.agents.append(a)
                i += 1

    def track(self, onsets, salience):
        for e_i in range(len(onsets)):
            e = onsets[e_i]
            new_agents = []
            remove_agents = []
            for a in self.agents:
                if e - a.lastBeat() > TIMEOUT:
                    remove_agents.append(a)
                else:
                    while a.prediction + TOLERANCE_POST * a.beat_interval < e:
                        a.history.append((a.prediction, 0))
                        a.prediction += a.beat_interval
                    if (
                        a.prediction - TOLERANCE_PRE * a.beat_interval <= e
                        and e <= a.prediction + TOLERANCE_POST * a.beat_interval
                    ):
                        if abs(a.prediction - e) > TOLERANCE_INNER:
                            a_new = Agent()
                            a_new.beat_interval = a.beat_interval
                            a_new.history = a.history[:]
                            a_new.prediction = a.prediction
                            a_new.score = a.score
                            new_agents.append(a_new)
                        err = e - a.prediction
                        a.beat_interval = a.beat_interval + err * CORRECTION_FACTOR
                        a.prediction = e + a.beat_interval
                        a.history.append((e, salience[e_i]))
                        a.score += (1 - abs(err / a.beat_interval) / 2.0) * salience[
                            e_i
                        ]

            for a in remove_agents:
                self.agents.remove(a)
            self.agents = self.agents + new_agents

            # remove duplicate agents
            duplicate = np.zeros(len(self.agents))
            agents_all = self.agents[:]
            self.agents = []
            for i in range(len(agents_all)):
                for j in range(i + 1, len(agents_all)):
                    if duplicate[i] > 0 or duplicate[j] > 0:
                        continue

                    if (
                        abs(agents_all[i].beat_interval - agents_all[j].beat_interval)
                        < 0.01
                        and abs(agents_all[i].lastBeat() - agents_all[j].lastBeat())
                        < 0.02
                    ):
                        if agents_all[i].score > agents_all[j].score:
                            duplicate[j] += 1
                        else:
                            duplicate[i] += 1
                            break

            self.agents = sorted(
                np.asarray(agents_all)[(duplicate < 1)].tolist(),
                key=lambda x: x.score,
                reverse=True,
            )[:MAX_AGENTS]

        self.agents = sorted(self.agents, key=lambda x: x.score, reverse=True)


class Cluster:
    """
    Class for inter onset interval clusters.

    Parameters
    ----------
    ioi : float
        an initial inter onset interval

    """

    def __init__(self, ioi) -> None:
        self.iois = np.zeros(0)
        self.score = 0
        self.interval = 0
        self.addIoi(ioi)

    def getK(self, ioi):
        diff = abs(self.interval - ioi)
        if diff < CLUSTER_WIDTH:
            return diff
        return False

    def addIoi(self, ioi):
        self.iois = np.append(self.iois, ioi)
        self.interval = np.sum(self.iois) / len(self.iois)

    @staticmethod
    def relationship_factor(d):
        if 1 <= d and d <= 4:
            return 6 - d
        elif 5 <= d and d <= 8:
            return 1
        return 0


class Agent:
    """
    Class for beat induction agents.
    """

    def __init__(self) -> None:
        self.beat_interval = 0
        self.prediction = 0
        self.history = []
        self.score = 0

    def lastBeat(self):
        i = len(self.history) - 1
        while i > 0 and self.history[i][1] == 0:
            i -= 1
        return self.history[i][0]

    def getTempo(self):
        return (
            60.0 * (len(self.history) - 1) / (self.history[-1][0] - self.history[0][0])
        )

    def getTimeSignatureNum(self):
        possibleNums = [2, 3, 4, 6, 9, 12, 24]
        bestVal = {num: 0 for num in possibleNums}
        salience = list(zip(*self.history))[1]
        sumSalience = sum(salience)
        f = 1.005
        for num in possibleNums:
            for startIdx in range(num):
                dbs = len(salience[startIdx::num])
                if dbs > 1:
                    downbeatSalience = sum(salience[startIdx::num]) / dbs
                    sumSalience = sum(salience[: (dbs - 1) * num])
                    otherSalience = (sumSalience - downbeatSalience * dbs) / (
                        (num - 1) * (dbs - 1)
                    )
                else:
                    downbeatSalience = 0
                    otherSalience = 1

                ratio = downbeatSalience / otherSalience
                bestVal[num] = max(bestVal[num], ratio)

        bestNum = max(bestVal, key=bestVal.get)

        return bestNum


def estimate_time(note_info):
    """
    Estimate tempo, meter (currently only time signature numerator), and beats

    Parameters
    ----------
    note_info : structured array, `Part` or `PerformedPart`
        Note information as a `Part` or `PerformedPart` instances or
        as a structured array. If it is a structured array, it has to
        contain the fields generated by the `note_array` properties
        of `Part` or `PerformedPart` objects. If the array contains
        onset and duration information of both score and performance,
        (e.g., containing both `onset_beat` and `onset_sec`), the score
        information will be preferred.

    Returns
    -------
    dict
        Tempo, meter, and beat information
    """

    note_array = ensure_notearray(note_info)
    onset_kw, _ = get_time_units_from_note_array(note_array)
    onsets_raw = note_array[onset_kw]

    # aggregate notes in clusters
    aggregated_notes = [(0, 0)]
    for note_on in onsets_raw:
        prev_note_on = aggregated_notes[-1][0]
        prev_note_salience = aggregated_notes[-1][1]
        if abs(note_on - prev_note_on) < CHORD_SPREAD_TIME:
            aggregated_notes[-1] = (note_on, prev_note_salience + 1)
        else:
            aggregated_notes.append((note_on, 1))

    onsets, saliences = list(zip(*aggregated_notes))

    ma = MultipleAgents()
    ma.run(onsets, saliences)

    return dict(tempo=ma.getTempo(), meter_numerator=ma.getNum(), beats=ma.getBeats())<|MERGE_RESOLUTION|>--- conflicted
+++ resolved
@@ -22,13 +22,6 @@
 
 from partitura.utils import get_time_units_from_note_array, ensure_notearray, add_field
 from partitura.utils.globals import (
-<<<<<<< HEAD
-    CHORD_SPREAD_TIME, MIN_INTERVAL, MAX_INTERVAL, CLUSTER_WIDTH, N_CLUSTERS,
-    INIT_DURATION, TIMEOUT, TOLERANCE_PRE, TOLERANCE_POST, TOLERANCE_INNER, CORRECTION_FACTOR, MAX_AGENTS
-)
-
-
-=======
     CHORD_SPREAD_TIME,
     MIN_INTERVAL,
     MAX_INTERVAL,
@@ -42,7 +35,6 @@
     CORRECTION_FACTOR,
     MAX_AGENTS,
 )
->>>>>>> 8dccc0a6
 
 
 class MultipleAgents:
