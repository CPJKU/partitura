--- conflicted
+++ resolved
@@ -9,11 +9,9 @@
 from .key_identification import estimate_key
 from .pitch_spelling import estimate_spelling
 from .tonal_tension import estimate_tonaltension
-<<<<<<< HEAD
 from .note_features import make_note_feats
-=======
 from .performance_codec import encode_performance, decode_performance
->>>>>>> 2f745016
+
 
 __all__ = [
     "estimate_voices",
