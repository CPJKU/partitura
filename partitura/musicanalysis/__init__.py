#!/usr/bin/env python
# -*- coding: utf-8 -*-
"""
This module contains tools for estimating key signature, time signature,
pitch spelling, voice information, tonal tension, as well as methods for
deriving note-level features and performance encodings.
"""

from .voice_separation import estimate_voices
from .key_identification import estimate_key
from .pitch_spelling import estimate_spelling
from .tonal_tension import estimate_tonaltension
from .meter import estimate_time
from .note_features import (
    list_note_feats_functions,
    make_note_features,
    make_note_feats,
    compute_note_array,
    full_note_array,
    make_rest_feats,
    make_rest_features,
)
from .performance_codec import encode_performance, decode_performance
<<<<<<< HEAD
from .note_array_to_score import note_array_to_score
=======
from .performance_features import compute_performance_features
from .note_array_to_score import note_array_to_score

>>>>>>> b05e599f

__all__ = [
    "estimate_voices",
    "estimate_key",
    "estimate_spelling",
    "estimate_tonaltension",
    "estimate_time",
    "list_note_feats_functions",
    "make_note_features",
    "make_rest_features",
    "encode_performance",
    "decode_performance",
    "compute_note_array",
    "full_note_array",
    "compute_performance_features",
    "note_array_to_score"
]<|MERGE_RESOLUTION|>--- conflicted
+++ resolved
@@ -21,13 +21,9 @@
     make_rest_features,
 )
 from .performance_codec import encode_performance, decode_performance
-<<<<<<< HEAD
-from .note_array_to_score import note_array_to_score
-=======
 from .performance_features import compute_performance_features
 from .note_array_to_score import note_array_to_score
 
->>>>>>> b05e599f
 
 __all__ = [
     "estimate_voices",
