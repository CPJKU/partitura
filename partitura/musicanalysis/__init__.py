#!/usr/bin/env python
# -*- coding: utf-8 -*-
"""
This module contains tools for estimating key signature, time signature,
pitch spelling, voice information, tonal tension, as well as methods for
deriving note-level features and performance encodings.
"""

from .voice_separation import estimate_voices
from .key_identification import estimate_key
from .pitch_spelling import estimate_spelling
from .tonal_tension import estimate_tonaltension
from .meter import estimate_time
from .note_features import (
    list_note_feats_functions,
    make_note_features,
    make_note_feats,
    compute_note_array,
    full_note_array,
    make_rest_feats,
    make_rest_features,
)
from .performance_codec import encode_performance, decode_performance
<<<<<<< HEAD
from .performance_features import compute_performance_features

=======
from .note_array_to_score import note_array_to_score
>>>>>>> c060ae5e

__all__ = [
    "estimate_voices",
    "estimate_key",
    "estimate_spelling",
    "estimate_tonaltension",
    "estimate_time",
    "list_note_feats_functions",
    "make_note_features",
    "make_rest_features",
    "encode_performance",
    "decode_performance",
    "compute_note_array",
    "full_note_array",
    "compute_performance_features"
]<|MERGE_RESOLUTION|>--- conflicted
+++ resolved
@@ -21,12 +21,9 @@
     make_rest_features,
 )
 from .performance_codec import encode_performance, decode_performance
-<<<<<<< HEAD
 from .performance_features import compute_performance_features
+from .note_array_to_score import note_array_to_score
 
-=======
-from .note_array_to_score import note_array_to_score
->>>>>>> c060ae5e
 
 __all__ = [
     "estimate_voices",
@@ -41,5 +38,6 @@
     "decode_performance",
     "compute_note_array",
     "full_note_array",
-    "compute_performance_features"
+    "compute_performance_features",
+    "note_array_to_score"
 ]