--- conflicted
+++ resolved
@@ -1,29 +1,10 @@
 #!/usr/bin/env python
 from collections import defaultdict
 import re
-from partitura.io.importmidi import create_part
 import warnings
 import numpy as np
 from scipy.interpolate import interp1d
 from scipy.sparse import csc_matrix
-<<<<<<< HEAD
-
-# imports for note_array 2 part
-from partitura.score import Part, PartGroup
-from typing import Union
-import numpy.lib.recfunctions as rfn
-from fractions import Fraction
-import partitura.musicanalysis as analysis
-import partitura.score as score
-from partitura.utils import (
-    estimate_symbolic_duration,
-    key_name_to_fifths_mode,
-    estimate_clef_properties,
-)
-
-
-=======
->>>>>>> 39fc4206
 from partitura.utils.generic import find_nearest, search, iter_current_next
 
 MIDI_BASE_CLASS = {"c": 0, "d": 2, "e": 4, "f": 5, "g": 7, "a": 9, "b": 11}
@@ -2673,212 +2654,6 @@
     return np.array(matched_idxs)
 
 
-def create_divs_from_beats(note_array):
-    duration_fractions = [Fraction(ix).limit_denominator(256) for ix in note_array["duration_beat"]]
-    onset_fractions = [Fraction(ix).limit_denominator(256) for ix in note_array["onset_beat"]]
-    divs = np.lcm.reduce(
-        [Fraction(ix).limit_denominator(256).denominator for ix in np.unique(note_array["duration_beat"])])
-    onset_divs = list(map(lambda r: int(divs * r.numerator / r.denominator), onset_fractions))
-    duration_divs = list(map(lambda r: int(divs * r.numerator / r.denominator), duration_fractions))
-    na_divs = np.array(list(zip(onset_divs, duration_divs)), dtype=[("onset_div", int), ("duration_div", int)])
-    return rfn.merge_arrays((note_array, na_divs), flatten=True, usemask=False)
-
-
-def create_part(
-    ticks,
-    note_array,
-    key_sigs,
-    part_id=None,
-    part_name=None,
-):
-    warnings.warn("create_part", stacklevel=2)
-
-    part = score.Part(part_id, part_name=part_name)
-    part.set_quarter_duration(0, ticks)
-
-    clef = score.Clef(
-        number=1, **estimate_clef_properties(note_array["pitch"])
-    )
-    part.add(clef, 0)
-    for t, name in key_sigs:
-        fifths, mode = key_name_to_fifths_mode(name)
-        part.add(score.KeySignature(fifths, mode), t)
-
-    warnings.warn("add notes", stacklevel=2)
-
-    for n in note_array:
-        if n["duration_div"] > 0:
-            note = score.Note(
-                step=n["step"],
-                octave=n["octave"],
-                alter=n["alter"],
-                voice=int(n["voice"] or 0),
-                id=n["id"],
-                symbolic_duration=estimate_symbolic_duration(n["duration_div"], ticks)
-            )
-        else:
-            note = score.GraceNote(
-                grace_type="appoggiatura",
-                step=n["step"],
-                octave=n["octave"],
-                alter=n["alter"],
-                voice=int(n["voice"] or 0),
-                id=n["id"],
-                symbolic_duration=dict(type="quarter"),
-            )
-
-        part.add(note, n["onset_div"], n["onset_div"] + n["duration_div"])
-
-    if np.all(note_array["ts_beats"] == None):
-        warnings.warn("No time signatures found, assuming 4/4")
-        time_sigs = [(0, 4, 4)]
-    else:
-        time_sigs = [(0, note_array[0]["ts_beats"], note_array[0]["ts_beat_type"])]
-        for n in note_array:
-            if n["ts_beats"] != time_sigs[-1][1] and n["ts_beat_type"] != time_sigs[-1][2]:
-                time_sigs.append((n["onset_div"], n["ts_beats"], n["ts_beat_type"]))
-        time_sigs = np.array(note_array[["onset_div", "ts_beats", "ts_beat_type"]], dtype=int)
-
-    # for convenience we add the end times for each time signature
-    ts_end_times = np.r_[time_sigs[1:, 0], np.iinfo(int).max]
-    time_sigs = np.column_stack((time_sigs, ts_end_times))
-
-    warnings.warn("add time sigs and measures", stacklevel=2)
-
-    for ts_start, num, den, ts_end in time_sigs:
-        time_sig = score.TimeSignature(num.item(), den.item())
-        part.add(time_sig, ts_start.item())
-
-    score.add_measures(part)
-
-    warnings.warn("tie notes", stacklevel=2)
-    # tie notes where necessary (across measure boundaries, and within measures
-    # notes with compound duration)
-    score.tie_notes(part)
-
-    warnings.warn("find tuplets", stacklevel=2)
-    # apply simplistic tuplet finding heuristic
-    score.find_tuplets(part)
-
-    warnings.warn("done create_part", stacklevel=2)
-    return part
-
-
-def note_array_to_part(note_array : Union[np.ndarray, list], part_id="", assign_note_ids:bool=True, ensurelist:bool=False, estimate_key:bool=False)-> Union[Union[Part, PartGroup], list]:
-    """
-    A generic function to transform an enriched note_array to part.
-
-    The function can be used for many different occasions, i.e. load_score_midi, part_from_match, part_from_graph, etc.
-    This function requires a note array that contains time signatures and key signatures(optional - can also estimate it automatically).
-    Note array should contain the following fields:
-    - onset_div or onset_beat
-    - duration_div or duration_beat
-    - pitch
-    - ts_beats
-    - ts_beat_type
-    - key_mode(optional)
-    - key_fifths(optional)
-    - id(required but can also be empty)
-
-    Parameters
-    ----------
-    note_array : structure array or list of structured arrays
-
-    assign_note_ids : bool (optional)
-        Assign note_ids
-    ensurelist: bool (optional)
-        ensure that output part is a list
-    estimate_key: bool (optional)
-
-    Returns
-    -------
-    part : list or Part or PartGroup
-        Maybe should return score
-    """
-    if isinstance(note_array, list):
-        parts = [note_array_to_part(note_array=x, part_id=str(i), assign_note_ids=assign_note_ids, ensurelist=ensurelist) for i, x in enumerate(note_array)]
-        return parts
-
-    if not isinstance(note_array, np.ndarray):
-        raise TypeError("The note array does not have the correct format.")
-    if len(note_array == 0):
-        raise ValueError("The note array is empty.")
-
-    if assign_note_ids or np.all(note_array["id"] == note_array["id"][0]):
-        note_ids = ["{}n{:4d}".format(part_id, i) for i in range(len(note_array))]
-        note_array["id"] = np.array(note_ids)
-
-    dtypes = note_array.dtype.names
-    if not "ts_beats" in dtypes:
-        raise AttributeError("The note array does not contain a time signature.")
-    if all([x in dtypes for x in ["onset_div", "pitch", "duration_div", "onset_beat", "duration_beat"]]):
-        pass
-    elif all([x in dtypes for x in ["onset_beat", "duration_beat", "pitch", "global_score_time"]]):
-        x = np.unique(note_array["onset_beat"])
-        renorm_onset_beat = False
-        if x.max() > note_array["ts_beats"].max():
-            pass
-        else:
-            for unique_ons in x:
-                tmp = note_array[note_array["onset_beat"] == unique_ons]
-                if not np.all(tmp["global_score_time"] == tmp[0]["global_score_time"]):
-                    renorm_onset_beat = True
-                    break
-
-        if renorm_onset_beat:
-            tmp = note_array[0]["onset_beat"]
-            tmp_ts = note_array[0]["ts_beats"]
-            for idx in range(1, len(note_array)):
-                if note_array[idx]["onset_beat"] < tmp:
-                    tmp_ts = tmp_ts + note_array[idx]["ts_beats"] if note_array[idx]["onset_beat"] + tmp_ts < tmp else tmp_ts
-                    tmp = note_array[idx]["onset_beat"] + tmp_ts
-                    note_array[idx]["onset_beat"] = tmp
-        note_array = create_divs_from_beats(note_array)
-    elif all([x in dtypes for x in ["onset_beat", "duration_beat", "pitch"]]):
-        note_array = create_divs_from_beats(note_array)
-    elif all([x in dtypes for x in ["onset_div", "pitch", "duration_div"]]):
-        pass
-    else:
-        raise AttributeError("The note array does not include the necessary fields.")
-
-    if "voice" in dtypes:
-        estimate_voice_info = False
-        part_voice_list = note_array["voice"]
-    else:
-        part_voice_list = np.empty(len(note_array))
-
-    if not all(x in dtypes for x in ['step', 'alter', 'octave']):
-        warnings.warn("pitch spelling")
-        spelling_global = analysis.estimate_spelling(note_array)
-        note_array = rfn.merge_arrays((note_array, spelling_global))
-
-
-    if estimate_voice_info:
-        warnings.warn("voice estimation", stacklevel=2)
-        # TODO: deal with zero duration notes in note_array.
-        # Zero duration notes are currently deleted
-        estimated_voices = analysis.estimate_voices(note_array)
-        assert len(part_voice_list) == len(estimated_voices)
-        for part_voice, voice_est in zip(part_voice_list, estimated_voices):
-            if part_voice[1] is None:
-                part_voice[1] = voice_est
-
-    if estimate_key or ('ks_fifths' not in dtypes and 'ks_mode' not in dtypes):
-        warnings.warn("key estimation", stacklevel=2)
-        k_name = analysis.estimate_key(note_array)
-        global_key_sigs = [(0, k_name)]
-
-    divs = int(note_array[0]["duration_div"] / note_array[0]["duration_beat"])
-    part = create_part(
-        ticks= divs,
-        note_array=note_array,
-        key_sigs=sorted(global_key_sigs),
-        part_id=part_id,
-        part_name=None,
-    )
-    return part
-
-
 if __name__ == "__main__":
     import doctest
 
