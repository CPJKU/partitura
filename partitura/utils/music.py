#!/usr/bin/env python
# -*- coding: utf-8 -*-
"""
This module contains music related utilities
"""
from __future__ import annotations
import copy
import math
from collections import defaultdict
import re
import warnings
import numpy as np
from scipy.interpolate import interp1d
from scipy.sparse import csc_matrix
from typing import Union, Callable, Optional, TYPE_CHECKING, Tuple, Dict, Any, List
from partitura.utils.generic import find_nearest, search, iter_current_next
from partitura.utils.globals import *
import partitura
from tempfile import TemporaryDirectory
import os, math



try:
    import miditok
    from miditok.midi_tokenizer import MIDITokenizer
    import miditoolkit
except ImportError:
    miditok = None
    miditoolkit = None

    class MIDITokenizer(object):
        pass


from partitura.utils.misc import deprecated_alias

if TYPE_CHECKING:
    # Import typing info for typing annotations.
    # For this to work we need to import annotations from __future__
    # Solution from
    # https://medium.com/quick-code/python-type-hinting-eliminating-importerror-due-to-circular-imports-265dfb0580f8
    from partitura.score import ScoreLike, Interval
    from partitura.performance import PerformanceLike, Performance, PerformedPart


def ensure_notearray(notearray_or_part, *args, **kwargs):
    """
    Ensures to get a structured note array from the input.

    Parameters
    ----------
    notearray_or_part : structured ndarray, `Score`, `Part`, `PerformedPart`
        Input score information
    kwargs : dict
        Additional arguments to be passed to `partitura.utils.note_array_from_part()`.

    Returns
    -------
    structured ndarray
        Structured array containing score information.
    """
    from partitura.score import Part, PartGroup, Score
    from partitura.performance import PerformedPart, Performance

    if isinstance(notearray_or_part, np.ndarray):
        if notearray_or_part.dtype.fields is not None:
            return notearray_or_part
        else:
            raise ValueError("Input array is not a structured array!")

    elif isinstance(notearray_or_part, Part):
        return note_array_from_part(notearray_or_part, *args, **kwargs)

    elif isinstance(notearray_or_part, PartGroup):
        return note_array_from_part_list(notearray_or_part.children, *args, **kwargs)

    elif isinstance(notearray_or_part, Score):
        return note_array_from_part_list(notearray_or_part.parts, *args, **kwargs)

    elif isinstance(notearray_or_part, (PerformedPart, Performance)):
        return notearray_or_part.note_array(*args, **kwargs)
    elif isinstance(notearray_or_part, Score):
        return notearray_or_part.note_array(*args, **kwargs)
    elif isinstance(notearray_or_part, list):
        if all([isinstance(part, Part) for part in notearray_or_part]):
            return note_array_from_part_list(notearray_or_part, *args, **kwargs)
        else:
            raise ValueError(
                "`notearray_or_part` should be a list of "
                "`Part` objects, but was given "
                "[{0}]".format(",".join(str(type(p)) for p in notearray_or_part))
            )
    else:
        raise ValueError(
            "`notearray_or_part` should be a structured "
            "numpy array, a `Part`, `PartGroup`, a "
            "`PerformedPart`, or a list but "
            "is {0}".format(type(notearray_or_part))
        )


def ensure_rest_array(restarray_or_part, *args, **kwargs):
    """
    Ensures to get a structured note array from the input.

    Parameters
    ----------
    restarray_or_part : structured ndarray, `Part` or `PerformedPart`
        Input score information

    Returns
    -------
    structured ndarray
        Structured array containing score information.
    """
    from partitura.score import Part, PartGroup

    if isinstance(restarray_or_part, np.ndarray):
        if restarray_or_part.dtype.fields is not None:
            return restarray_or_part
        else:
            raise ValueError("Input array is not a structured array!")

    elif isinstance(restarray_or_part, Part):
        return rest_array_from_part(restarray_or_part, *args, **kwargs)

    elif isinstance(restarray_or_part, PartGroup):
        return rest_array_from_part_list(restarray_or_part.children, *args, **kwargs)

    elif isinstance(restarray_or_part, list):
        if all([isinstance(part, Part) for part in restarray_or_part]):
            return rest_array_from_part_list(restarray_or_part, *args, **kwargs)
        else:
            raise ValueError(
                "`restarray_or_part` should be a list of "
                "`Part` objects, but was given "
                "[{0}]".format(",".join(str(type(p)) for p in restarray_or_part))
            )
    else:
        raise ValueError(
            "`restarray_or_part` should be a structured "
            "numpy array, a `Part`, `PartGroup`, or a list but "
            "is {0}".format(type(restarray_or_part))
        )


def _transpose_step(step, interval, direction):
    """
    Transpose a note by a given interval.
    Parameters
    ----------
    step
    inverval

    """
    op = lambda x, y: abs(x + y) % 7 if direction == "up" else abs(x - y) % 7
    if interval == "P1":
        pass
    else:
        step = STEPS[op(STEPS[step.capitalize()], interval - 1)]
    return step


def _transpose_note_inplace(note, interval):
    """
    Transpose a note by a given interval.
    Parameters
    ----------
    note
    inverval

    """
    if interval.quality + str(interval.number) == "P1":
        pass
    else:
        # TODO work for arbitrary octave.
        prev_step = note.step.capitalize()
        note.step = _transpose_step(prev_step, interval.number, interval.direction)
        if STEPS[note.step] - STEPS[prev_step] < 0 and interval.direction == "up":
            note.octave += 1
        elif STEPS[note.step] - STEPS[prev_step] > 0 and interval.direction == "down":
            note.octave -= 1
        else:
            note.octave = note.octave
        prev_alter = note.alter if note.alter is not None else 0
        prev_pc = MIDI_BASE_CLASS[prev_step.lower()] + prev_alter
        tmp_pc = MIDI_BASE_CLASS[note.step.lower()]
        if interval.direction == "up":
            diff_sm = tmp_pc - prev_pc if tmp_pc >= prev_pc else tmp_pc + 12 - prev_pc
        else:
            diff_sm = prev_pc - tmp_pc if prev_pc >= tmp_pc else prev_pc + 12 - tmp_pc
        note.alter = (
            INTERVAL_TO_SEMITONES[interval.quality + str(interval.number)] - diff_sm
        )


def transpose_note_old(step, alter, interval):
    """
    Transpose a note by a given interval without changing the octave or creating a Note Object.


    Parameters
    ----------
    step: str
        The step of the pitch, e.g. C, D, E, etc.
    alter: int
        The alteration of the pitch, e.g. -2, -1, 0, 1, 2 etc.
    interval: Interval
        The interval to transpose by.

    Returns
    -------
    new_step: str
        The new step of the pitch, e.g. C, D, E, etc.
    new_alter: int
        The new alteration of the pitch, e.g. -2, -1, 0, 1, 2 etc.
    """
    if interval.quality + str(interval.number) == "P1":
        new_step = step
        new_alter = alter
    else:
        prev_step = step.capitalize()
        new_step = _transpose_step(prev_step, interval.number, interval.direction)
        prev_alter = alter if alter is not None else 0
        prev_pc = MIDI_BASE_CLASS[prev_step.lower()] + prev_alter
        tmp_pc = MIDI_BASE_CLASS[new_step.lower()]
        if interval.direction == "up":
            diff_sm = tmp_pc - prev_pc if tmp_pc >= prev_pc else tmp_pc + 12 - prev_pc
        else:
            diff_sm = prev_pc - tmp_pc if prev_pc >= tmp_pc else prev_pc + 12 - tmp_pc
        new_alter = (
<<<<<<< HEAD
                INTERVAL_TO_SEMITONES[interval.quality + str(interval.number)] - diff_sm
=======
            INTERVAL_TO_SEMITONES[interval.quality + str(interval.number)] - diff_sm
>>>>>>> 8dccc0a6
        )
    return new_step, new_alter


def transpose_note(step, alter, interval):
    """
<<<<<<< HEAD
    Transpose a note by a given interval without changing the octave or creating a Note Object.
=======
    Transpose a note by a given interval without considering the octave.

    This function does not create a new Note object, but returns the new step and alteration of the note.
>>>>>>> 8dccc0a6


    Parameters
    ----------
    step: str
        The step of the pitch, e.g. C, D, E, etc.
    alter: int
        The alteration of the pitch, e.g. -2, -1, 0, 1, 2 etc.
    interval: Interval
        The interval to transpose by. Only interval direction "up" is supported.

    Returns
    -------
    new_step: str
        The new step of the pitch, e.g. C, D, E, etc.
    new_alter: int
        The new alteration of the pitch, e.g. -2, -1, 0, 1, 2 etc.
    """
    prev_step = step.capitalize()
    assert interval.direction == "up", "Only interval direction 'up' is supported."
    assert -3 < alter < 3, f"Input Alteration {alter} is not in the range -2 to 2."
<<<<<<< HEAD
    assert interval.number < 8, f"Input Interval {interval.number} is not in the range 1 to 7."
    assert prev_step in BASE_PC.keys(), f"Input Step {prev_step} is must be one of: {BASE_PC.keys()}."
=======
    assert (
        interval.number < 8
    ), f"Input Interval {interval.number} is not in the range 1 to 7."
    assert (
        prev_step in BASE_PC.keys()
    ), f"Input Step {prev_step} is must be one of: {BASE_PC.keys()}."
>>>>>>> 8dccc0a6
    new_step = STEPS[(STEPS[prev_step] + interval.number - 1) % 7]
    prev_alter = alter if alter is not None else 0
    pc_prev = step2pc(prev_step, prev_alter)
    pc_new = step2pc(new_step, prev_alter)
    new_alter = interval.semitones - (pc_new - pc_prev) % 12 + prev_alter
    # add test to check if the new alteration is correct (i.e. accept maximum of 2 flats or sharps)
<<<<<<< HEAD
    assert -3 < new_alter < 3, f"New alteration {new_alter} is not in the range -2 to 2."
=======
    assert (
        -3 < new_alter < 3
    ), f"New alteration {new_alter} is not in the range -2 to 2."
>>>>>>> 8dccc0a6
    return new_step, new_alter


def transpose(score: ScoreLike, interval: Interval) -> ScoreLike:
    """
    Transpose a score by a given interval.

    Parameters
    ----------
    score : ScoreLike
        Score to be transposed.
    interval : int
        Interval to transpose by.

    Returns
    -------
    Score
        Transposed score.
    """
    import partitura.score as s
    import sys

    # Copy needs to be deep, otherwise the recursion limit will be exceeded
    old_recursion_depth = sys.getrecursionlimit()
    sys.setrecursionlimit(10000)
    # Deep copy of score
    new_score = copy.deepcopy(score)
    # Reset recursion limit to previous value to avoid side effects
    sys.setrecursionlimit(old_recursion_depth)
    if isinstance(score, s.Score):
        for part in new_score.parts:
            transpose(part, interval)
    elif isinstance(score, s.Part):
        for note in score.notes_tied:
            _transpose_note_inplace(note, interval)
    return new_score


def get_time_units_from_note_array(note_array):
    fields = set(note_array.dtype.fields)

    if fields is None:
        raise ValueError("`note_array` must be a structured numpy array")

    score_units = set(("onset_beat", "onset_quarter", "onset_div"))
    performance_units = set(("onset_sec", "onset_tick"))

    if len(score_units.intersection(fields)) > 0:
        if "onset_beat" in fields:
            return ("onset_beat", "duration_beat")
        elif "onset_quarter" in fields:
            return ("onset_quarter", "duration_quarter")
        elif "onset_div" in fields:
            return ("onset_div", "duration_div")
    elif len(performance_units.intersection(fields)) > 0:
        if "onset_sec" in fields:
            return ("onset_sec", "duration_sec")
        elif "onset_tick" in fields:
            return ("onset_tick", "duration_tick")

    else:
        raise ValueError("Input array does not contain the expected " "time-units")


def pitch_spelling_to_midi_pitch(step, alter, octave):
    midi_pitch = (octave + 1) * 12 + MIDI_BASE_CLASS[step.lower()] + (alter or 0)
    return midi_pitch


def midi_pitch_to_pitch_spelling(midi_pitch):
    octave = midi_pitch // 12 - 1
    step, alter = DUMMY_PS_BASE_CLASS[np.mod(midi_pitch, 12)]
    return ensure_pitch_spelling_format(step, alter, octave)


def note_name_to_pitch_spelling(note_name):
    note_info = NOTE_NAME_PATT.search(note_name)

    if note_info is None:
        raise ValueError(
            "Invalid note name. "
            "The note name must be "
            "'<pitch class>(alteration)<octave>', "
            f"but was given {note_name}."
        )
    step, alter, octave = note_info.groups()
    step, alter, octave = ensure_pitch_spelling_format(
        step=step, alter=alter if alter != "" else "n", octave=int(octave)
    )
    return step, alter, octave


def note_name_to_midi_pitch(note_name):
    step, alter, octave = note_name_to_pitch_spelling(note_name)
    return pitch_spelling_to_midi_pitch(step, alter, octave)


def pitch_spelling_to_note_name(step, alter, octave):
    f_alter = ""
    if alter > 0:
        if alter == 2:
            f_alter = "x"
        else:
            f_alter = alter * "#"
    elif alter < 0:
        f_alter = abs(alter) * "b"

    note_name = f"{step.upper()}{f_alter}{octave}"
    return note_name


def midi_pitch_to_frequency(
    midi_pitch: Union[int, float, np.ndarray], a4: Union[int, float] = A4
) -> Union[float, np.ndarray]:
    """
    Convert MIDI pitch to frequency in Hz. This method assumes equal temperament.

    Parameters
    ----------
    midi_pitch: int, float or ndarray
        MIDI pitch of the note(s).
    a4 : int or float (optional)
        Frequency of A4 in Hz. By default is 440 Hz.

    Returns
    -------
    freq : float or ndarray
        Frequency of the note(s).
    """
    freq = (a4 / 32) * (2 ** ((midi_pitch - 9) / 12))
    return freq


def frequency_to_midi_pitch(
    freq: Union[int, float, np.ndarray],
    a4: Union[int, float] = A4,
) -> Union[int, np.ndarray]:
    """
    Convert frequency to MIDI pitch. This method assumes equal temperament.

    Parameters
    ----------
    freq : float, int or np.ndarray
        Frequency of the note(s) in Hz.
    a4 : int or float (optional)
        Frequency of A4 in Hz. By default is 440 Hz.

    Returns
    -------
    midi_pitch : int or np.ndarray
        MIDI pitch of the notes.
    """
    midi_pitch = np.round(12 * np.log2(32 * freq / a4) + 9)

    if isinstance(midi_pitch, (int, float)):
        return int(midi_pitch)
    elif isinstance(midi_pitch, np.ndarray):
        return midi_pitch.astype(int)


@deprecated_alias(t="time_in_seconds")
def seconds_to_midi_ticks(
    time_in_seconds: Union[int, float, np.ndarray],
    mpq=500000,
    ppq=480,
) -> Union[int, np.ndarray]:
    """
    Convert time in seconds to MIDI ticks

    Parameters
    ----------
    time_in_seconds : int, float or np.ndarray
        Time in seconds
    mpq : int
        Microseconds per quarter (default is 500000)
    ppq : int
        Pulses per quarter note (default is 480)

    Returns
    -------
    midi_ticks : int or np.ndarray
        MIDI ticks. If the input was a float or an integer, the output
        will be an integer. If the output was a numpy array, the output
        will be a numpy array with dtype int.
    """
    midi_ticks = np.round(1e6 * ppq * time_in_seconds / mpq)

    if isinstance(time_in_seconds, np.ndarray):
        return midi_ticks.astype(np.int)
    else:
        return int(midi_ticks)


def midi_ticks_to_seconds(
    midi_ticks: Union[int, float, np.ndarray],
    mpq=500000,
    ppq=480,
) -> Union[float, np.ndarray]:
    """
    Convert MIDI ticks to time in seconds

    Parameters
    ----------
    midi_ticks: int, float or np.ndarray
        Time in MIDI ticks
    mpq : int
        Microseconds per quarter (default is 500000)
    ppq : int
        Pulses per quarter note (default is 480)

    Returns
    -------
    time_in_seconds : int or np.ndarray
        Time in seconds. If the input was a float or an integer, the output
        will be a float. If the output was a numpy array, the output
        will be a numpy array with dtype float.
    """

    time_in_seconds = (mpq * midi_ticks) / float(1e6 * ppq)

    return time_in_seconds


SIGN_TO_ALTER = {
    "n": 0,
    "ns": 1,
    "nf": -1,
    "#": 1,
    "s": 1,
    "ss": 2,
    "x": 2,
    "##": 2,
    "###": 3,
    "b": -1,
    "f": -1,
    "bb": -2,
    "ff": -2,
    "bbb": -3,
    "-": None,
}


def ensure_pitch_spelling_format(step, alter, octave):
    if step.lower() not in MIDI_BASE_CLASS:
        if step.lower() != "r":
            raise ValueError("Invalid `step`")

    if isinstance(alter, str):
        try:
            alter = SIGN_TO_ALTER[alter]
        except KeyError:
            raise ValueError(
                'Invalid `alter`, must be ("n", "#", '
                '"x", "b" or "bb"), but given {0}'.format(alter)
            )

    if not isinstance(alter, int):
        try:
            alter = int(alter)
        except TypeError or ValueError:
            if alter is not None:
                raise ValueError("`alter` must be an integer or None")

    if octave == "-":
        # check octave for weird rests in Batik match files
        octave = None
    else:
        if not isinstance(octave, int):
            try:
                octave = int(octave)
            except TypeError or ValueError:
                if octave is not None:
                    raise ValueError("`octave` must be an integer or None")

    return step.upper(), alter, octave


def fifths_mode_to_key_name(fifths, mode=None):
    """Return the key signature name corresponding to a number of sharps
    or flats and a mode. A negative value for `fifths` denotes the
    number of flats (i.e. -3 means three flats), and a positive
    number the number of sharps. The mode is specified as 'major'
    or 'minor'. If `mode` is None, the key is assumed to be major.

    Parameters
    ----------
    fifths : int
        Number of fifths
    mode : {'major', 'minor', None, -1, 1}
        Mode of the key signature

    Returns
    -------
    str
        The name of the key signature, e.g. 'Am'

    Examples
    --------
    >>> fifths_mode_to_key_name(0, 'minor')
    'Am'
    >>> fifths_mode_to_key_name(0, 'major')
    'C'
    >>> fifths_mode_to_key_name(3, 'major')
    'A'
    >>> fifths_mode_to_key_name(-1, 1)
    'F'

    """
    global MAJOR_KEYS, MINOR_KEYS

    if mode in ("minor", -1):
        keylist = MINOR_KEYS
        suffix = "m"
    elif mode in ("major", None, "none", 1):
        keylist = MAJOR_KEYS
        suffix = ""
    else:
        raise Exception("Unknown mode {}".format(mode))

    try:
        name = keylist[fifths + 7]
    except IndexError:
        raise Exception("Unknown number of fifths {}".format(fifths))

    return name + suffix


def key_name_to_fifths_mode(key_name):
    """Return the number of sharps or flats and the mode of a key
    signature name. A negative number denotes the number of flats
    (i.e. -3 means three flats), and a positive number the number of
    sharps. The mode is specified as 'major' or 'minor'.

    Parameters
    ----------
    name : str
        Name of the key signature, i.e. Am, E#, etc

    Returns
    -------
    (int, str)
        Tuple containing the number of fifths and the mode


    Examples
    --------
    >>> key_name_to_fifths_mode('Am')
    (0, 'minor')
    >>> key_name_to_fifths_mode('C')
    (0, 'major')
    >>> key_name_to_fifths_mode('A')
    (3, 'major')

    """
    fifths_list = ["F", "C", "G", "D", "A", "E", "B"]

    if "m" in key_name:
        mode = "minor"
        s_list = fifths_list[4:] + fifths_list[:4]
        if "b" in key_name or (len(key_name) == 2 and s_list.index(key_name[0]) > 2):
            idx = s_list[::-1].index(key_name[0]) + 1
            corr = 1 if idx > 4 else 0
            fifths = -idx - 7 * (key_name.count("b") - corr)
        else:
            idx = s_list.index(key_name[0])
            corr = 1 if idx > 2 else 0
            fifths = idx + 7 * (key_name.count("#") - corr)
    else:
        mode = "major"
        s_list = fifths_list[1:] + fifths_list[:1]
        if "b" in key_name or key_name == "F":
            idx = s_list[::-1].index(key_name[0]) + 1
            corr = 1 if idx > 1 else 0
            fifths = -idx - 7 * (key_name.count("b") - corr)
        else:
            idx = s_list.index(key_name[0])
            corr = 1 if idx > 5 else 0
            fifths = idx + 7 * (key_name.count("#") - corr)
    return fifths, mode


def key_mode_to_int(mode):
    """Return the mode of a key as an integer (1 for major and -1 for
    minor).

    Parameters
    ----------
    mode : {'major', 'minor', None, 1, -1}
        Mode of the key

    Returns
    -------
    int
        Integer representation of the mode.

    """
    if mode in ("minor", -1):
        return -1
    elif mode in ("major", None, "none", 1):
        return 1
    else:
        raise ValueError("Unknown mode {}".format(mode))


def key_int_to_mode(mode):
    """Return the mode of a key as a string ('major' or 'minor')

    Parameters
    ----------
    mode : {'major', 'minor', None, 1, -1}
        Mode of the key

    Returns
    -------
    int
        Integer representation of the mode.

    """
    if mode in ("minor", -1):
        return "minor"
    elif mode in ("major", None, "none", 1):
        return "major"
    else:
        raise ValueError("Unknown mode {}".format(mode))


def estimate_symbolic_duration(
    dur, div, eps=10**-3, return_com_durations=False
) -> Union[Dict[str, Any], Tuple[Dict[str, Any]]]:
    """Given a numeric duration, a divisions value (specifiying the
    number of units per quarter note) and optionally a tolerance `eps`
    for numerical imprecisions, estimate corresponding the symbolic
    duration. If a matching symbolic duration is found, it is returned
    as a tuple (type, dots), where type is a string such as 'quarter',
    or '16th', and dots is an integer specifying the number of dots.


    NOTE : this function does not estimate composite durations, nor
    time-modifications such as triplets.

    Parameters
    ----------
    dur : float or int
        Numeric duration value
    div : int
        Number of units per quarter note
    eps : float, optional (default: 10**-3)
        Tolerance in case of imprecise matches
    return_com_durations : bool, optional (default: False)
        If True, return composite durations as well.

    Returns
    -------
    out: Union[Dict[str, Any], Tuple[Dict[str, Any]]]
        Symbolic duration as a dictionary. When a composite duration is found, then it returns a tuple of symbolic durations.
        The returned tuple should be tied notes.

    Examples
    --------
    >>> estimate_symbolic_duration(24, 16)
    {'type': 'quarter', 'dots': 1}

    >>> estimate_symbolic_duration(15, 10)
    {'type': 'quarter', 'dots': 1}

    >>> estimate_symbolic_duration(15, 16)
    {'type': 'eighth', 'dots': 3}

    >>> estimate_symbolic_duration(4, 6)
    {'type': 'eighth', 'actual_notes': 3, 'normal_notes': 2}

    It can also return composite durations:
    >>> estimate_symbolic_duration(34, 16, return_com_durations=True)
    ({'type': 'half', 'dots': 0}, {'type': '32nd', 'dots': 0})
    """
    global DURS, SYM_DURS
    qdur = dur / div
    if qdur == 0:
        return {}
    i = find_nearest(DURS, qdur)
    if np.abs(qdur - DURS[i]) < eps:
        return SYM_DURS[i].copy()
    else:
<<<<<<< HEAD
        # NOTE: Guess tuplets (Naive) it doesn't cover composite durations from tied notes.
        type = SYM_DURS[i+3]["type"]
        normal_notes = 2
        return {
            "type": type,
            "actual_notes": math.ceil(normal_notes/qdur),
            "normal_notes": normal_notes,
        }
=======
        # Note when the duration is not found, the we are left with two solutions:
        # 1. The duration is a tuplet
        # 2. The duration is a composite duration
        # For composite duration. We can use the following approach:
        j = find_nearest(COMPOSITE_DURS, qdur)
        if np.abs(qdur - COMPOSITE_DURS[j]) < eps and return_com_durations:
            return copy.copy(SYM_COMPOSITE_DURS[j])
        else:
            # NOTE: Guess tuplets (Naive) it doesn't cover composite durations from tied notes.
            type = SYM_DURS[i + 3]["type"]
            normal_notes = 2
            return {
                "type": type,
                "actual_notes": math.ceil(normal_notes / qdur),
                "normal_notes": normal_notes,
            }
>>>>>>> 8dccc0a6


def to_quarter_tempo(unit, tempo):
    """Given a string `unit` (e.g. 'q', 'q.' or 'h') and a number
    `tempo`, return the corresponding tempo in quarter notes. This is
    useful to convert textual tempo directions like h=100.

    Parameters
    ----------
    unit : str
        Tempo unit
    tempo : number
        Tempo value

    Returns
    -------
    float
        Tempo value in quarter units

    Examples
    --------
    >>> to_quarter_tempo('q', 100)
    100.0

    >>> to_quarter_tempo('h', 100)
    200.0

    >>> to_quarter_tempo('h.', 50)
    150.0

    """
    dots = unit.count(".")
    unit = unit.strip().rstrip(".")
    return float(tempo * DOT_MULTIPLIERS[dots] * LABEL_DURS[unit])


def format_symbolic_duration(symbolic_dur):
    """Create a string representation of the symbolic duration encoded
    in the dictionary `symbolic_dur`.

    Parameters
    ----------
    symbolic_dur : dict
        Dictionary with keys 'type' and 'dots'

    Returns
    -------
    str
        A string representation of the specified symbolic duration

    Examples
    --------
    >>> format_symbolic_duration({'type': 'q', 'dots': 2})
    'q..'

    >>> format_symbolic_duration({'type': '16th'})
    '16th'

    """
    if symbolic_dur is None:
        return "unknown"

    else:
        result = (symbolic_dur.get("type") or "") + "." * symbolic_dur.get("dots", 0)

        if "actual_notes" in symbolic_dur and "normal_notes" in symbolic_dur:
            result += "_{}/{}".format(
                symbolic_dur["actual_notes"], symbolic_dur["normal_notes"]
            )

        return result


def symbolic_to_numeric_duration(symbolic_dur, divs):
    numdur = divs * LABEL_DURS[symbolic_dur.get("type", None)]
    numdur *= DOT_MULTIPLIERS[symbolic_dur.get("dots", 0)]
    numdur *= (symbolic_dur.get("normal_notes") or 1) / (
        symbolic_dur.get("actual_notes") or 1
    )
    return numdur


def order_splits(start, end, smallest_unit):
    """Description

    Parameters
    ----------
    start : int
        Description of `start`
    end : int
        Description of `end`
    smallest_divs : int
        Description of `smallest_divs`

    Returns
    -------
    ndarray
        Description of return value

    Examples
    --------
    >>> order_splits(1, 8, 1)
    array([4, 2, 6, 3, 5, 7])
    >>> order_splits(11, 17, 3)
    array([12, 15])
    >>> order_splits(11, 17, 1)
    array([16, 12, 14, 13, 15])
    >>> order_splits(11, 17, 4)
    array([16, 12])

    """

    # gegeven b, kies alle veelvouden van 2*b, verschoven om b,
    # die tussen start en end liggen
    # gegeven b, kies alle veelvouden van 2*b die tussen start-b
    # en end-b liggen en tel er b bij op

    b = smallest_unit
    result = []

    splits = np.arange((b * 2) * (1 + (start + b) // (b * 2)), end + b, b * 2) - b

    while b * (1 + start // b) < end and b * (end // b) > start:
        result.insert(0, splits)
        b = b * 2
        splits = np.arange((b * 2) * (1 + (start + b) // (b * 2)), end + b, b * 2) - b

    if result:
        return np.concatenate(result)
    else:
        return np.array([])


def find_smallest_unit(divs):
    unit = divs
    while unit % 2 == 0:
        unit = unit // 2
    return unit


def find_tie_split(start, end, divs, max_splits=3):
    """
    Examples
    --------

    >>> find_tie_split(1, 8, 2)
    [(1, 8, {'type': 'half', 'dots': 2})]

    >>> find_tie_split(0, 3615, 480) # doctest: +NORMALIZE_WHITESPACE
    [(0, 3600, {'type': 'whole', 'dots': 3}),
     (3600, 3615, {'type': '128th', 'dots': 0})]

    """

    smallest_unit = find_smallest_unit(divs)

    def success(state):
        return all(
            estimate_symbolic_duration(right - left, divs)
            for left, right in iter_current_next([start] + state + [end])
        )

    def expand(state):
        if len(state) >= max_splits:
            return []
        else:
            split_start = ([start] + state)[-1]
            ordered_splits = order_splits(split_start, end, smallest_unit)
            new_states = [state + [s.item()] for s in ordered_splits]
            # start and end must be "in sync" with splits for states to succeed
            new_states = [
                s
                for s in new_states
                if (s[0] - start) % smallest_unit == 0
                and (end - s[-1]) % smallest_unit == 0
            ]
            return new_states

    def combine(new_states, old_states):
        return old_states + new_states

    states = [[]]

    # splits = search_recursive(states, success, expand, combine)
    splits = search(states, success, expand, combine)

    if splits is not None:
        solution = [
            (left, right, estimate_symbolic_duration(right - left, divs))
            for left, right in iter_current_next([start] + splits + [end])
        ]
        # print(solution)
        return solution
    else:
        pass  # print('no solution for ', start, end, divs)


def estimate_clef_properties(pitches):
    # estimate the optimal clef for the given pitches. This returns a dictionary
    # with the sign, line, and octave_change attributes of the clef
    # (cf. MusicXML clef description). Currently only G and F clefs without
    # octave changes are supported.

    center = np.median(pitches)
    # number, sign, line, octave_change):
    # clefs = [score.Clef(1, 'F', 4, 0), score.Clef(1, 'G', 2, 0)]
    clefs = [
        dict(sign="F", line=4, octave_change=0),
        dict(sign="G", line=2, octave_change=0),
    ]
    f = interp1d([0, 49, 70, 127], [0, 0, 1, 1], kind="nearest")
    return clefs[int(f(center))]


def compute_pianoroll(
    note_info: Union[np.ndarray, ScoreLike, PerformanceLike],
    time_unit: str = "auto",
    time_div: Union[str, int] = "auto",
    onset_only: bool = False,
    note_separation: bool = False,
    pitch_margin: int = -1,
    time_margin: int = 0,
    return_idxs: bool = False,
    piano_range: bool = False,
    remove_drums: bool = True,
    remove_silence: bool = True,
    end_time: Optional[int] = None,
    binary: bool = False,
):
    """
    Computes a piano roll from a score-like, performance-like or a
    note array.

    A piano roll is a 2D matrix of size (`pitch_range`, `num_time_steps`), where each
    row represents a MIDI pitch and each column represents a time step. The (i,j)-th
    element specifies whether pitch i is active (i.e., non-zero) at time step j.

    The `pitch_range` is specified by the parameters `piano_range` and `pitch_margin`,
    (see below), but it defaults to 128 (the standard range of MIDI note numbers),
    or 88 if `piano_range` is True. The `num_time_steps` are specified by the temporal
    resolution of the piano roll and the length of the piece, and can be controlled
    with parameters `time_div`, `time_unit` and `time_margin` below.

    Parameters
    ----------
    note_info : np.ndarray, ScoreLike, PerformanceLike
        Note information
    time_unit : ('auto', 'beat', 'quarter', 'div', 'sec')
        The time unit to use for computing the piano roll. If "auto",
        the time unit defaults to "beat" for score-like objects and
        "sec" for performance-like objects.
    time_div : int, optional
        How many sub-divisions for each time unit (beats for a score
        or seconds for a performance. See `is_performance` below).
    onset_only : bool, optional
        If True, code only the onsets of the notes, otherwise code
        onset and duration.
    pitch_margin : int, optional
        If `pitch_margin` > -1, the resulting array will have
        `pitch_margin` empty rows above and below the highest and
        lowest pitches, respectively; if `pitch_margin` == -1, the
        resulting pianoroll will have span the fixed pitch range
        between (and including) 1 and 127.
    time_margin : int, optional
        The resulting array will have `time_margin` * `time_div` empty
        columns before and after the piano roll
    return_idxs : bool, optional
        If True, return the indices (i.e., the coordinates) of each
        note in the piano roll.
    piano_range : bool, optional
        If True, the pitch axis of the piano roll is in piano keys
        instead of MIDI note numbers (and there are only 88 pitches).
        This is equivalent as slicing `piano_range_pianoroll =
        pianoroll[21:109, :]`.
    remove_drums : bool, optional
        If True, removes the drum track (i.e., channel 9) from the
        notes to be considered in the piano roll. This option is only
        relevant for piano rolls generated from a `PerformedPart`.
        Default is True.
    remove_silence : bool, optional
        If True, the first frame of the pianoroll starts at the onset
        of the first note, not at time 0 of the timeline.
    end_time : int, optional
        The time corresponding to the ending of the last 
        pianoroll frame (in time_unit). 
        If None this is set to the last note offset.
    binary: bool, optional
        Ensure a strictly binary piano roll.

    Returns
    -------
    pianoroll : scipy.sparse.csr_matrix
        A sparse int matrix of size representing the pianoroll; The
        first dimension is pitch, the second is time; The sizes of the
        dimensions vary with the parameters `pitch_margin`,
        `time_margin`, `time_div`, `remove silence`, and `end_time`.
    pr_idx : ndarray
        Indices of the onsets and offsets of the notes in the piano
        roll (in the same order as the input note_array). This is only`
        returned if `return_idxs` is True. The indices have 4 columns
        (`vertical_position_in_piano_roll`, `onset`, `offset`, `original_midi_pitch`).
        The `vertical_position_in_piano_roll` might be different from
        `original_midi_pitch` depending on the `pitch_margin` and  `piano_range`
        arguments.


    Examples
    --------

    >>> import numpy as np
    >>> from partitura.utils import compute_pianoroll
    >>> note_array = np.array([(60, 0, 1)],\
                          dtype=[('pitch', 'i4'),\
                                 ('onset_beat', 'f4'),\
                                 ('duration_beat', 'f4')])
    >>> pr = compute_pianoroll(note_array, pitch_margin=2, time_div=2)
    >>> pr.toarray()
    array([[0, 0],
           [0, 0],
           [1, 1],
           [0, 0],
           [0, 0]])

    Notes
    -----
    The default values in this function assume that the input
    `note_array` represents a score.

    """
    note_array = ensure_notearray(note_info)

    if time_unit not in TIME_UNITS + ["auto"]:
        raise ValueError(
            "`time_unit` must be one of "
            '{0} or "auto", but was given '
            "{1}".format(", ".join(TIME_UNITS), time_unit)
        )
    if time_unit == "auto":
        onset_unit, duration_unit = get_time_units_from_note_array(note_array)

    else:
        onset_unit = f"onset_{time_unit}"
        duration_unit = f"duration_{time_unit}"

    if time_div == "auto":
        if onset_unit in ("onset_beat", "onset_quarter", "onset_sec"):
            time_div = 8
        elif onset_unit == "onset_div":
            time_div = 1
    else:
        time_div = int(time_div)

    if "channel" in note_array.dtype.names and remove_drums:
        warnings.warn("Do not consider drum track for computing piano roll")
        non_drum_idxs = np.where(note_array["channel"] != 9)[0]
        note_array = note_array[non_drum_idxs]

    piano_roll_fields = ["pitch", onset_unit, duration_unit]

    if "velocity" in note_array.dtype.names:
        piano_roll_fields += ["velocity"]

    pr_input = np.column_stack(
        [note_array[field].astype(float) for field in piano_roll_fields]
    )

    return _make_pianoroll(
        note_info=pr_input,
        time_div=time_div,
        onset_only=onset_only,
        note_separation=note_separation,
        pitch_margin=pitch_margin,
        time_margin=time_margin,
        return_idxs=return_idxs,
        piano_range=piano_range,
        remove_silence=remove_silence,
        end_time=end_time,
        binary=binary,
    )


def _make_pianoroll(
    note_info: np.ndarray,
    onset_only: bool = False,
    pitch_margin: int = -1,
    time_margin: int = 0,
    time_div: int = 8,
    note_separation: bool = True,
    return_idxs: bool = False,
    piano_range: bool = False,
    remove_silence: bool = True,
    min_time: Optional[float] = None,
    end_time: Optional[int] = None,
    binary: bool = False,
):
    # non-public
    """
    Computes a piano roll from a numpy array with MIDI pitch,
    onset, duration and (optionally) MIDI velocity information. See
    `compute_pianoroll` for a complete description of the
    arguments of this function.

    """

    # Get pitch, onset, offset from the note_info array
    pr_pitch = note_info[:, 0]
    onset = note_info[:, 1]
    duration = note_info[:, 2]

    if len(note_info) == 0:
        raise ValueError("Note array is empty")

    if np.any(duration < 0):
        raise ValueError("Note durations should be >= 0!")

    # Get velocity if given
    if note_info.shape[1] < 4:
        pr_velocity = np.ones(len(note_info))
    else:
        pr_velocity = note_info[:, 3]

    # Adjust pitch margin
    if pitch_margin > -1:
        highest_pitch = np.max(pr_pitch)
        lowest_pitch = np.min(pr_pitch)
    else:
        lowest_pitch = 0
        highest_pitch = 127

    pitch_span = highest_pitch - lowest_pitch + 1

    # sorted idx
    idx = np.argsort(onset)
    # sort notes
    pr_pitch = pr_pitch[idx]
    onset = onset[idx]
    duration = duration[idx]

    if min_time is None:
        min_time = 0 if min(onset) >= 0 else min(onset)
        if remove_silence:
            min_time = onset[0]
    else:
        if min_time > min(onset):
            raise ValueError(
                "`min_time` must be smaller or equal than " "the smallest onset time "
            )

    onset -= min_time
    if end_time is not None:
        end_time -= min_time

    if pitch_margin > -1:
        pr_pitch -= lowest_pitch
        pr_pitch += pitch_margin

    # Size of the output piano roll
    # Pitch dimension
    if pitch_margin > -1:
        M = int(pitch_span + 2 * pitch_margin)
    else:
        M = int(pitch_span)

    # Onset and offset times of the notes in the piano roll
    pr_onset = np.round(time_div * onset).astype(int)
    pr_onset += int(time_margin * time_div)
    pr_duration = np.clip(
        np.round(time_div * duration).astype(int), a_max=None, a_min=1
    )
    pr_offset = pr_onset + pr_duration

    # Time dimension
    if end_time is None:
        N = int(np.ceil(time_div * time_margin + pr_offset.max()))
    else:
        if end_time * time_div < pr_offset.max():
            raise ValueError(
                "`end_time` must be higher or equal than the last note offset time"
            )
        else:
            N = int(np.ceil(time_div * time_margin + time_div * end_time))

    # Determine the non-zero indices of the piano roll
    if onset_only:
        _idx_fill = np.column_stack([pr_pitch, pr_onset, pr_velocity])
    else:
        pr_offset = np.maximum(pr_onset + 1, pr_offset - (1 if note_separation else 0))
        _idx_fill = np.vstack(
            [
                np.column_stack(
                    (
                        np.zeros(off - on) + pitch,
                        np.arange(on, off),
                        np.zeros(off - on) + vel,
                    )
                )
                for on, off, pitch, vel in zip(
                    pr_onset, pr_offset, pr_pitch, pr_velocity
                )
            ]
        )

    # Fix multiple notes with the same pitch and onset
    fill_dict = defaultdict(list)
    for row, col, vel in _idx_fill:
        key = (int(row), int(col))
        fill_dict[key].append(vel)

    idx_fill = np.zeros((len(fill_dict), 3))
    for i, ((row, column), vel) in enumerate(fill_dict.items()):
        idx_fill[i] = np.array([row, column, max(vel)])

    if binary:
        # binarize piano roll
        idx_fill[idx_fill[:, 2] != 0, 2] = 1

    # Fill piano roll
    pianoroll = csc_matrix(
        (idx_fill[:, 2], (idx_fill[:, 0], idx_fill[:, 1])), shape=(M, N), dtype=int
    )

    pr_idx_pitch_start = 0
    if piano_range:
        pianoroll = pianoroll[21:109, :]
        pr_idx_pitch_start = 21

    if return_idxs:
        # indices of each note in the piano roll
        pr_idx = np.column_stack(
            [pr_pitch - pr_idx_pitch_start, pr_onset, pr_offset, note_info[idx, 0]]
        ).astype(int)
        return pianoroll, pr_idx[idx.argsort()]
    else:
        return pianoroll


def compute_pitch_class_pianoroll(
    note_info: Union[ScoreLike, PerformanceLike, np.ndarray],
    normalize: bool = True,
    time_unit: str = "auto",
    time_div: int = "auto",
    onset_only: bool = False,
    note_separation: bool = False,
    time_margin: int = 0,
    return_idxs: int = False,
    remove_silence: bool = True,
    end_time: Optional[float] = None,
    binary: bool = False,
) -> np.ndarray:
    """
    Compute a pitch class piano roll from a score-like or performance-like objects, or
    from a note array as a structured numpy array.

    A pitch class piano roll is a 2D matrix of size (12, num_time_steps), where each
    row represents a pitch class (C=0, C#=1, D=2, etc.) and each column represents a
    time step. The (i,j)-th element specifies whether pitch class i is active at time
    step j.

    See `compute_pianoroll` for more details.

    Parameters
    ----------
    note_info : np.ndarray, ScoreLike, PerformanceLike
        Note information.
    normalize: bool
        Normalize the piano roll. If True, each slice (i.e., time-step)
        will be normalized to sum to one. The resulting output is
        a piano roll where each time step is the pitch class distribution.
    time_unit : ('auto', 'beat', 'quarter', 'div', 'sec')
        The time unit to use for computing the piano roll. If "auto",
        the time unit defaults to "beat" for score-like objects and
        "sec" for performance-like objects.
    time_div : int, optional
        How many sub-divisions for each time unit (beats for a score
        or seconds for a performance. See `is_performance` below).
    onset_only : bool, optional
        If True, code only the onsets of the notes, otherwise code
        onset and duration.
    time_margin : int, optional
        The resulting array will have `time_margin` * `time_div` empty
        columns before and after the piano roll
    return_idxs : bool, optional
        If True, return the indices (i.e., the coordinates) of each
        note in the piano roll.
    piano_range : bool, optional
        If True, the pitch axis of the piano roll is in piano keys
        instead of MIDI note numbers (and there are only 88 pitches).
        This is equivalent as slicing `piano_range_pianoroll =
        pianoroll[21:109, :]`.
    remove_drums : bool, optional
        If True, removes the drum track (i.e., channel 9) from the
        notes to be considered in the piano roll. This option is only
        relevant for piano rolls generated from a `PerformedPart`.
        Default is True.
    remove_silence : bool, optional
        If True, the first frame of the pianoroll starts at the onset
        of the first note, not at time 0 of the timeline.
    end_time : int, optional
        The time corresponding to the ending of the last
        pianoroll frame (in time_unit).
        If None this is set to the last note offset.
    binary: bool, optional
        Ensure a strictly binary piano roll.


    Returns
    -------
    pc_pianoroll : np.ndarray
        The pitch class piano roll. The sizes of the
        dimensions vary with the parameters `pitch_margin`,
        `time_margin`, `time_div`, `remove silence`, and `end_time`.
    pr_idx : ndarray
        Indices of the onsets and offsets of the notes in the piano
        roll (in the same order as the input note_array). This is only
        returned if `return_idxs` is `True`. The indices have 4 columns
        (pitch_class, onset, offset, original_midi_pitch).
    """

    pianoroll = compute_pianoroll(
        note_info=note_info,
        time_unit=time_unit,
        time_div=time_div,
        onset_only=onset_only,
        note_separation=note_separation,
        pitch_margin=-1,
        time_margin=time_margin,
        return_idxs=return_idxs,
        piano_range=False,
        remove_drums=True,
        remove_silence=remove_silence,
        end_time=end_time,
        binary=False,
    )

    if return_idxs:
        pianoroll, pr_idxs = pianoroll
        # update indices by converting MIDI pitch to pitch class
        pr_idxs[:, 0] = np.mod(pr_idxs[:, 0], 12)

    pc_pianoroll = np.zeros((12, pianoroll.shape[1]), dtype=float)
    for i in range(int(np.ceil(128 / 12))):
        pr_slice = pianoroll[i * 12 : (i + 1) * 12, :].toarray().astype(float)
        pc_pianoroll[: pr_slice.shape[0], :] += pr_slice

    if binary:
        # only show active pitch classes
        pc_pianoroll[pc_pianoroll > 0] = 1

    if normalize:
        norm_term = pc_pianoroll.sum(0)
        # avoid dividing by 0 if a slice is empty
        norm_term[np.isclose(norm_term, 0)] = 1
        pc_pianoroll /= norm_term

    if return_idxs:
        return pc_pianoroll, pr_idxs
    return pc_pianoroll


def pianoroll_to_notearray(pianoroll, time_div=8, time_unit="sec"):
    """Extract a structured note array from a piano roll.

    For now, the structured note array is considered a
    "performance".

    Parameters
    ----------
    pianoroll : array-like
        2D array containing a piano roll. The first dimension is
        pitch, and the second is time. The value of each "pixel" in
        the piano roll is considered to be the MIDI velocity, and it
        is supposed to be between 0 and 127.
    time_div : int
        How many sub-divisions for each time unit (see
        `notearray_to_pianoroll`).
    time_unit : {'beat', 'quarter', 'div', 'sec'}
        time unit of the output note array.

    Returns
    -------
    np.ndarray :
        Structured array with pitch, onset, duration, velocity
        and note id fields.

    Notes
    -----
    Please note that all non-zero pixels will contribute to a note.
    For the case of piano rolls with continuous values between 0 and 1
    (as might be the case of those piano rolls produced using
    probabilistic/generative models), we recomend to either 1) hard-
    threshold the piano roll to have only 0s (note-off) or 1s (note-
    on) or, 2) soft-threshold the notes (values below a certain
    threshold are considered as not active and scale the active notes
    to lie between 1 and 127).

    """
    # check size of the piano roll
    init_pitch = 0
    if pianoroll.shape[0] != 128:
        if pianoroll.shape[0] == 88:
            init_pitch = 21
        else:
            raise ValueError(
                "The shape of the piano roll must be (128, n_time_steps) or"
                f"(88, n_timesteps) but is {pianoroll.shape}"
            )
    active_notes = {}
    note_list = []
    for ts in range(pianoroll.shape[1]):
        active = pianoroll[:, ts].nonzero()[0]

        del_notes = []
        for note in active_notes:
            if note not in active:
                del_notes.append(note)

        for note in del_notes:
            note_list.append(active_notes.pop(note))

        for note in active:
            vel = int(pianoroll[note, ts])
            if note not in active_notes:
                active_notes[note] = [note, vel, ts, ts + 1]
            else:
                if vel != active_notes[note][1]:
                    note_list.append(active_notes.pop(note))
                    active_notes[note] = [note, vel, ts, ts + 1]
                else:
                    active_notes[note][-1] += 1

    remaining_active_notes = list(active_notes.keys())
    for note in remaining_active_notes:
        # append any note left
        note_list.append(active_notes.pop(note))

    # Sort array lexicographically by onset, pitch, offset and velocity
    note_list.sort(key=lambda x: (x[2], x[0], x[3], x[1]))

    # Create note array
    note_array = np.array(
        [
            (
                p + init_pitch,
                float(on) / time_div,
                float(off - on) / time_div,
                np.round(vel),
                f"n{i}",
            )
            for i, (p, vel, on, off) in enumerate(note_list)
        ],
        dtype=[
            ("pitch", "i4"),
            (f"onset_{time_unit}", "f4"),
            (f"duration_{time_unit}", "f4"),
            ("velocity", "i4"),
            ("id", "U256"),
        ],
    )

    return note_array


def match_note_arrays(
    input_note_array,
    target_note_array,
    fields=None,
    epsilon=0.01,
    first_note_at_zero=False,
    check_duration=True,
    return_note_idxs=False,
):
    """Compute a greedy matching of the notes of two note_arrays based on
    onset, pitch and (optionally) duration. Returns an array of matched
    note_array indices and (optionally) an array of the corresponding
    matched note indices.

    Get an array of note_array indices of the notes from an input note
    array corresponding to a reference note array.

    Parameters
    ----------
    input_note_array : structured array
        Array containing performance/score information
    target_note_arr : structured array
        Array containing performance/score information, which which we
        want to match the input.
    fields : strings or tuple of strings
        Field names to use for onset and duration in note_arrays.
        If None defaults to beats or seconds, respectively.
    epsilon : float
        Epsilon for comparison of onset times.
    first_note_at_zero : bool
        If True, shifts the onsets of both note_arrays to start at 0.

    Returns
    -------
    matched_idxs : np.ndarray
        Indices of input_note_array corresponding to target_note_array

    Notes
    -----
    This is a greedy method. This method is useful to compare the
    *same performance* in different formats or versions (e.g., in a
    match file and MIDI), or the *same score* (e.g., a MIDI file generated
    from a MusicXML file). It will not produce meaningful results between a
    score and a performance.

    """
    input_note_array = ensure_notearray(input_note_array)
    target_note_array = ensure_notearray(target_note_array)

    if fields is not None:
        if isinstance(fields, (list, tuple)):
            onset_key, duration_key = fields
        elif isinstance(fields, str):
            onset_key = fields
            duration_key = None

            if duration_key is None and check_duration:
                check_duration = False
        else:
            raise ValueError(
                "`fields` should be a tuple or a string, but given " f"{type(fields)}"
            )
    else:
        onset_key, duration_key = get_time_units_from_note_array(input_note_array)
        onset_key_check, _ = get_time_units_from_note_array(target_note_array)
        if onset_key_check != onset_key:
            raise ValueError("Input and target arrays have different field names!")

    if first_note_at_zero:
        i_start = input_note_array[onset_key].min()
        t_start = target_note_array[onset_key].min()
    else:
        i_start, t_start = (0, 0)

    # sort indices
    i_sort_idx = np.argsort(input_note_array[onset_key])
    t_sort_idx = np.argsort(target_note_array[onset_key])

    # get onset, pitch and duration information
    i_onsets = input_note_array[onset_key][i_sort_idx] - i_start
    i_pitch = input_note_array["pitch"][i_sort_idx]

    t_onsets = target_note_array[onset_key][t_sort_idx] - t_start
    t_pitch = target_note_array["pitch"][t_sort_idx]

    if check_duration:
        i_duration = input_note_array[duration_key][i_sort_idx]
        t_duration = target_note_array[duration_key][t_sort_idx]

    matched_idxs = []
    matched_note_idxs = []

    # dictionary of lists. For each index of the target, get a list of the
    # corresponding indices in the input
    matched_target = defaultdict(list)
    # dictionary of lists. For each index of the input, get a list of the
    # corresponding indices in the target
    matched_input = defaultdict(list)
    for t, (i, o, p) in enumerate(zip(t_sort_idx, t_onsets, t_pitch)):
        # candidate onset idxs (between o - epsilon and o + epsilon)
        coix = np.where(
            np.logical_and(i_onsets >= o - epsilon, i_onsets <= o + epsilon)
        )[0]
        if len(coix) > 0:
            # index of the note with the same pitch
            cpix = np.where(i_pitch[coix] == p)[0]
            if len(cpix) > 0:
                m_idx = 0
                # index of the note with the closest duration
                if len(cpix) > 1 and check_duration:
                    m_idx = abs(i_duration[coix[cpix]] - t_duration[t]).argmin()
                # match notes
                input_idx = int(i_sort_idx[coix[cpix[m_idx]]])
                target_idx = i
                # matched_idxs.append((input_idx, target_idx))
                matched_input[input_idx].append(target_idx)
                matched_target[target_idx].append(input_idx)

    matched_target_idxs = []
    for inix, taix in matched_input.items():
        if len(taix) > 1:
            # For the case that there are multiple notes aligned to the input note

            # get indices of the target notes if they have not yet been used
            taix_to_consider = np.array(
                [ti for ti in taix if ti not in matched_target_idxs], dtype=int
            )
            if len(taix_to_consider) > 0:
                # If there are some indices to consider
                candidate_notes = target_note_array[taix_to_consider]

                if check_duration:
                    best_candidate_idx = (
                        candidate_notes[duration_key]
                        - input_note_array[inix][duration_key]
                    ).argmin()
                else:
                    # Take the first one if no other information is given
                    best_candidate_idx = 0

                matched_idxs.append((inix, taix_to_consider[best_candidate_idx]))
                matched_target_idxs.append(taix_to_consider[best_candidate_idx])
        else:
            matched_idxs.append((inix, taix[0]))
            matched_target_idxs.append(taix[0])
    matched_idxs = np.array(matched_idxs)

    warnings.warn(
        "Length of matched idxs: " "{0}".format(len(matched_idxs)), stacklevel=2
    )
    warnings.warn(
        "Length of input note_array: " "{0}".format(len(input_note_array)), stacklevel=2
    )
    warnings.warn(
        "Length of target note_array: " "{0}".format(len(target_note_array)),
        stacklevel=2,
    )

    if return_note_idxs:
        if len(matched_idxs) > 0:
            matched_note_idxs = np.array(
                [
                    input_note_array["id"][matched_idxs[:, 0]],
                    target_note_array["id"][matched_idxs[:, 1]],
                ]
            ).T
        return matched_idxs, matched_note_idxs
    else:
        return matched_idxs


def remove_silence_from_performed_part(ppart):
    """
    Remove silence at the beginning of a PerformedPart
    by shifting notes, controls and programs to the beginning
    of the file.

    Parameters
    ----------
    ppart : `PerformedPart`
        A performed part. This part will be edited in-place.
    """
    # Consider only Controls and Notes, since by default,
    # programs are created at the beginning of the file.
    # c_times = [c['time'] for c in ppart.controls]
    n_times = [n["note_on"] for n in ppart.notes]
    start_time = min(n_times)

    shifted_controls = []
    control_dict = defaultdict(lambda: defaultdict(lambda: defaultdict(list)))
    for c in ppart.controls:
        control_dict[c["track"]][c["channel"]][c["number"]].append(
            (c["time"], c["value"])
        )

    for track in control_dict:
        for channel in control_dict[track]:
            for number, ct in control_dict[track][channel].items():
                cta = np.array(ct)
                cinterp = interp1d(
                    x=cta[:, 0],
                    y=cta[:, 1],
                    kind="previous",
                    bounds_error=False,
                    fill_value=(cta[0, 1], cta[-1, 1]),
                )

                c_idxs = np.where(cta[:, 0] >= start_time)[0]

                c_times = cta[c_idxs, 0]
                if start_time not in c_times:
                    c_times = np.r_[start_time, c_times]

                c_values = cinterp(c_times)

                for t, v in zip(c_times, c_values):
                    shifted_controls.append(
                        dict(
                            time=max(t - start_time, 0),
                            number=number,
                            value=int(v),
                            track=track,
                            channel=channel,
                        )
                    )

    # sort controls according to time
    shifted_controls.sort(key=lambda x: x["time"])

    ppart.controls = shifted_controls

    # Shift notes
    for note in ppart.notes:
        note["note_on"] = max(note["note_on"] - start_time, 0)
        note["note_off"] = max(note["note_off"] - start_time, 0)
        note["sound_off"] = max(note["sound_off"] - start_time, 0)

    # Shift programs
    for program in ppart.programs:
        program["time"] = max(program["time"] - start_time, 0)


def note_array_from_part_list(
    part_list,
    unique_id_per_part=True,
    **kwargs,
):
    """
    Construct a structured Note array from a list of Part objects

    Parameters
    ----------
    part_list : list
       A list of `Part` or `PerformedPart` objects. All elements in
       the list must be of the same type (i.e., no mixing `Part`
       and `PerformedPart` objects in the same list.
    unique_id_per_part : bool (optional)
       Indicate from which part do each note come from in the note ids. Default is True.
    **kwargs : dict
         Additional keyword arguments to pass to `utils.music.note_array_from_part()`

    Returns
    -------
    note_array: structured array
        A structured array containing pitch, onset, duration, voice
        and id for each note in each part of the `part_list`. The note
        ids in this array include the number of the part to which they
        belong.
    """
    from partitura.score import Part, PartGroup
    from partitura.performance import PerformedPart

    is_score = False
    note_array = []
    for i, part in enumerate(part_list):
        if isinstance(part, (Part, PartGroup)):
            # set include_divs_per_quarter, to correctly merge different divs
            kwargs["include_divs_per_quarter"] = True
            is_score = True
            if isinstance(part, Part):
                na = note_array_from_part(part, **kwargs)
            elif isinstance(part, PartGroup):
                na = note_array_from_part_list(
                    part.children, unique_id_per_part=unique_id_per_part, **kwargs
                )
        elif isinstance(part, PerformedPart):
            na = part.note_array()
        if unique_id_per_part and len(part_list) > 1:
            # Update id with part number
            na["id"] = np.array(
                ["P{0:02d}_".format(i) + nid for nid in na["id"]], dtype=na["id"].dtype
            )
        note_array.append(na)

    if is_score:
        # rescale if parts have different divs
        divs_per_parts = [
            part_na[0]["divs_pq"] for part_na in note_array if len(part_na)
        ]
        lcm = np.lcm.reduce(divs_per_parts)
        time_multiplier_per_part = [int(lcm / d) for d in divs_per_parts]
        for na, time_mult in zip(note_array, time_multiplier_per_part):
            na["onset_div"] = na["onset_div"] * time_mult
            na["duration_div"] = na["duration_div"] * time_mult
            na["divs_pq"] = na["divs_pq"] * time_mult

    # concatenate note_arrays
    note_array = np.hstack(note_array)

    onset_unit, _ = get_time_units_from_note_array(note_array)

    # sort by onset and pitch
    pitch_sort_idx = np.argsort(note_array["pitch"])
    note_array = note_array[pitch_sort_idx]
    onset_sort_idx = np.argsort(note_array[onset_unit], kind="mergesort")
    note_array = note_array[onset_sort_idx]

    return note_array


def rest_array_from_part_list(
    part_list,
    unique_id_per_part=True,
    include_pitch_spelling=False,
    include_key_signature=False,
    include_time_signature=False,
    include_grace_notes=False,
    include_staff=False,
    collapse=False,
):
    """
    Construct a structured Rest array from a list of Part objects

    Parameters
    ----------
    part_list : list
       A list of `Part` or `PerformedPart` objects. All elements in
       the list must be of the same type.
    unique_id_per_part : bool (optional)
       Indicate from which part do each rest come from in the rest ids.
    include_pitch_spelling: bool (optional)
       Include pitch spelling information in rest array.
       This is a dummy attribute and returns zeros everywhere.
       Default is False.
    include_key_signature: bool (optional)
       Include key signature information in output rest array.
       Only valid if parts in `part_list` are `Part` objects.
       See `rest_array_from_part` for more info.
       Default is False.
    include_time_signature : bool (optional)
       Include time signature information in output rest array.
       Only valid if parts in `part_list` are `Part` objects.
       See `rest_array_from_part` for more info.
       Default is False.
    include_grace_notes : bool (optional)
        If `True`,  includes grace note information, i.e. "" for every rest).
        Default is False
    include_staff : bool (optional)
        If `True`,  includes note staff number.
        Default is False

    Returns
    -------
    rest_array: structured array
        A structured array containing pitch (always zero), onset, duration, voice
        and id for each rest in each part of the `part_list`. The rest
        ids in this array include the number of the part to which they
        belong.
    """
    from partitura.score import Part, PartGroup

    rest_array = []
    for i, part in enumerate(part_list):
        if isinstance(part, (Part, PartGroup)):
            if isinstance(part, Part):
                na = rest_array_from_part(
                    part=part,
                    unique_id_per_part=unique_id_per_part,
                    include_pitch_spelling=include_pitch_spelling,
                    include_key_signature=include_key_signature,
                    include_time_signature=include_time_signature,
                    include_grace_notes=include_grace_notes,
                    inlcude_staff=include_staff,
                    collapse=collapse,
                )
            elif isinstance(part, PartGroup):
                na = rest_array_from_part_list(
                    part_list=part.children,
                    unique_id_per_part=unique_id_per_part,
                    include_pitch_spelling=include_pitch_spelling,
                    include_key_signature=include_key_signature,
                    include_time_signature=include_time_signature,
                    include_grace_notes=include_grace_notes,
                    inlcude_staff=include_staff,
                    collapse=collapse,
                )
        if unique_id_per_part:
            # Update id with part number
            na["id"] = np.array(
                ["P{0:02d}_".format(i) + nid for nid in na["id"]], dtype=na["id"].dtype
            )
        rest_array.append(na)

    # concatenate note_arrays
    rest_array = np.hstack(rest_array)

    onset_unit, _ = get_time_units_from_note_array(rest_array)

    # sort by onset and pitch
    pitch_sort_idx = np.argsort(rest_array["pitch"])
    rest_array = rest_array[pitch_sort_idx]
    onset_sort_idx = np.argsort(rest_array[onset_unit], kind="mergesort")
    rest_array = rest_array[onset_sort_idx]

    return rest_array


def slice_notearray_by_time(
    note_array, start_time, end_time, time_unit="auto", clip_onset_duration=True
):
    """
    Get a slice of a structured note array by time

    Parameters
    ----------
    note_array : structured array
        Structured array with score information.
    start_time : float
        Starting time
    end_time : float
        End time
    time_unit : {'auto', 'beat', 'quarter', 'second', 'div'} optional
        Time unit. If 'auto', the default time unit will be inferred
        from the note_array.
    clip_onset_duration : bool optional
        Clip duration of the notes in the array to fit within the
        specified window

    Returns
    -------
    note_array_slice : stuctured array
        Structured array with only the score information between
        `start_time` and `end_time`.

    TODO
    ----
    * adjust onsets and duration in other units
    """

    if time_unit not in TIME_UNITS + ["auto"]:
        raise ValueError(
            "`time_unit` must be 'beat', 'quarter', "
            "'sec', 'div' or 'auto', but is "
            "{0}".format(time_unit)
        )
    if time_unit == "auto":
        onset_unit, duration_unit = get_time_units_from_note_array(note_array)
    else:
        onset_unit, duration_unit = [
            "{0}_{1}".format(d, time_unit) for d in ("onset", "duration")
        ]

    onsets = note_array[onset_unit]
    offsets = note_array[onset_unit] + note_array[duration_unit]

    starting_idxs = set(np.where(onsets >= start_time)[0])
    ending_idxs = set(np.where(onsets < end_time)[0])

    prev_starting_idxs = set(np.where(onsets < start_time)[0])
    sounding_after_start_idxs = set(np.where(offsets > start_time)[0])

    active_idx = np.array(
        list(
            starting_idxs.intersection(ending_idxs).union(
                prev_starting_idxs.intersection(sounding_after_start_idxs)
            )
        )
    )
    active_idx.sort()

    if len(active_idx) == 0:
        # If there are no elements, return an empty array
        note_array_slice = np.empty(0, dtype=note_array.dtype)
    else:
        note_array_slice = note_array[active_idx]

    if clip_onset_duration and len(active_idx) > 0:
        psi = np.where(note_array_slice[onset_unit] < start_time)[0]
        note_array_slice[psi] = start_time
        adj_offsets = np.clip(
            note_array_slice[onset_unit] + note_array_slice[duration_unit],
            a_min=None,
            a_max=end_time,
        )
        note_array_slice[duration_unit] = adj_offsets - note_array_slice[onset_unit]

    return note_array_slice


def note_array_from_part(
    part,
    include_pitch_spelling=False,
    include_key_signature=False,
    include_time_signature=False,
    include_metrical_position=False,
    include_grace_notes=False,
    include_staff=False,
    include_divs_per_quarter=False,
):
    """
    Create a structured array with note information
    from a `Part` object.

    Parameters
    ----------
    part : partitura.score.Part
        An object representing a score part.
    include_pitch_spelling : bool (optional)
        It's a dummy attribute for consistancy between note_array_from_part and note_array_from_part_list.
        Default is False
    include_pitch_spelling : bool (optional)
        If `True`, includes pitch spelling information for each
        note. Default is False
    include_key_signature : bool (optional)
        If `True`, includes key signature information, i.e.,
        the key signature at the onset time of each note (all
        notes starting at the same time have the same key signature).
        Default is False
    include_time_signature : bool (optional)
        If `True`,  includes time signature information, i.e.,
        the time signature at the onset time of each note (all
        notes starting at the same time have the same time signature).
        Default is False
    include_metrical_position : bool (optional)
        If `True`,  includes metrical position information, i.e.,
        the position of the onset time of each note with respect to its
        measure (all notes starting at the same time have the same metrical
        position).
        Default is False
    include_grace_notes : bool (optional)
        If `True`,  includes grace note information, i.e. if a note is a
        grace note and the grace type "" for non grace notes).
        Default is False
    include_staff : bool (optional)
        If `True`,  includes staff information
        Default is False
    include_divs_per_quarter : bool (optional)
        If `True`,  include the number of divs (e.g. MIDI ticks,
        MusicXML ppq) per quarter note of the current part.
        Default is False

    Returns
    -------
    note_array : structured array
        A structured array containing note information. The fields are
            * 'onset_beat': onset time of the note in beats
            * 'duration_beat': duration of the note in beats
            * 'onset_quarter': onset time of the note in quarters
            * 'duration_quarter': duration of the note in quarters
            * 'onset_div': onset of the note in divs (e.g., MIDI ticks,
              divisions in MusicXML)
            * 'duration_div': duration of the note in divs
            * 'pitch': MIDI pitch of a note.
            * 'voice': Voice number of a note (if given in the score)
            * 'id': Id of the note

        If `include_pitch_spelling` is True:
            * 'step': name of the note ("C", "D", "E", "F", "G", "A", "B")
            * 'alter': alteration (0=natural, -1=flat, 1=sharp,
              2=double sharp, etc.)
            * 'octave': octave of the note.

        If `include_key_signature` is True:
            * 'ks_fifths': Fifths starting from C in the circle of fifths
            * 'mode': major or minor

        If `include_time_signature` is True:
            * 'ts_beats': number of beats in a measure
            * 'ts_beat_type': type of beats (denominator of the time signature)
            * 'ts_mus_beat' : number of musical beats is it's set, otherwise ts_beats

        If `include_metrical_position` is True:
            * 'is_downbeat': 1 if the note onset is on a downbeat, 0 otherwise
            * 'rel_onset_div': number of divs elapsed from the beginning of the note measure
            * 'tot_measure_divs' : total number of divs in the note measure

        If 'include_grace_notes' is True:
            * 'is_grace': 1 if the note is a grace 0 otherwise
            * 'grace_type' : the type of the grace notes "" for non grace notes

        If 'include_staff' is True:
            * 'staff' : the staff number for each note

        If 'include_divs_per_quarter' is True:
            * 'divs_pq': the number of divs per quarter note
    Examples
    --------
    >>> from partitura import load_musicxml, EXAMPLE_MUSICXML
    >>> from partitura.utils import note_array_from_part
    >>> part = load_musicxml(EXAMPLE_MUSICXML)
    >>> note_array_from_part(part, True, True, True) # doctest: +NORMALIZE_WHITESPACE
    array([(0., 4., 0., 4.,  0, 48, 69, 1, 'n01', 'A', 0, 4, 0, 1, 4, 4),
           (2., 2., 2., 2., 24, 24, 72, 2, 'n02', 'C', 0, 5, 0, 1, 4, 4),
           (2., 2., 2., 2., 24, 24, 76, 2, 'n03', 'E', 0, 5, 0, 1, 4, 4)],
          dtype=[('onset_beat', '<f4'),
                 ('duration_beat', '<f4'),
                 ('onset_quarter', '<f4'),
                 ('duration_quarter', '<f4'),
                 ('onset_div', '<i4'),
                 ('duration_div', '<i4'),
                 ('pitch', '<i4'),
                 ('voice', '<i4'),
                 ('id', '<U256'),
                 ('step', '<U256'),
                 ('alter', '<i4'),
                 ('octave', '<i4'),
                 ('ks_fifths', '<i4'),
                 ('ks_mode', '<i4'),
                 ('ts_beats', '<i4'),
                 ('ts_beat_type', '<i4')])
    """
    if include_time_signature:
        time_signature_map = part.time_signature_map
    else:
        time_signature_map = None

    if include_key_signature:
        key_signature_map = part.key_signature_map
    else:
        key_signature_map = None

    if include_metrical_position:
        metrical_position_map = part.metrical_position_map
    else:
        metrical_position_map = None

    if include_divs_per_quarter:
        parts_quarter_times = part._quarter_times
        parts_quarter_durations = part._quarter_durations
        if not len(parts_quarter_durations) == 1:
            raise Exception(
                "Note array from parts with multiple divisions is not supported. Found divisions",
                parts_quarter_durations,
                "at times",
                parts_quarter_times,
            )
        divs_per_quarter = parts_quarter_durations[0]
    else:
        divs_per_quarter = None

    note_array = note_array_from_note_list(
        note_list=part.notes_tied,
        beat_map=part.beat_map,
        quarter_map=part.quarter_map,
        time_signature_map=time_signature_map,
        key_signature_map=key_signature_map,
        metrical_position_map=metrical_position_map,
        include_pitch_spelling=include_pitch_spelling,
        include_grace_notes=include_grace_notes,
        include_staff=include_staff,
        divs_per_quarter=divs_per_quarter,
    )

    return note_array


def rest_array_from_part(
    part,
    include_pitch_spelling=False,
    include_key_signature=False,
    include_time_signature=False,
    include_metrical_position=False,
    include_grace_notes=False,
    include_staff=False,
    collapse=False,
):
    """
    Create a structured array with rest information
    from a `Part` object Similar to note_array.

    Parameters
    ----------
    part : partitura.score.Part
        An object representing a score part.
    include_pitch_spelling : bool (optional)
        It's a dummy attribute for consistancy between rest_array_from_part and rest_array_from_part_list.
        Default is False
    include_pitch_spelling : bool (optional)
        If `True`, includes pitch spelling information for each
        rest.
        This is a dummy attribute returns zeros everywhere.
        Default is False
    include_key_signature : bool (optional)
        If `True`, includes key signature information, i.e.,
        the key signature at the onset time of each rest (all
        notes starting at the same time have the same key signature).
        Default is False
    include_time_signature : bool (optional)
        If `True`,  includes time signature information, i.e.,
        the time signature at the onset time of each rest (all
        rests starting at the same time have the same time signature).
        Default is False
    include_metrical_position : bool (optional)
        If `True`,  includes metrical position information, i.e.,
        the position of the onset time of each note with respect to its
        measure.
        Default is False
    include_grace_notes : bool (optional)
        If `True`,  includes grace note information, i.e. the grace type is "" for all rests).
        Default is False
    collapse : bool (optional)
        If 'True', collapses consecutive rest onsets on the same voice, to a single rest of their combined duration.
        Default is False

    Returns
    -------
    rest_array : structured array
        A structured array containing rest information (pitch is always 0).
    """
    if include_time_signature:
        time_signature_map = part.time_signature_map
    else:
        time_signature_map = None

    if include_key_signature:
        key_signature_map = part.key_signature_map
    else:
        key_signature_map = None

    if include_metrical_position:
        metrical_position_map = part.metrical_position_map
    else:
        metrical_position_map = None

    rest_array = rest_array_from_rest_list(
        rest_list=part.rests,
        beat_map=part.beat_map,
        quarter_map=part.quarter_map,
        time_signature_map=time_signature_map,
        key_signature_map=key_signature_map,
        metrical_position_map=metrical_position_map,
        include_pitch_spelling=include_pitch_spelling,
        include_grace_notes=include_grace_notes,
        include_staff=include_staff,
        collapse=collapse,
    )

    return rest_array


def note_array_from_note_list(
    note_list,
    beat_map=None,
    quarter_map=None,
    time_signature_map=None,
    key_signature_map=None,
    metrical_position_map=None,
    include_pitch_spelling=False,
    include_grace_notes=False,
    include_staff=False,
    divs_per_quarter=None,
):
    """
    Create a structured array with note information
    from a a list of `Note` objects.

    Parameters
    ----------
    note_list : list of `Note` objects
        A list of `Note` objects containing score information.
    beat_map : callable or None
        A function that maps score time in divs to score time in beats.
        If `None` is given, the output structured array will not
        include this information.
    quarter_map: callable or None
        A function that maps score time in divs to score time in quarters.
        If `None` is given, the output structured array will not
        include this information.
    time_signature_map: callable or None (optional)
        A function that maps score time in divs to the time signature at
        that time (in terms of number of beats and beat type).
        If `None` is given, the output structured array will not
        include this information.
    key_signature_map: callable or None (optional)
        A function that maps score time in divs to the key signature at
        that time (in terms of fifths and mode).
        If `None` is given, the output structured array will not
        include this information.
    metrical_position_map: callable or None (optional)
        A function that maps score time in divs to the position in
        the measure at that time.
        If `None` is given, the output structured array will not
        include the metrical position information.
    include_pitch_spelling : bool (optional)
        If `True`, includes pitch spelling information for each
        note. Default is False
    include_grace_notes : bool (optional)
        If `True`,  includes grace note information, i.e. if a note is a
        grace note has one of the types "appoggiatura, acciaccatura, grace" and
        the grace type "" for non grace notes).
        Default is False
    include_staff : bool (optional)
        If `True`,  includes the staff number for every note.
        Default is False
    divs_per_quarter : int or None (optional)
        The number of divs (e.g. MIDI ticks, MusicXML ppq) per quarter
        note of the current part.
        Default is None


    Returns
    -------
    note_array : structured array
        A structured array containing note information. The fields are
            * 'onset_beat': onset time of the note in beats.
              Included if `beat_map` is not `None`.
            * 'duration_beat': duration of the note in beats.
              Included if `beat_map` is not `None`.
            * 'onset_quarter': onset time of the note in quarters.
              Included if `quarter_map` is not `None`.
            * 'duration_quarter': duration of the note in quarters.
              Included if `quarter_map` is not `None`.
            * 'onset_div': onset of the note in divs (e.g., MIDI ticks,
              divisions in MusicXML)
            * 'duration_div': duration of the note in divs
            * 'pitch': MIDI pitch of a note.
            * 'voice': Voice number of a note (if given in the score)
            * 'id': Id of the note
            * 'step': name of the note ("C", "D", "E", "F", "G", "A", "B").
              Included if `include_pitch_spelling` is `True`.
            * 'alter': alteration (0=natural, -1=flat, 1=sharp,
              2=double sharp, etc.). Included if `include_pitch_spelling`
              is `True`.
            * 'octave': octave of the note. Included if `include_pitch_spelling`
              is `True`.
            * 'is_grace' : Is the note a grace note. Yes if true.
            * 'grace_type' : The type of grace note. "" for non grace notes.
            * 'ks_fifths': Fifths starting from C in the circle of fifths.
              Included if `key_signature_map` is not `None`.
            * 'mode': major or minor. Included If `key_signature_map` is
              not `None`.
            * 'ts_beats': number of beats in a measure. If `time_signature_map`
               is True.
            * 'ts_beat_type': type of beats (denominator of the time signature).
              If `include_time_signature` is True.
            * 'is_downbeat': 1 if the note onset is on a downbeat, 0 otherwise.
               If `measure_map` is not None.
            * 'rel_onset_div': number of divs elapsed from the beginning of the
               note measure. If `measure_map` is not None.
            * 'tot_measure_div' : total number of divs in the note measure
               If `measure_map` is not None.
            * 'staff' : number of note staff.
            * 'divs_pq' : number of parts per quarter note.
    """

    fields = []
    if beat_map is not None:
        # Preserve the order of the fields
        fields += [("onset_beat", "f4"), ("duration_beat", "f4")]

    if quarter_map is not None:
        fields += [("onset_quarter", "f4"), ("duration_quarter", "f4")]
    fields += [
        ("onset_div", "i4"),
        ("duration_div", "i4"),
        ("pitch", "i4"),
        ("voice", "i4"),
        ("id", "U256"),
    ]

    # fields for pitch spelling
    if include_pitch_spelling:
        fields += [("step", "U256"), ("alter", "i4"), ("octave", "i4")]

    # fields for pitch spelling
    if include_grace_notes:
        fields += [("is_grace", "b"), ("grace_type", "U256")]

    # fields for key signature
    if key_signature_map is not None:
        fields += [("ks_fifths", "i4"), ("ks_mode", "i4")]

    # fields for time signature
    if time_signature_map is not None:
        fields += [("ts_beats", "i4"), ("ts_beat_type", "i4"), ("ts_mus_beats", "i4")]

    # fields for metrical position
    if metrical_position_map is not None:
        fields += [
            ("is_downbeat", "i4"),
            ("rel_onset_div", "i4"),
            ("tot_measure_div", "i4"),
        ]
    # field for staff
    if include_staff:
        fields += [("staff", "i4")]

    # field for divs_pq
    if divs_per_quarter:
        fields += [("divs_pq", "i4")]

    note_array = []
    for note in note_list:
        note_info = tuple()
        note_on_div = note.start.t
        note_off_div = note.start.t + note.duration_tied
        note_dur_div = note_off_div - note_on_div

        if beat_map is not None:
            note_on_beat, note_off_beat = beat_map([note_on_div, note_off_div])
            note_dur_beat = note_off_beat - note_on_beat

            note_info += (note_on_beat, note_dur_beat)

        if quarter_map is not None:
            note_on_quarter, note_off_quarter = quarter_map([note_on_div, note_off_div])
            note_dur_quarter = note_off_quarter - note_on_quarter

            note_info += (note_on_quarter, note_dur_quarter)

        note_info += (
            note_on_div,
            note_dur_div,
            note.midi_pitch,
            note.voice if note.voice is not None else -1,
            note.id,
        )

        if include_pitch_spelling:
            step = note.step
            alter = note.alter if note.alter is not None else 0
            octave = note.octave

            note_info += (step, alter, octave)

        if include_grace_notes:
            is_grace = hasattr(note, "grace_type")
            if is_grace:
                grace_type = note.grace_type
            else:
                grace_type = ""
            note_info += (is_grace, grace_type)

        if key_signature_map is not None:
            fifths, mode = key_signature_map(note.start.t)

            note_info += (fifths, mode)

        if time_signature_map is not None:
            beats, beat_type, mus_beats = time_signature_map(note.start.t)

            note_info += (beats, beat_type, mus_beats)

        if metrical_position_map is not None:
            rel_onset_div, tot_measure_div = metrical_position_map(note.start.t)

            is_downbeat = 1 if rel_onset_div == 0 else 0

            note_info += (is_downbeat, rel_onset_div, tot_measure_div)

        if include_staff:
            note_info += ((note.staff if note.staff else 0),)

        if divs_per_quarter:
            note_info += (divs_per_quarter,)

        note_array.append(note_info)

    note_array = np.array(note_array, dtype=fields)

    # Sanitize voice information
    no_voice_idx = np.where(note_array["voice"] == -1)[0]
    try:
        max_voice = note_array["voice"].max()
    except ValueError:  # raised if `note_array["voice"]` is empty.
        note_array["voice"] = 0
        max_voice = 0
    note_array["voice"][no_voice_idx] = max_voice + 1

    # sort by onset and pitch
    onset_unit, _ = get_time_units_from_note_array(note_array)
    pitch_sort_idx = np.argsort(note_array["pitch"])
    note_array = note_array[pitch_sort_idx]
    onset_sort_idx = np.argsort(note_array[onset_unit], kind="mergesort")
    note_array = note_array[onset_sort_idx]

    return note_array


def rest_array_from_rest_list(
    rest_list,
    beat_map=None,
    quarter_map=None,
    time_signature_map=None,
    key_signature_map=None,
    metrical_position_map=None,
    include_pitch_spelling=False,
    include_grace_notes=False,
    include_staff=False,
    collapse=False,
):
    """
    Create a structured array with rest information
    from a list of `Rest` objects.

    Parameters
    ----------
    rest_list : list of `Rest` objects
        A list of `Rest` objects containing score information.
    beat_map : callable or None
        A function that maps score time in divs to score time in beats.
        If `None` is given, the output structured array will not
        include this information.
    quarter_map: callable or None
        A function that maps score time in divs to score time in quarters.
        If `None` is given, the output structured array will not
        include this information.
    time_signature_map: callable or None (optional)
        A function that maps score time in divs to the time signature at
        that time (in terms of number of beats and beat type).
        If `None` is given, the output structured array will not
        include this information.
    key_signature_map: callable or None (optional)
        A function that maps score time in divs to the key signature at
        that time (in terms of fifths and mode).
        If `None` is given, the output structured array will not
        include this information.
    metrical_position_map: callable or None (optional)
        A function that maps score time in divs to the position in
        the measure at that time.
        If `None` is given, the output structured array will not
        include the metrical position information.
    include_pitch_spelling : bool (optional)
        If `True`, includes pitch spelling information for each
        rest. This is a dummy attribute and returns zeros everywhere.
        Default is False
    include_grace_notes : bool (optional)
        If `True`,  includes grace note information, i.e. "" for all rests).
        Default is False
    include_staff : bool (optional)
        If `True`,  includes the staff number for every note.
        Default is False
    collapse : bool (optional)
        If `True`, joins rests on consecutive onsets on the same voice and combines their durations.
        Keeps the id of the first one.
        Default is False

    Returns
    -------
    rest_array : structured array
        A structured array containing rest information. Pitch is set to 0.
    """

    fields = []
    if beat_map is not None:
        # Preserve the order of the fields
        fields += [("onset_beat", "f4"), ("duration_beat", "f4")]

    if quarter_map is not None:
        fields += [("onset_quarter", "f4"), ("duration_quarter", "f4")]
    fields += [
        ("onset_div", "i4"),
        ("duration_div", "i4"),
        ("pitch", "i4"),
        ("voice", "i4"),
        ("id", "U256"),
    ]

    # fields for pitch spelling
    if include_pitch_spelling:
        fields += [("step", "U256"), ("alter", "i4"), ("octave", "i4")]

    # fields for pitch spelling
    if include_grace_notes:
        fields += [("is_grace", "b"), ("grace_type", "U256")]

    # fields for key signature
    if key_signature_map is not None:
        fields += [("ks_fifths", "i4"), ("ks_mode", "i4")]

    # fields for time signature
    if time_signature_map is not None:
        fields += [("ts_beats", "i4"), ("ts_beat_type", "i4")]

    # fields for metrical position
    if metrical_position_map is not None:
        fields += [
            ("is_downbeat", "i4"),
            ("rel_onset_div", "i4"),
            ("tot_measure_div", "i4"),
        ]
    # fields for staff
    if include_staff:
        fields += [("staff", "i4")]

    rest_array = []
    for rest in rest_list:
        rest_info = tuple()
        rest_on_div = rest.start.t
        rest_off_div = rest.start.t + rest.duration_tied
        rest_dur_div = rest_off_div - rest_on_div

        if beat_map is not None:
            note_on_beat, note_off_beat = beat_map([rest_on_div, rest_off_div])
            note_dur_beat = note_off_beat - note_on_beat

            rest_info += (note_on_beat, note_dur_beat)

        if quarter_map is not None:
            note_on_quarter, note_off_quarter = quarter_map([rest_on_div, rest_off_div])
            note_dur_quarter = note_off_quarter - note_on_quarter

            rest_info += (note_on_quarter, note_dur_quarter)

        rest_info += (
            rest_on_div,
            rest_dur_div,
            0,
            rest.voice if rest.voice is not None else -1,
            rest.id,
        )

        if include_pitch_spelling:
            step = 0
            alter = 0
            octave = 0

            rest_info += (step, alter, octave)

        if include_grace_notes:
            is_grace = hasattr(rest, "grace_type")
            if is_grace:
                grace_type = rest.grace_type
            else:
                grace_type = ""
            rest_info += (is_grace, grace_type)

        if key_signature_map is not None:
            fifths, mode = key_signature_map(rest.start.t)

            rest_info += (fifths, mode)

        if time_signature_map is not None:
            beats, beat_type = time_signature_map(rest.start.t)

            rest_info += (beats, beat_type)

        if metrical_position_map is not None:
            rel_onset_div, tot_measure_div = metrical_position_map(rest.start.t)

            is_downbeat = 1 if rel_onset_div == 0 else 0

            rest_info += (is_downbeat, rel_onset_div, tot_measure_div)

        if include_staff:
            rest_info += ((rest.staff if rest.staff else 0),)

        rest_array.append(rest_info)

    rest_array = np.array(rest_array, dtype=fields)

    # Sanitize voice information
    if rest_list:
        no_voice_idx = np.where(rest_array["voice"] == -1)[0]
        max_voice = rest_array["voice"].max()
        rest_array["voice"][no_voice_idx] = max_voice + 1

    # sort by onset and pitch
    onset_unit, _ = get_time_units_from_note_array(rest_array)
    pitch_sort_idx = np.argsort(rest_array["pitch"])
    rest_array = rest_array[pitch_sort_idx]
    onset_sort_idx = np.argsort(rest_array[onset_unit], kind="mergesort")
    rest_array = rest_array[onset_sort_idx]

    if collapse:
        rest_array = rec_collapse_rests(rest_array)
    return rest_array


def collapse_rests(rest_array):
    filter_idx = []
    output_idx = []
    for i, rest in enumerate(rest_array):
        if i not in filter_idx:
            idxs = np.where(
                (rest_array["onset_beat"] == rest["onset_beat"] + rest["duration_beat"])
                & (rest_array["voice"] == rest["voice"])
            )[0]
            for idx in idxs:
                rest_array[i]["duration_beat"] = (
                    rest["duration_beat"] + rest_array[idx]["duration_beat"]
                )
                rest_array[i]["duration_div"] = (
                    rest["duration_div"] + rest_array[idx]["duration_div"]
                )
                filter_idx.append(idx)
            output_idx.append(i)
    return rest_array[output_idx], filter_idx


def rec_collapse_rests(rest_array):
    cond = True
    while cond:
        rest_array, filter_idx = collapse_rests(rest_array)
        cond = len(filter_idx) > 0
    return rest_array


def update_note_ids_after_unfolding(part):
    note_id_dict = defaultdict(list)

    for n in part.notes:
        note_id_dict[n.id].append(n)

    for nid, notes in note_id_dict.items():
        if nid is None:
            continue

        notes.sort(key=lambda x: x.start.t)

        for i, note in enumerate(notes):
            note.id = f"{note.id}-{i+1}"


def performance_from_part(part, bpm=100, velocity=64):
    """
    Create a PerformedPart object from a Part object

    Parameters
    ----------
    part: Part
        The part from which we want to generate a performed part
    bpm : float, np.ndarray or callable
        Beats per minute to generate the performance. If a the value is a float,
        the performance will be generated with a constant tempo. If the value is
        a np.ndarray, it has to be an array with two columns where the first
        column is score time in beats and the second column is the tempo. If a
        callable is given, the function is assumed to map score onsets in beats
        to tempo values. Default is 100 bpm.
    velocity: int, np.ndarray or callable
        MIDI velocity of the performance. If a the value is an int, the
        performance will be generated with a constant MIDI velocity. If the
        value is a np.ndarray, it has to be an array with two columns where
        the first column is score time in beats and the second column is the
        MIDI velocity. If a callable is given, the function is assumed to map
        score time in beats to MIDI velocity. Default is 64.

    Returns
    -------
    ppart: PerformedPart
        A PerformedPart object with the generated performance.
    """
    from partitura.score import Part
    from partitura.performance import PerformedPart

    if not isinstance(part, Part):
        raise ValueError(
            "The input `part` must be a "
            f"`partitura.score.Part` instance, not {type(part)}"
        )

    snote_array = part.note_array()

    pnote_array = performance_notearray_from_score_notearray(
        snote_array=snote_array, bpm=bpm, velocity=velocity
    )

    ppart = PerformedPart.from_note_array(pnote_array)

    return ppart


def performance_notearray_from_score_notearray(
    snote_array: np.ndarray,
    bpm: Union[float, np.ndarray, Callable] = 100.0,
    velocity: Union[int, np.ndarray, Callable] = 64,
) -> np.ndarray:
    """
    Generate a performance note array from a score note array

    Parameters
    ----------
    snote_array : np.ndarray
        A score note array.
    bpm : float, np.ndarray or callable
        Beats per minute to generate the performance. If a the value is a float,
        the performance will be generated with a constant tempo. If the value is
        a np.ndarray, it has to be an array with two columns where the first
        column is score time in beats and the second column is the tempo. If a
        callable is given, the function is assumed to map score onsets in beats
        to tempo values. Default is 100 bpm.
    velocity: int, np.ndarray or callable
        MIDI velocity of the performance. If a the value is an int, the
        performance will be generated with a constant MIDI velocity. If the
        value is a np.ndarray, it has to be an array with two columns where
        the first column is score time in beats and the second column is the
        MIDI velocity. If a callable is given, the function is assumed to map
        score time in beats to MIDI velocity. Default is 64.


    Returns
    -------
    pnote_array : np.ndarray
        A performance note array based on the score with the specified tempo
        and velocity.
    """

    ppart_fields = [
        ("onset_sec", "f4"),
        ("duration_sec", "f4"),
        ("pitch", "i4"),
        ("velocity", "i4"),
        ("track", "i4"),
        ("channel", "i4"),
        ("id", "U256"),
    ]

    pnote_array = np.zeros(len(snote_array), dtype=ppart_fields)

    if isinstance(velocity, np.ndarray):
        if velocity.ndim == 2:
            velocity_fun = interp1d(
                x=velocity[:, 0],
                y=velocity[:, 1],
                kind="previous",
                bounds_error=False,
                fill_value=(velocity[0, 1], velocity[-1, 1]),
            )
            pnote_array["velocity"] = np.round(
                velocity_fun(snote_array["onset_beat"]),
            ).astype(int)

        else:
            pnote_array["velocity"] = np.round(velocity).astype(int)

    elif callable(velocity):
        # The velocity parameter is a callable that returns a
        # velocity value for each score onset
        pnote_array["velocity"] = np.round(
            velocity(snote_array["onset_beat"]),
        ).astype(int)

    else:
        pnote_array["velocity"] = int(velocity)

    unique_onsets = np.unique(snote_array["onset_beat"])
    # Cast as object to avoid warnings, but seems to work well
    # in numpy version 1.20.1
    unique_onset_idxs = np.array(
        [np.where(snote_array["onset_beat"] == u)[0] for u in unique_onsets],
        dtype=object,
    )

    iois = np.diff(unique_onsets)

    if callable(bpm) or isinstance(bpm, np.ndarray):
        if callable(bpm):
            # bpm parameter is a callable that returns a bpm value
            # for each score onset
            bp = 60 / bpm(unique_onsets)
            bp_duration = (
                60 / bpm(snote_array["onset_beat"]) * snote_array["duration_beat"]
            )

        elif isinstance(bpm, np.ndarray):
            if bpm.ndim != 2:
                raise ValueError("`bpm` should be a 2D array")

            bpm_fun = interp1d(
                x=bpm[:, 0],
                y=bpm[:, 1],
                kind="previous",
                bounds_error=False,
                fill_value=(bpm[0, 1], bpm[-1, 1]),
            )
            bp = 60 / bpm_fun(unique_onsets)
            bp_duration = (
                60 / bpm_fun(snote_array["onset_beat"]) * snote_array["duration_beat"]
            )

        p_onsets = np.r_[0, np.cumsum(iois * bp[:-1])]
        pnote_array["duration_sec"] = bp_duration * snote_array["duration_beat"]

    else:
        # convert bpm to beat period
        bp = 60 / float(bpm)
        p_onsets = np.r_[0, np.cumsum(iois * bp)]
        pnote_array["duration_sec"] = bp * snote_array["duration_beat"]

    pnote_array["pitch"] = snote_array["pitch"]
    pnote_array["id"] = snote_array["id"]

    for ix, on in zip(unique_onset_idxs, p_onsets):
        # ix has to be cast as integer depending on the
        # numpy version...
        pnote_array["onset_sec"][ix.astype(int)] = on

    return pnote_array


def generate_random_performance_note_array(
    num_notes: int = 20,
    rng: Union[int, np.random.RandomState] = np.random.RandomState(1984),
    duration: float = 10,
    max_note_duration: float = 2,
    min_note_duration: float = 0.1,
    max_velocity: int = 90,
    min_velocity: int = 20,
    return_performance: bool = False,
) -> Union[np.ndarray, Performance]:
    """
    Create a random performance note array.

    Parameters
    ----------
    num_notes : int
        Number of notes
    rng : int or np.random.RandomState
        State for the random number generator. If an integer is given
        a new random number generator with that state will be created.
    duration : float
        Total duration of the note array in seconds. Default is 10.
    max_note_duration : float
        Maximum duration of a note in seconds. Note that since the durations
        are randomly sampled from a uniform distribution, it could happen
        that no notes actually have this duration.
    min_note_duration: float
        Minimum duration of a note in seconds. Note that since the durations
        are randomly sampled from a uniform distribution, it could happen
        that no notes actually have this duration.
    max_velocity : int
        Maximal MIDI velocity. Note that since the MIDI velocities
        are randomly sampled from a uniform distribution, it could happen
        that no notes actually have this velocity.
    min_velocity : int
        Maximal MIDI velocity. Note that since the MIDI velocities
        are randomly sampled from a uniform distribution, it could happen
        that no notes actually have this velocity.
    return_performance : bool
        If True, returns a `Performance` object.

    Returns
    -------
    note_array or performance : np.ndarray or Performance
        If `return_performance` is True, the output is a `Performance` instance.
        Otherwise, it returns a structured note array with note information.
    """
    # Generate a random piano roll

    if isinstance(rng, int):
        rng = np.random.RandomState(rng)

    note_array = np.empty(
        num_notes,
        dtype=[
            ("pitch", "i4"),
            ("onset_sec", "f4"),
            ("duration_sec", "f4"),
            ("velocity", "i4"),
            ("id", "U256"),
        ],
    )

    if max_note_duration >= duration:
        warnings.warn(
            message=(
                "`duration` is smaller than `max_note_duration`! "
                "The `max_note_duration` has been adjusted to be equal to "
                "`0.5 * duration`."
            )
        )
        max_note_duration = 0.5 * duration

    note_array["pitch"] = rng.randint(1, 128, num_notes)

    note_duration = rng.uniform(
        low=min_note_duration,
        high=max_note_duration,
        size=num_notes,
    )

    onset = rng.uniform(
        low=0,
        high=1,
        size=num_notes,
    )

    # Onsets start at 0 and end at duration - the smalles note duration
    onset = (duration - note_duration.min()) * (onset - onset.min()) / onset.max()

    # Ensure that the offsets end at the specified duration.
    offset = np.clip(
        onset + note_duration,
        a_min=min_note_duration,
        a_max=duration,
    )

    note_array["duration_sec"] = offset - onset

    sort_idxs = onset.argsort()

    # Note ids are sorted by onset.
    note_array["id"] = np.array([f"n{i}" for i in sort_idxs])

    note_array["onset_sec"] = onset

    note_array["velocity"] = rng.randint(
        min_velocity,
        max_velocity + 1,
        num_notes,
    )

    if return_performance:
        from partitura.performance import Performance, PerformedPart

        performed_part = PerformedPart.from_note_array(note_array)
        performance = Performance(performed_part, performer=str(rng))

        return performance

    return note_array


def slice_ppart_by_time(
    ppart: PerformedPart,
    start_time: float,
    end_time: float,
    clip_note_off: bool = True,
    reindex_notes: bool = False,
) -> PerformedPart:
    """
    Get a slice of a PeformedPart by time

    Parameters
    ----------
    ppart : `PerformedPart` object
    start_time : float
        Starting time in seconds
    end_time : float
        End time in seconds
    clip_note_off : bool
        Clip note_off time to end_time
    reindex_notes : bool
        Reindex notes in slice starting from n0

    Returns
    -------
    ppart_slice :  `PerformedPart` object
        A copy of input ppart containing notes, programs and control
        information only between `start_time` and `end_time` of ppart
    """
    from partitura.performance import PerformedPart

    if not isinstance(ppart, PerformedPart):
        raise ValueError("Input is not an instance of PerformedPart!")

    if start_time > end_time:
        raise ValueError("Start time must be smaller than end time!")

    # create a new (empty) instance of a PerformedPart
    # single dummy note added to be able to set sustain_pedal_threshold in __init__
    # -> check `adjust_offsets_w_sustain` in partitura.performance
    # ppart_slice = PerformedPart([{"note_on": 0, "note_off": 0, "pitch": 0}])

    # get ppq if PerformedPart contains it,
    # else skip time_tick info when e.g. created with 'load_performance_midi'
    # try:
    #     ppq = ppart.ppq
    # except AttributeError:
    #     ppq = None
    ppq = getattr(ppart, "ppq", None)
    mpq = getattr(ppart, "mpq", None)

    def add_info_to_list(input_list: List[dict], output_list: List[dict]) -> None:

        for elem in input_list:
            if elem["time"] >= start_time and elem["time"] <= end_time:
                new_elem = elem.copy()
                new_elem["time"] -= start_time
                if ppq is not None and mpq is not None:
                    new_elem["time_tick"] = seconds_to_midi_ticks(
                        time_in_seconds=new_elem["time"],
                        mpq=mpq,
                        ppq=ppq,
                    )
                output_list.append(new_elem)

    controls_slice = []
    if ppart.controls:
        # TODO
        # * Keep previous pedal value
        for cc in ppart.controls:
            if cc["time"] >= start_time and cc["time"] <= end_time:
                new_cc = cc.copy()
                new_cc["time"] -= start_time
                if ppq is not None and mpq is not None:
                    new_cc["time_tick"] = seconds_to_midi_ticks(
                        time_in_seconds=new_cc["time"],
                        mpq=mpq,
                        ppq=ppq,
                    )
                controls_slice.append(new_cc)

    programs_slice = []
    if ppart.programs:
        # TODO
        # * Keep previous programs
        for pr in ppart.programs:
            if pr["time"] >= start_time and pr["time"] <= end_time:
                new_pr = pr.copy()
                new_pr["time"] -= start_time
                if ppq is not None and mpq is not None:
                    new_pr["time_tick"] = seconds_to_midi_ticks(
                        time_in_seconds=new_pr["time"],
                        mpq=mpq,
                        ppq=ppq,
                    )
                programs_slice.append(new_pr)

    time_signatures = []
    if ppart.time_signatures:
        for ts in ppart.time_signatures:
            if ts["time"] >= start_time and ts["time"] <= end_time:
                new_ts = ts.copy()
                new_ts["time"] -= start_time
    key_signatures = []
    meta_other = []

    notes_slice = []
    note_id = 0
    for note in ppart.notes:
        # collect previous sounding notes at start_time
        if note["note_on"] < start_time and note["note_off"] > start_time:
            new_note = note.copy()
            new_note["note_on"] = 0.0
            if clip_note_off:
                new_note["note_off"] = min(
                    note["note_off"] - start_time, end_time - start_time
                )
            else:
                new_note["note_off"] = note["note_off"] - start_time
            if ppq is not None and mpq is not None:
                new_note["note_on_tick"] = 0
                new_note["note_off_tick"] = seconds_to_midi_ticks(
                    time_in_seconds=new_note["note_off"],
                    mpq=mpq,
                    ppq=ppq,
                )
            if reindex_notes:
                new_note["id"] = f"n{note_id}"
                note_id += 1
            notes_slice.append(new_note)
        # todo - combine both cases
        if note["note_on"] >= start_time:
            if note["note_on"] < end_time:
                new_note = note.copy()
                new_note["note_on"] -= start_time
                if clip_note_off:
                    new_note["note_off"] = min(
                        note["note_off"] - start_time, end_time - start_time
                    )
                else:
                    new_note["note_off"] = note["note_off"] - start_time
                if ppq is not None and mpq is not None:
                    new_note["note_on_tick"] = seconds_to_midi_ticks(
                        time_in_seconds=new_note["note_on"],
                        mpq=mpq,
                        ppq=ppq,
                    )
                    new_note["note_off_tick"] = seconds_to_midi_ticks(
                        time_in_seconds=new_note["note_off"],
                        mpq=mpq,
                        ppq=ppq,
                    )
                if reindex_notes:
                    new_note["id"] = f"n{note_id}"
                    note_id += 1
                notes_slice.append(new_note)
            # assumes notes in list are sorted by onset time
            else:
                break

    # Create slice PerformedPart
    ppart_slice = PerformedPart(
        notes=notes_slice,
        programs=programs_slice,
        controls=controls_slice,
        ppq=ppq,
        mpq=mpq,
        key_signatures=key_signatures,
        time_signatures=time_signatures,
        meta_other=meta_other,
    )

    # set threshold property after creating notes list to update 'sound_offset' values
    ppart_slice.sustain_pedal_threshold = ppart.sustain_pedal_threshold

    if ppart.id:
        ppart_slice.id = f"{ppart.id}_slice_{start_time}s_to_{end_time}s"
    if ppart.part_name:
        ppart_slice.part_name = ppart.part_name

    return ppart_slice


def tokenize(
    score_data: ScoreLike,
    tokenizer: MIDITokenizer,
    incomplete_bar_behaviour: str = "pad_bar",
):
    """
    Tokenize a score using a tokenizer from miditok.
    Parameters
    ----------
    score_data : Score, list, Part, or PartGroup
        The musical score to be saved. A :class:`partitura.score.Score` object,
        a :class:`partitura.score.Part`, a :class:`partitura.score.PartGroup` or
        a list of these.
    tokenizer : MIDITokenizer
        A tokenizer from miditok.
    incomplete_bar_behaviour : str
        How to handle incomplete bars at the beginning (pickup measures) and
        during the score. Can be one of 'pad_bar', 'shift', or 'time_sig_change'.
        See :func:`partitura.io.exportmidi.save_score_midi` for details.
        Defaults to 'pad_bar'.
    Returns
    -------
    ppart_slice :  `Tokens` object
        Tokens as produced by the miditok library.
    """

    if miditok is None or miditoolkit is None:
        raise ImportError(
            "Miditok and miditoolkit must be installed for this function to work"
        )
    with TemporaryDirectory() as tmpdir:
        temp_midi_path = os.path.join(tmpdir, "temp_midi.mid")
        partitura.io.exportmidi.save_score_midi(
            score_data,
            out=temp_midi_path,
            anacrusis_behavior=incomplete_bar_behaviour,
            part_voice_assign_mode=4,
            minimum_ppq=480,
        )
        midi = miditoolkit.MidiFile(temp_midi_path)
        tokens = tokenizer(midi)
    return tokens


def step2pc(step, alter):
    """
<<<<<<< HEAD
    Convert a step to a pitch class.
=======
    Convert a tonal pitch class (i.e. step + alter) to a pitch class (i.e. integer in [0, 11]).
>>>>>>> 8dccc0a6

    Parameters
    ----------
    step: str
        The step of the pitch, e.g. C, D, E, etc.
    alter: int
        The alteration of the pitch, e.g. -2, -1, 0, 1, 2 etc.

    Returns
    -------
    pc: int
        The pitch class of the step.
    """
    base_pc = BASE_PC[step]
    pc = (base_pc + alter) % 12
    return pc


if __name__ == "__main__":
    import doctest

    doctest.testmod()<|MERGE_RESOLUTION|>--- conflicted
+++ resolved
@@ -5,7 +5,6 @@
 """
 from __future__ import annotations
 import copy
-import math
 from collections import defaultdict
 import re
 import warnings
@@ -18,7 +17,6 @@
 import partitura
 from tempfile import TemporaryDirectory
 import os, math
-
 
 
 try:
@@ -230,24 +228,16 @@
         else:
             diff_sm = prev_pc - tmp_pc if prev_pc >= tmp_pc else prev_pc + 12 - tmp_pc
         new_alter = (
-<<<<<<< HEAD
-                INTERVAL_TO_SEMITONES[interval.quality + str(interval.number)] - diff_sm
-=======
             INTERVAL_TO_SEMITONES[interval.quality + str(interval.number)] - diff_sm
->>>>>>> 8dccc0a6
         )
     return new_step, new_alter
 
 
 def transpose_note(step, alter, interval):
     """
-<<<<<<< HEAD
-    Transpose a note by a given interval without changing the octave or creating a Note Object.
-=======
     Transpose a note by a given interval without considering the octave.
 
     This function does not create a new Note object, but returns the new step and alteration of the note.
->>>>>>> 8dccc0a6
 
 
     Parameters
@@ -269,30 +259,21 @@
     prev_step = step.capitalize()
     assert interval.direction == "up", "Only interval direction 'up' is supported."
     assert -3 < alter < 3, f"Input Alteration {alter} is not in the range -2 to 2."
-<<<<<<< HEAD
-    assert interval.number < 8, f"Input Interval {interval.number} is not in the range 1 to 7."
-    assert prev_step in BASE_PC.keys(), f"Input Step {prev_step} is must be one of: {BASE_PC.keys()}."
-=======
     assert (
         interval.number < 8
     ), f"Input Interval {interval.number} is not in the range 1 to 7."
     assert (
         prev_step in BASE_PC.keys()
     ), f"Input Step {prev_step} is must be one of: {BASE_PC.keys()}."
->>>>>>> 8dccc0a6
     new_step = STEPS[(STEPS[prev_step] + interval.number - 1) % 7]
     prev_alter = alter if alter is not None else 0
     pc_prev = step2pc(prev_step, prev_alter)
     pc_new = step2pc(new_step, prev_alter)
     new_alter = interval.semitones - (pc_new - pc_prev) % 12 + prev_alter
     # add test to check if the new alteration is correct (i.e. accept maximum of 2 flats or sharps)
-<<<<<<< HEAD
-    assert -3 < new_alter < 3, f"New alteration {new_alter} is not in the range -2 to 2."
-=======
     assert (
         -3 < new_alter < 3
     ), f"New alteration {new_alter} is not in the range -2 to 2."
->>>>>>> 8dccc0a6
     return new_step, new_alter
 
 
@@ -776,16 +757,6 @@
     if np.abs(qdur - DURS[i]) < eps:
         return SYM_DURS[i].copy()
     else:
-<<<<<<< HEAD
-        # NOTE: Guess tuplets (Naive) it doesn't cover composite durations from tied notes.
-        type = SYM_DURS[i+3]["type"]
-        normal_notes = 2
-        return {
-            "type": type,
-            "actual_notes": math.ceil(normal_notes/qdur),
-            "normal_notes": normal_notes,
-        }
-=======
         # Note when the duration is not found, the we are left with two solutions:
         # 1. The duration is a tuplet
         # 2. The duration is a composite duration
@@ -802,7 +773,6 @@
                 "actual_notes": math.ceil(normal_notes / qdur),
                 "normal_notes": normal_notes,
             }
->>>>>>> 8dccc0a6
 
 
 def to_quarter_tempo(unit, tempo):
@@ -3316,11 +3286,7 @@
 
 def step2pc(step, alter):
     """
-<<<<<<< HEAD
-    Convert a step to a pitch class.
-=======
     Convert a tonal pitch class (i.e. step + alter) to a pitch class (i.e. integer in [0, 11]).
->>>>>>> 8dccc0a6
 
     Parameters
     ----------
