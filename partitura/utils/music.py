--- conflicted
+++ resolved
@@ -1575,10 +1575,7 @@
     include_key_signature=False,
     include_time_signature=False,
     include_metrical_position=False,
-<<<<<<< HEAD
-=======
     include_grace_notes=False
->>>>>>> cb047556
 ):
     """
     Create a structured array with note information
@@ -1697,24 +1694,11 @@
         key_signature_map=key_signature_map,
         metrical_position_map=metrical_position_map,
         include_pitch_spelling=include_pitch_spelling,
-<<<<<<< HEAD
-    )
-=======
-	    include_grace_notes=include_grace_notes)
->>>>>>> cb047556
+	      include_grace_notes=include_grace_notes)
     return note_array
 
 
 def note_array_from_note_list(
-<<<<<<< HEAD
-    note_list,
-    beat_map=None,
-    quarter_map=None,
-    time_signature_map=None,
-    key_signature_map=None,
-    metrical_position_map=None,
-    include_pitch_spelling=False,
-=======
         note_list,
         beat_map=None,
         quarter_map=None,
@@ -1723,7 +1707,6 @@
         metrical_position_map=None,
         include_pitch_spelling=False,
         include_grace_notes=False
->>>>>>> cb047556
 ):
     """
     Create a structured array with note information
