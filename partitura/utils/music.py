#!/usr/bin/env python
from collections import defaultdict
import logging
import re

import numpy as np
from scipy.interpolate import interp1d
from scipy.sparse import csc_matrix

from partitura.utils.generic import find_nearest, search, iter_current_next

LOGGER = logging.getLogger(__name__)

MIDI_BASE_CLASS = {"c": 0, "d": 2, "e": 4, "f": 5, "g": 7, "a": 9, "b": 11}
# _MORPHETIC_BASE_CLASS = {'c': 0, 'd': 1, 'e': 2, 'f': 3, 'g': 4, 'a': 5, 'b': 6}
# _MORPHETIC_OCTAVE = {0: 32, 1: 39, 2: 46, 3: 53, 4: 60, 5: 67, 6: 74, 7: 81, 8: 89}
ALTER_SIGNS = {None: "", 0: "", 1: "#", 2: "x", -1: "b", -2: "bb"}

DUMMY_PS_BASE_CLASS = {
    0: ("c", 0),
    1: ("c", 1),
    2: ("d", 0),
    3: ("d", 1),
    4: ("e", 0),
    5: ("f", 0),
    6: ("f", 1),
    7: ("g", 0),
    8: ("g", 1),
    9: ("a", 0),
    10: ("a", 1),
    11: ("b", 0),
}

MEI_DURS_TO_SYMBOLIC = {
    "long": "long",
<<<<<<< HEAD
    "0": "breve",
=======
    "breve": "breve",
>>>>>>> d5c4e7bf
    "1": "whole",
    "2": "half",
    "4": "quarter",
    "8": "eighth",
    "16": "16th",
    "32": "32nd",
    "64": "64th",
    "128": "128th",
    "256": "256th",
}

SYMBOLIC_TO_INT_DURS = {
    "long": 0.25,
    "breve": 0.5,
    "whole": 1,
    "half": 2,
    "quarter": 4,
    "eighth": 8,
    "16th": 16,
    "32nd": 32,
    "64th": 64,
    "128th": 128,
    "256th": 256,
}

LABEL_DURS = {
    "long": 16,
    "breve": 8,
    "whole": 4,
    "half": 2,
    "h": 2,
    "quarter": 1,
    "q": 1,
    "eighth": 1 / 2,
    "e": 1 / 2,
    "16th": 1 / 4,
    "32nd": 1 / 8.0,
    "64th": 1 / 16,
    "128th": 1 / 32,
    "256th": 1 / 64,
}
DOT_MULTIPLIERS = (1, 1 + 1 / 2, 1 + 3 / 4, 1 + 7 / 8)
# DURS and SYM_DURS encode the same information as _LABEL_DURS and
# _DOT_MULTIPLIERS, but they allow for faster estimation of symbolic duration
# (estimate_symbolic duration). At some point we will probably do away with
# _LABEL_DURS and _DOT_MULTIPLIERS.
DURS = np.array(
    [
        1.5625000e-02,
        2.3437500e-02,
        2.7343750e-02,
        2.9296875e-02,
        3.1250000e-02,
        4.6875000e-02,
        5.4687500e-02,
        5.8593750e-02,
        6.2500000e-02,
        9.3750000e-02,
        1.0937500e-01,
        1.1718750e-01,
        1.2500000e-01,
        1.8750000e-01,
        2.1875000e-01,
        2.3437500e-01,
        2.5000000e-01,
        3.7500000e-01,
        4.3750000e-01,
        4.6875000e-01,
        5.0000000e-01,
        5.0000000e-01,
        7.5000000e-01,
        7.5000000e-01,
        8.7500000e-01,
        8.7500000e-01,
        9.3750000e-01,
        9.3750000e-01,
        1.0000000e00,
        1.0000000e00,
        1.5000000e00,
        1.5000000e00,
        1.7500000e00,
        1.7500000e00,
        1.8750000e00,
        1.8750000e00,
        2.0000000e00,
        2.0000000e00,
        3.0000000e00,
        3.0000000e00,
        3.5000000e00,
        3.5000000e00,
        3.7500000e00,
        3.7500000e00,
        4.0000000e00,
        6.0000000e00,
        7.0000000e00,
        7.5000000e00,
        8.0000000e00,
        1.2000000e01,
        1.4000000e01,
        1.5000000e01,
        1.6000000e01,
        2.4000000e01,
        2.8000000e01,
        3.0000000e01,
    ]
)

SYM_DURS = [
    {"type": "256th", "dots": 0},
    {"type": "256th", "dots": 1},
    {"type": "256th", "dots": 2},
    {"type": "256th", "dots": 3},
    {"type": "128th", "dots": 0},
    {"type": "128th", "dots": 1},
    {"type": "128th", "dots": 2},
    {"type": "128th", "dots": 3},
    {"type": "64th", "dots": 0},
    {"type": "64th", "dots": 1},
    {"type": "64th", "dots": 2},
    {"type": "64th", "dots": 3},
    {"type": "32nd", "dots": 0},
    {"type": "32nd", "dots": 1},
    {"type": "32nd", "dots": 2},
    {"type": "32nd", "dots": 3},
    {"type": "16th", "dots": 0},
    {"type": "16th", "dots": 1},
    {"type": "16th", "dots": 2},
    {"type": "16th", "dots": 3},
    {"type": "eighth", "dots": 0},
    {"type": "e", "dots": 0},
    {"type": "eighth", "dots": 1},
    {"type": "e", "dots": 1},
    {"type": "eighth", "dots": 2},
    {"type": "e", "dots": 2},
    {"type": "eighth", "dots": 3},
    {"type": "e", "dots": 3},
    {"type": "quarter", "dots": 0},
    {"type": "q", "dots": 0},
    {"type": "quarter", "dots": 1},
    {"type": "q", "dots": 1},
    {"type": "quarter", "dots": 2},
    {"type": "q", "dots": 2},
    {"type": "quarter", "dots": 3},
    {"type": "q", "dots": 3},
    {"type": "half", "dots": 0},
    {"type": "h", "dots": 0},
    {"type": "half", "dots": 1},
    {"type": "h", "dots": 1},
    {"type": "half", "dots": 2},
    {"type": "h", "dots": 2},
    {"type": "half", "dots": 3},
    {"type": "h", "dots": 3},
    {"type": "whole", "dots": 0},
    {"type": "whole", "dots": 1},
    {"type": "whole", "dots": 2},
    {"type": "whole", "dots": 3},
    {"type": "breve", "dots": 0},
    {"type": "breve", "dots": 1},
    {"type": "breve", "dots": 2},
    {"type": "breve", "dots": 3},
    {"type": "long", "dots": 0},
    {"type": "long", "dots": 1},
    {"type": "long", "dots": 2},
    {"type": "long", "dots": 3},
]

MAJOR_KEYS = [
    "Cb",
    "Gb",
    "Db",
    "Ab",
    "Eb",
    "Bb",
    "F",
    "C",
    "G",
    "D",
    "A",
    "E",
    "B",
    "F#",
    "C#",
]
MINOR_KEYS = [
    "Ab",
    "Eb",
    "Bb",
    "F",
    "C",
    "G",
    "D",
    "A",
    "E",
    "B",
    "F#",
    "C#",
    "G#",
    "D#",
    "A#",
]

TIME_UNITS = ["beat", "quarter", "sec", "div"]

NOTE_NAME_PATT = re.compile(r"([A-G]{1})([xb\#]*)(\d+)")

MUSICAL_BEATS = {6: 2, 9: 3, 12: 4}


def ensure_notearray(notearray_or_part, *args, **kwargs):
    """
    Ensures to get a structured note array from the input.

    Parameters
    ----------
    notearray_or_part : structured ndarray, `Part` or `PerformedPart`
        Input score information

    Returns
    -------
    structured ndarray
        Structured array containing score information.
    """
    from partitura.score import Part, PartGroup
    from partitura.performance import PerformedPart

    if isinstance(notearray_or_part, np.ndarray):
        if notearray_or_part.dtype.fields is not None:
            return notearray_or_part
        else:
            raise ValueError("Input array is not a structured array!")

    elif isinstance(notearray_or_part, Part):
        return note_array_from_part(notearray_or_part, *args, **kwargs)

    elif isinstance(notearray_or_part, PartGroup):
        return note_array_from_part_list(notearray_or_part.children, *args, **kwargs)

    elif isinstance(notearray_or_part, PerformedPart):
        return notearray_or_part.note_array

    elif isinstance(notearray_or_part, list):
        if all([isinstance(part, Part) for part in notearray_or_part]):
            return note_array_from_part_list(notearray_or_part, *args, **kwargs)
        else:
            raise ValueError(
                "`notearray_or_part` should be a list of "
                "`Part` objects, but was given "
                "[{0}]".format(",".join(str(type(p)) for p in notearray_or_part))
            )
    else:
        raise ValueError(
            "`notearray_or_part` should be a structured "
            "numpy array, a `Part`, `PartGroup`, a "
            "`PerformedPart`, or a list but "
            "is {0}".format(type(notearray_or_part))
        )


def get_time_units_from_note_array(note_array):
    fields = set(note_array.dtype.fields)

    if fields is None:
        raise ValueError("`note_array` must be a structured numpy array")

    score_units = set(("onset_beat", "onset_quarter", "onset_div"))
    performance_units = set(("onset_sec",))

    if len(score_units.intersection(fields)) > 0:
        if "onset_beat" in fields:
            return ("onset_beat", "duration_beat")
        elif "onset_quarter" in fields:
            return ("onset_quarter", "duration_quarter")
        elif "onset_div" in fields:
            return ("onset_div", "duration_div")
    elif len(performance_units.intersection(fields)) > 0:
        return ("onset_sec", "duration_sec")
    else:
        raise ValueError("Input array does not contain the expected " "time-units")


def pitch_spelling_to_midi_pitch(step, alter, octave):
    midi_pitch = (octave + 1) * 12 + MIDI_BASE_CLASS[step.lower()] + (alter or 0)
    return midi_pitch


def midi_pitch_to_pitch_spelling(midi_pitch):
    octave = midi_pitch // 12 - 1
    step, alter = DUMMY_PS_BASE_CLASS[np.mod(midi_pitch, 12)]
    return ensure_pitch_spelling_format(step, alter, octave)


def note_name_to_pitch_spelling(note_name):
    note_info = NOTE_NAME_PATT.search(note_name)

    if note_info is None:
        raise ValueError(
            "Invalid note name. "
            "The note name must be "
            "'<pitch class>(alteration)<octave>', "
            f"but was given {note_name}."
        )
    step, alter, octave = note_info.groups()
    step, alter, octave = ensure_pitch_spelling_format(
        step=step, alter=alter if alter != "" else "n", octave=int(octave)
    )
    return step, alter, octave


def note_name_to_midi_pitch(note_name):
    step, alter, octave = note_name_to_pitch_spelling(note_name)
    return pitch_spelling_to_midi_pitch(step, alter, octave)


def pitch_spelling_to_note_name(step, alter, octave):
    f_alter = ""
    if alter > 0:
        if alter == 2:
            f_alter = "x"
        else:
            f_alter = alter * "#"
    elif alter < 0:
        f_alter = abs(alter) * "b"

    note_name = f"{step.upper()}{f_alter}{octave}"
    return note_name


SIGN_TO_ALTER = {
    "n": 0,
    "#": 1,
    "s": 1,
    "ss": 2,
    "x": 2,
    "##": 2,
    "###": 3,
    "b": -1,
    "f": -1,
    "bb": -2,
    "ff": -2,
    "bbb": -3,
    "-": None,
}


def ensure_pitch_spelling_format(step, alter, octave):

    if step.lower() not in MIDI_BASE_CLASS:
        if step.lower() != "r":
            raise ValueError("Invalid `step`")

    if isinstance(alter, str):
        try:
            alter = SIGN_TO_ALTER[alter]
        except KeyError:
            raise ValueError(
                'Invalid `alter`, must be ("n", "#", '
                '"x", "b" or "bb"), but given {0}'.format(alter)
            )

    if not isinstance(alter, int):
        try:
            alter = int(alter)
        except TypeError or ValueError:
            if alter is not None:
                raise ValueError("`alter` must be an integer or None")

    if octave == "-":
        # check octave for weird rests in Batik match files
        octave = None
    else:
        if not isinstance(octave, int):
            try:
                octave = int(octave)
            except TypeError or ValueError:
                if octave is not None:
                    raise ValueError("`octave` must be an integer or None")

    return step.upper(), alter, octave


def fifths_mode_to_key_name(fifths, mode=None):
    """Return the key signature name corresponding to a number of sharps
    or flats and a mode. A negative value for `fifths` denotes the
    number of flats (i.e. -3 means three flats), and a positive
    number the number of sharps. The mode is specified as 'major'
    or 'minor'. If `mode` is None, the key is assumed to be major.

    Parameters
    ----------
    fifths : int
        Number of fifths
    mode : {'major', 'minor', None, -1, 1}
        Mode of the key signature

    Returns
    -------
    str
        The name of the key signature, e.g. 'Am'

    Examples
    --------
    >>> fifths_mode_to_key_name(0, 'minor')
    'Am'
    >>> fifths_mode_to_key_name(0, 'major')
    'C'
    >>> fifths_mode_to_key_name(3, 'major')
    'A'
    >>> fifths_mode_to_key_name(-1, 1)
    'F'

    """
    global MAJOR_KEYS, MINOR_KEYS

    if mode in ("minor", -1):
        keylist = MINOR_KEYS
        suffix = "m"
    elif mode in ("major", None, 1):
        keylist = MAJOR_KEYS
        suffix = ""
    else:
        raise Exception("Unknown mode {}".format(mode))

    try:
        name = keylist[fifths + 7]
    except IndexError:
        raise Exception("Unknown number of fifths {}".format(fifths))

    return name + suffix


def key_name_to_fifths_mode(key_name):
    """Return the number of sharps or flats and the mode of a key
        signature name. A negative number denotes the number of flats
        (i.e. -3 means three flats), and a positive number the number of
        sharps. The mode is specified as 'major' or 'minor'.

        Parameters
        ----------
        name : str
            Name of the key signature, i.e. Am, E#, etc

        Returns
        -------
        (int, str)
            Tuple containing the number of fifths and the mode


        Examples
        --------
        >>> key_name_to_fifths_mode('Am')
        (0, 'minor')
        >>> key_name_to_fifths_mode('C')
        (0, 'major')
        >>> key_name_to_fifths_mode('A')
        (3, 'major')

    """
    fifths_list = ["F", "C", "G", "D", "A", "E", "B"]

    if "m" in key_name:
        mode = "minor"
        s_list = fifths_list[4:] + fifths_list[:4]
        if "b" in key_name or (len(key_name)==2 and s_list.index(key_name[0]) > 2):
            fifths = s_list.reverse().index(key_name[0]) - 7 * (key_name.count("b") - 1)
        else:
            fifths = s_list.index(key_name[0]) + 7 * key_name.count("#")
    else:
        mode = "major"
        s_list = fifths_list[1:] + fifths_list[:1]
        if "b" in key_name or key_name=="F":
            fifths = s_list.reverse().index(key_name[0]) - 7*(key_name.count("b")-1)
        else:
            fifths = s_list.index(key_name[0]) + 7 * key_name.count("#")
    return fifths, mode


def key_mode_to_int(mode):
    """Return the mode of a key as an integer (1 for major and -1 for
    minor).

    Parameters
    ----------
    mode : {'major', 'minor', None, 1, -1}
        Mode of the key

    Returns
    -------
    int
        Integer representation of the mode.

    """
    if mode in ("minor", -1):
        return -1
    elif mode in ("major", None, 1):
        return 1
    else:
        raise ValueError("Unknown mode {}".format(mode))


def key_int_to_mode(mode):
    """Return the mode of a key as a string ('major' or 'minor')

    Parameters
    ----------
    mode : {'major', 'minor', None, 1, -1}
        Mode of the key

    Returns
    -------
    int
        Integer representation of the mode.

    """
    if mode in ("minor", -1):
        return "minor"
    elif mode in ("major", None, 1):
        return "major"
    else:
        raise ValueError("Unknown mode {}".format(mode))


def estimate_symbolic_duration(dur, div, eps=10 ** -3):
    """Given a numeric duration, a divisions value (specifiying the
    number of units per quarter note) and optionally a tolerance `eps`
    for numerical imprecisions, estimate corresponding the symbolic
    duration. If a matching symbolic duration is found, it is returned
    as a tuple (type, dots), where type is a string such as 'quarter',
    or '16th', and dots is an integer specifying the number of dots.
    If no matching symbolic duration is found the function returns
    None.

    NOTE : this function does not estimate composite durations, nor
    time-modifications such as triplets.

    Parameters
    ----------
    dur : float or int
        Numeric duration value
    div : int
        Number of units per quarter note
    eps : float, optional (default: 10**-3)
        Tolerance in case of imprecise matches

    Returns
    -------


    Examples
    --------
    >>> estimate_symbolic_duration(24, 16)
    {'type': 'quarter', 'dots': 1}

    >>> estimate_symbolic_duration(15, 10)
    {'type': 'quarter', 'dots': 1}

    The following example returns None:

    >>> estimate_symbolic_duration(23, 16)

    """
    global DURS, SYM_DURS
    qdur = dur / div
    i = find_nearest(DURS, qdur)
    if np.abs(qdur - DURS[i]) < eps:
        return SYM_DURS[i].copy()
    else:
        return None


def to_quarter_tempo(unit, tempo):
    """Given a string `unit` (e.g. 'q', 'q.' or 'h') and a number
    `tempo`, return the corresponding tempo in quarter notes. This is
    useful to convert textual tempo directions like h=100.

    Parameters
    ----------
    unit : str
        Tempo unit
    tempo : number
        Tempo value

    Returns
    -------
    float
        Tempo value in quarter units

    Examples
    --------
    >>> to_quarter_tempo('q', 100)
    100.0

    >>> to_quarter_tempo('h', 100)
    200.0

    >>> to_quarter_tempo('h.', 50)
    150.0

    """
    dots = unit.count(".")
    unit = unit.strip().rstrip(".")
    return float(tempo * DOT_MULTIPLIERS[dots] * LABEL_DURS[unit])


def format_symbolic_duration(symbolic_dur):
    """Create a string representation of the symbolic duration encoded
    in the dictionary `symbolic_dur`.

    Parameters
    ----------
    symbolic_dur : dict
        Dictionary with keys 'type' and 'dots'

    Returns
    -------
    str
        A string representation of the specified symbolic duration

    Examples
    --------
    >>> format_symbolic_duration({'type': 'q', 'dots': 2})
    'q..'

    >>> format_symbolic_duration({'type': '16th'})
    '16th'

    """
    if symbolic_dur is None:

        return "unknown"

    else:
        result = (symbolic_dur.get("type") or "") + "." * symbolic_dur.get("dots", 0)

        if "actual_notes" in symbolic_dur and "normal_notes" in symbolic_dur:

            result += "_{}/{}".format(
                symbolic_dur["actual_notes"], symbolic_dur["normal_notes"]
            )

        return result


def symbolic_to_numeric_duration(symbolic_dur, divs):
    numdur = divs * LABEL_DURS[symbolic_dur.get("type", None)]
    numdur *= DOT_MULTIPLIERS[symbolic_dur.get("dots", 0)]
    numdur *= (symbolic_dur.get("normal_notes") or 1) / (
        symbolic_dur.get("actual_notes") or 1
    )
    return numdur


def order_splits(start, end, smallest_unit):
    """Description

    Parameters
    ----------
    start : int
        Description of `start`
    end : int
        Description of `end`
    smallest_divs : int
        Description of `smallest_divs`

    Returns
    -------
    ndarray
        Description of return value

    Examples
    --------
    >>> order_splits(1, 8, 1)
    array([4, 2, 6, 3, 5, 7])
    >>> order_splits(11, 17, 3)
    array([12, 15])
    >>> order_splits(11, 17, 1)
    array([16, 12, 14, 13, 15])
    >>> order_splits(11, 17, 4)
    array([16, 12])

    """

    # gegeven b, kies alle veelvouden van 2*b, verschoven om b,
    # die tussen start en end liggen
    # gegeven b, kies alle veelvouden van 2*b die tussen start-b
    # en end-b liggen en tel er b bij op

    b = smallest_unit
    result = []

    splits = np.arange((b * 2) * (1 + (start + b) // (b * 2)), end + b, b * 2) - b

    while b * (1 + start // b) < end and b * (end // b) > start:
        result.insert(0, splits)
        b = b * 2
        splits = np.arange((b * 2) * (1 + (start + b) // (b * 2)), end + b, b * 2) - b

    if result:
        return np.concatenate(result)
    else:
        return np.array([])


def find_smallest_unit(divs):
    unit = divs
    while unit % 2 == 0:
        unit = unit // 2
    return unit


def find_tie_split(start, end, divs, max_splits=3):
    """
    Examples
    --------

    >>> find_tie_split(1, 8, 2)
    [(1, 8, {'type': 'half', 'dots': 2})]

    >>> find_tie_split(0, 3615, 480) # doctest: +NORMALIZE_WHITESPACE
    [(0, 3600, {'type': 'whole', 'dots': 3}),
     (3600, 3615, {'type': '128th', 'dots': 0})]

    """

    smallest_unit = find_smallest_unit(divs)

    def success(state):
        return all(
            estimate_symbolic_duration(right - left, divs)
            for left, right in iter_current_next([start] + state + [end])
        )

    def expand(state):
        if len(state) >= max_splits:
            return []
        else:
            split_start = ([start] + state)[-1]
            ordered_splits = order_splits(split_start, end, smallest_unit)
            new_states = [state + [s.item()] for s in ordered_splits]
            # start and end must be "in sync" with splits for states to succeed
            new_states = [
                s
                for s in new_states
                if (s[0] - start) % smallest_unit == 0
                and (end - s[-1]) % smallest_unit == 0
            ]
            return new_states

    def combine(new_states, old_states):
        return old_states + new_states

    states = [[]]

    # splits = search_recursive(states, success, expand, combine)
    splits = search(states, success, expand, combine)

    if splits is not None:
        solution = [
            (left, right, estimate_symbolic_duration(right - left, divs))
            for left, right in iter_current_next([start] + splits + [end])
        ]
        # print(solution)
        return solution
    else:
        pass  # print('no solution for ', start, end, divs)


def estimate_clef_properties(pitches):
    # estimate the optimal clef for the given pitches. This returns a dictionary
    # with the sign, line, and octave_change attributes of the clef
    # (cf. MusicXML clef description). Currently only G and F clefs without
    # octave changes are supported.

    center = np.median(pitches)
    # number, sign, line, octave_change):
    # clefs = [score.Clef(1, 'F', 4, 0), score.Clef(1, 'G', 2, 0)]
    clefs = [
        dict(sign="F", line=4, octave_change=0),
        dict(sign="G", line=2, octave_change=0),
    ]
    f = interp1d([0, 49, 70, 127], [0, 0, 1, 1], kind="nearest")
    return clefs[int(f(center))]


def compute_pianoroll(
    note_info,
    time_unit="auto",
    time_div="auto",
    onset_only=False,
    note_separation=False,
    pitch_margin=-1,
    time_margin=0,
    return_idxs=False,
    piano_range=False,
    remove_drums=True,
    remove_silence=True,
):
    """Computes a piano roll from a structured note array (as
    generated by the `note_array` methods in `partitura.score.Part`
    and `partitura.performance.PerformedPart` instances).

    Parameters
    ----------
    note_info : structured array, `Part`, `PartGroup`, `PerformedPart`
        Note information
    time_unit : ('auto', 'beat', 'quarter', 'div', 'second')
    time_div : int, optional
        How many sub-divisions for each time unit (beats for a score
        or seconds for a performance. See `is_performance` below).
    onset_only : bool, optional
        If True, code only the onsets of the notes, otherwise code
        onset and duration.
    pitch_margin : int, optional
        If `pitch_margin` > -1, the resulting array will have
        `pitch_margin` empty rows above and below the highest and
        lowest pitches, respectively; if `pitch_margin` == -1, the
        resulting pianoroll will have span the fixed pitch range
        between (and including) 1 and 127.
    time_margin : int, optional
        The resulting array will have `time_margin` * `time_div` empty
        columns before and after the piano roll
    return_idxs : bool, optional
        If True, return the indices (i.e., the coordinates) of each
        note in the piano roll.
    piano_range : bool, optional
        If True, the pitch axis of the piano roll is in piano keys
        instead of MIDI note numbers (and there are only 88 pitches).
        This is equivalent as slicing `piano_range_pianoroll =
        pianoroll[21:109, :]`.
    remove_drums: bool, optional
        If True, removes the drum track (i.e., channel 9) from the
        notes to be considered in the piano roll. This option is only
        relevant for piano rolls generated from a `PerformedPart`.
        Default is True.

    Returns
    -------
    pianoroll : scipy.sparse.csr_matrix
        A sparse int matrix of size representing the pianoroll; The
        first dimension is pitch, the second is time; The sizes of the
        dimensions vary with the parameters `pitch_margin`,
        `time_margin`, and `time_div`
    pr_idx : ndarray
        Indices of the onsets and offsets of the notes in the piano
        roll (in the same order as the input note_array). This is only
        returned if `return_idxs` is `True`.

    Examples
    --------

    >>> import numpy as np
    >>> from partitura.utils import compute_pianoroll
    >>> note_array = np.array([(60, 0, 1)],\
                          dtype=[('pitch', 'i4'),\
                                 ('onset_beat', 'f4'),\
                                 ('duration_beat', 'f4')])
    >>> pr = compute_pianoroll(note_array, pitch_margin=2, time_div=2)
    >>> pr.toarray()
    array([[0, 0],
           [0, 0],
           [1, 1],
           [0, 0],
           [0, 0]])

    Notes
    -----
    The default values in this function assume that the input
    `note_array` represents a score.

    """
    note_array = ensure_notearray(note_info)

    if time_unit not in TIME_UNITS + ["auto"]:
        raise ValueError(
            "`time_unit` must be one of "
            '{0} or "auto", but was given '
            "{1}".format(", ".join(TIME_UNITS), time_unit)
        )
    if time_unit == "auto":
        onset_unit, duration_unit = get_time_units_from_note_array(note_array)

    else:
        onset_unit = f"onset_{time_unit}"
        duration_unit = f"duration_{time_unit}"

    if time_div == "auto":
        if onset_unit in ("onset_beat", "onset_quarter", "onset_sec"):
            time_div = 8
        elif onset_unit == "onset_div":
            time_div = 1
    else:
        time_div = int(time_div)

    if "channel" in note_array.dtype.names and remove_drums:
        LOGGER.info("Do not consider drum track for computing piano roll")
        non_drum_idxs = np.where(note_array["channel"] != 9)[0]
        note_array = note_array[non_drum_idxs]

    piano_roll_fields = ["pitch", onset_unit, duration_unit]

    if "velocity" in note_array.dtype.names:
        piano_roll_fields += ["velocity"]

    pr_input = np.column_stack(
        [note_array[field].astype(float) for field in piano_roll_fields]
    )

    return _make_pianoroll(
        note_info=pr_input,
        time_div=time_div,
        onset_only=onset_only,
        note_separation=note_separation,
        pitch_margin=pitch_margin,
        time_margin=time_margin,
        return_idxs=return_idxs,
        piano_range=piano_range,
        remove_silence=remove_silence,
    )


def _make_pianoroll(
    note_info,
    onset_only=False,
    pitch_margin=-1,
    time_margin=0,
    time_div=8,
    note_separation=True,
    return_idxs=False,
    piano_range=False,
    remove_silence=True,
    min_time=None,
):
    # non-public
    """Computes a piano roll from a numpy array with MIDI pitch,
    onset, duration and (optionally) MIDI velocity information. See
    `compute_pianoroll` for a complete description of the
    arguments of this function.

    """

    # Get pitch, onset, offset from the note_info array
    pr_pitch = note_info[:, 0]
    onset = note_info[:, 1]
    offset = note_info[:, 1] + note_info[:, 2]

    # Get velocity if given
    if note_info.shape[1] < 4:
        pr_velocity = np.ones(len(note_info))
    else:
        pr_velocity = note_info[:, 3]

    # Adjust pitch margin
    if pitch_margin > -1:
        highest_pitch = np.max(pr_pitch)
        lowest_pitch = np.min(pr_pitch)
    else:
        lowest_pitch = 0
        highest_pitch = 127

    pitch_span = highest_pitch - lowest_pitch + 1

    # sorted idx
    idx = np.argsort(onset)
    # sort notes
    pr_pitch = pr_pitch[idx]
    onset = onset[idx]
    offset = offset[idx]
    if min_time is None:
        min_time = 0 if min(onset) >= 0 else min(onset)
        if remove_silence:
            min_time = onset[0]
    else:
        if min_time > min(onset):
            raise ValueError(
                "`min_time` must be smaller or equal than " "the smallest onset time "
            )
    max_time = np.max(offset)

    onset -= min_time - time_margin
    offset -= min_time - time_margin

    if pitch_margin > -1:
        pr_pitch -= lowest_pitch
        pr_pitch += pitch_margin

    # Size of the output piano roll
    # Pitch dimension
    if pitch_margin > -1:
        M = int(pitch_span + 2 * pitch_margin)
    else:
        M = int(pitch_span)

    # Time dimension
    N = int(np.ceil(time_div * (2 * time_margin + max_time - min_time)))

    # Onset and offset times of the notes in the piano roll
    pr_onset = np.round(time_div * onset).astype(int)
    pr_offset = np.round(time_div * offset).astype(int)

    # Determine the non-zero indices of the piano roll
    if onset_only:
        _idx_fill = np.column_stack([pr_pitch, pr_onset, pr_velocity])
    else:
        pr_offset = np.maximum(pr_onset + 1, pr_offset - (1 if note_separation else 0))
        _idx_fill = np.vstack(
            [
                np.column_stack(
                    (
                        np.zeros(off - on) + pitch,
                        np.arange(on, off),
                        np.zeros(off - on) + vel,
                    )
                )
                for on, off, pitch, vel in zip(
                    pr_onset, pr_offset, pr_pitch, pr_velocity
                )
                if off <= N
            ]
        )

    # Fix multiple notes with the same pitch and onset
    fill_dict = defaultdict(list)
    for row, col, vel in _idx_fill:
        key = (int(row), int(col))
        fill_dict[key].append(vel)

    idx_fill = np.zeros((len(fill_dict), 3))
    for i, ((row, column), vel) in enumerate(fill_dict.items()):
        idx_fill[i] = np.array([row, column, max(vel)])

    # Fill piano roll
    pianoroll = csc_matrix(
        (idx_fill[:, 2], (idx_fill[:, 0], idx_fill[:, 1])), shape=(M, N), dtype=int
    )

    pr_idx_pitch_start = 0
    if piano_range:
        pianoroll = pianoroll[21:109, :]
        pr_idx_pitch_start = 21

    if return_idxs:
        # indices of each note in the piano roll
        pr_idx = np.column_stack(
            [pr_pitch - pr_idx_pitch_start, pr_onset, pr_offset]
        ).astype(int)
        return pianoroll, pr_idx[idx.argsort()]
    else:
        return pianoroll


def pianoroll_to_notearray(pianoroll, time_div=8, time_unit="sec"):
    """Extract a structured note array from a piano roll.

    For now, the structured note array is considered a
    "performance".

    Parameters
    ----------
    pianoroll : array-like
        2D array containing a piano roll. The first dimension is
        pitch, and the second is time. The value of each "pixel" in
        the piano roll is considered to be the MIDI velocity, and it
        is supposed to be between 0 and 127.
    time_div : int
        How many sub-divisions for each time unit (see
        `notearray_to_pianoroll`).
    time_unit : {'beat', 'quarter', 'div', 'sec'}
        time unit of the output note array.

    Returns
    -------
    np.ndarray :
        Structured array with pitch, onset, duration and velocity
        fields.

    Notes
    -----
    Please note that all non-zero pixels will contribute to a note.
    For the case of piano rolls with continuous values between 0 and 1
    (as might be the case of those piano rolls produced using
    probabilistic/generative models), we recomend to either 1) hard-
    threshold the piano roll to have only 0s (note-off) or 1s (note-
    on) or, 2) soft-threshold the notes (values below a certain
    threshold are considered as not active and scale the active notes
    to lie between 1 and 127).

    """
    # Indices of the non-zero elements of the piano roll
    pitch_idx, active_idx = pianoroll.nonzero()

    # Sort indices according to time and pitch
    time_sort_idx = np.argsort(active_idx)
    pitch_sort_idx = pitch_idx[time_sort_idx].argsort(kind="mergesort")

    pitch_idx = pitch_idx[time_sort_idx[pitch_sort_idx]]
    active_idx = active_idx[time_sort_idx[pitch_sort_idx]]

    prev_note = -1

    # Iterate over the active indices
    notes = []
    for n, at in zip(pitch_idx, active_idx):

        # Create a new note if the pitch has changed
        if n != prev_note:
            prev_note = n
            # the notes are represented by a list containing
            # pitch, onset, offset and velocity.
            notes.append([n, at, at + 1, [pianoroll[n, at]]])

        # Otherwise update the offset of the note
        else:
            notes[-1][2] = at + 1
            notes[-1][3].append(pianoroll[n, at])

    # Create note array
    note_array = np.array(
        [
            (p, float(on) / time_div, (off - on) / time_div, np.round(np.mean(vel)))
            for p, on, off, vel in notes
        ],
        dtype=[
            ("pitch", "i4"),
            (f"onset_{time_unit}", "f4"),
            (f"duration_{time_unit}", "f4"),
            ("velocity", "i4"),
        ],
    )
    return note_array


def match_note_arrays(
    input_note_array,
    target_note_array,
    fields=None,
    epsilon=0.01,
    first_note_at_zero=False,
    check_duration=True,
    return_note_idxs=False,
):
    """Compute a greedy matching of the notes of two note_arrays based on
    onset, pitch and (optionally) duration. Returns an array of matched
    note_array indices and (optionally) an array of the corresponding
    matched note indices.

    Get an array of note_array indices of the notes from an input note
    array corresponding to a reference note array.

    Parameters
    ----------
    input_note_array : structured array
        Array containing performance/score information
    target_note_arr : structured array
        Array containing performance/score information, which which we
        want to match the input.
    fields : strings or tuple of strings
        Field names to use for onset and duration in note_arrays.
        If None defaults to beats or seconds, respectively.
    epsilon : float
        Epsilon for comparison of onset times.
    first_note_at_zero : bool
        If True, shifts the onsets of both note_arrays to start at 0.

    Returns
    -------
    matched_idxs : np.ndarray
        Indices of input_note_array corresponding to target_note_array

    Notes
    -----
    This is a greedy method. This method is useful to compare the
    *same performance* in different formats or versions (e.g., in a
    match file and MIDI), or the *same score* (e.g., a MIDI file generated
    from a MusicXML file). It will not produce meaningful results between a
    score and a performance.

    """
    input_note_array = ensure_notearray(input_note_array)
    target_note_array = ensure_notearray(target_note_array)

    if fields is not None:

        if isinstance(fields, (list, tuple)):
            onset_key, duration_key = fields
        elif isinstance(fields, str):
            onset_key = fields
            duration_key = None

            if duration_key is None and check_duration:
                check_duration = False
        else:
            raise ValueError(
                "`fields` should be a tuple or a string, but given " f"{type(fields)}"
            )
    else:
        onset_key, duration_key = get_time_units_from_note_array(input_note_array)
        onset_key_check, _ = get_time_units_from_note_array(target_note_array)
        if onset_key_check != onset_key:
            raise ValueError("Input and target arrays have different field names!")

    if first_note_at_zero:
        i_start = input_note_array[onset_key].min()
        t_start = target_note_array[onset_key].min()
    else:
        i_start, t_start = (0, 0)

    # sort indices
    i_sort_idx = np.argsort(input_note_array[onset_key])
    t_sort_idx = np.argsort(target_note_array[onset_key])

    # get onset, pitch and duration information
    i_onsets = input_note_array[onset_key][i_sort_idx] - i_start
    i_pitch = input_note_array["pitch"][i_sort_idx]

    t_onsets = target_note_array[onset_key][t_sort_idx] - t_start
    t_pitch = target_note_array["pitch"][t_sort_idx]

    if check_duration:
        i_duration = input_note_array[duration_key][i_sort_idx]
        t_duration = target_note_array[duration_key][t_sort_idx]

    matched_idxs = []
    matched_note_idxs = []

    # dictionary of lists. For each index of the target, get a list of the
    # corresponding indices in the input
    matched_target = defaultdict(list)
    # dictionary of lists. For each index of the input, get a list of the
    # corresponding indices in the target
    matched_input = defaultdict(list)
    for t, (i, o, p) in enumerate(zip(t_sort_idx, t_onsets, t_pitch)):
        # candidate onset idxs (between o - epsilon and o + epsilon)
        coix = np.where(
            np.logical_and(i_onsets >= o - epsilon, i_onsets <= o + epsilon)
        )[0]
        if len(coix) > 0:
            # index of the note with the same pitch
            cpix = np.where(i_pitch[coix] == p)[0]
            if len(cpix) > 0:
                m_idx = 0
                # index of the note with the closest duration
                if len(cpix) > 1 and check_duration:
                    m_idx = abs(i_duration[coix[cpix]] - t_duration[t]).argmin()
                # match notes
                input_idx = int(i_sort_idx[coix[cpix[m_idx]]])
                target_idx = i
                # matched_idxs.append((input_idx, target_idx))
                matched_input[input_idx].append(target_idx)
                matched_target[target_idx].append(input_idx)

    matched_target_idxs = []
    for inix, taix in matched_input.items():
        if len(taix) > 1:
            # For the case that there are multiple notes aligned to the input note

            # get indices of the target notes if they have not yet been used
            taix_to_consider = np.array(
                [ti for ti in taix if ti not in matched_target_idxs], dtype=int
            )
            if len(taix_to_consider) > 0:
                # If there are some indices to consider
                candidate_notes = target_note_array[taix_to_consider]

                if check_duration:
                    best_candidate_idx = (
                        candidate_notes[duration_key]
                        - input_note_array[inix][duration_key]
                    ).argmin()
                else:
                    # Take the first one if no other information is given
                    best_candidate_idx = 0

                matched_idxs.append((inix, taix_to_consider[best_candidate_idx]))
                matched_target_idxs.append(taix_to_consider[best_candidate_idx])
        else:
            matched_idxs.append((inix, taix[0]))
            matched_target_idxs.append(taix[0])
    matched_idxs = np.array(matched_idxs)

    LOGGER.info("Length of matched idxs: " "{0}".format(len(matched_idxs)))
    LOGGER.info("Length of input note_array: " "{0}".format(len(input_note_array)))
    LOGGER.info("Length of target note_array: " "{0}".format(len(target_note_array)))

    if return_note_idxs:
        if len(matched_idxs) > 0:
            matched_note_idxs = np.array(
                [
                    input_note_array["id"][matched_idxs[:, 0]],
                    target_note_array["id"][matched_idxs[:, 1]],
                ]
            ).T
        return matched_idxs, matched_note_idxs
    else:
        return matched_idxs


def remove_silence_from_performed_part(ppart):
    """
    Remove silence at the beginning of a PerformedPart
    by shifting notes, controls and programs to the beginning
    of the file.

    Parameters
    ----------
    ppart : `PerformedPart`
        A performed part. This part will be edited in-place.
    """
    # Consider only Controls and Notes, since by default,
    # programs are created at the beginning of the file.
    # c_times = [c['time'] for c in ppart.controls]
    n_times = [n["note_on"] for n in ppart.notes]
    start_time = min(n_times)

    shifted_controls = []
    control_dict = defaultdict(lambda: defaultdict(lambda: defaultdict(list)))
    for c in ppart.controls:
        control_dict[c["track"]][c["channel"]][c["number"]].append(
            (c["time"], c["value"])
        )

    for track in control_dict:
        for channel in control_dict[track]:
            for number, ct in control_dict[track][channel].items():

                cta = np.array(ct)
                cinterp = interp1d(
                    x=cta[:, 0],
                    y=cta[:, 1],
                    kind="previous",
                    bounds_error=False,
                    fill_value=(cta[0, 1], cta[-1, 1]),
                )

                c_idxs = np.where(cta[:, 0] >= start_time)[0]

                c_times = cta[c_idxs, 0]
                if start_time not in c_times:
                    c_times = np.r_[start_time, c_times]

                c_values = cinterp(c_times)

                for t, v in zip(c_times, c_values):
                    shifted_controls.append(
                        dict(
                            time=max(t - start_time, 0),
                            number=number,
                            value=int(v),
                            track=track,
                            channel=channel,
                        )
                    )

    # sort controls according to time
    shifted_controls.sort(key=lambda x: x["time"])

    ppart.controls = shifted_controls

    # Shift notes
    for note in ppart.notes:
        note["note_on"] = max(note["note_on"] - start_time, 0)
        note["note_off"] = max(note["note_off"] - start_time, 0)
        note["sound_off"] = max(note["sound_off"] - start_time, 0)

    # Shift programs
    for program in ppart.programs:
        program["time"] = max(program["time"] - start_time, 0)


def note_array_from_part_list(
    part_list,
    unique_id_per_part=True,
    include_pitch_spelling=False,
    include_key_signature=False,
    include_time_signature=False,
    include_grace_notes=False
):
    """
    Construct a structured Note array from a list of Part objects

    Parameters
    ----------
    part_list : list
       A list of `Part` or `PerformedPart` objects. All elements in
       the list must be of the same type (i.e., no mixing `Part`
       and `PerformedPart` objects in the same list.
    unique_id_per_part : bool (optional)
       Indicate from which part do each note come from in the note ids.
    include_pitch_spelling: bool (optional)
       Include pitch spelling information in note array. Only valid
       if parts in `part_list` are `Part` objects. See `note_array_from_part`
       for more info. Default is False.
    include_key_signature: bool (optional)
       Include key signature information in output note array.
       Only valid if parts in `part_list` are `Part` objects.
       See `note_array_from_part` for more info. Default is False.
    include_time_signature : bool (optional)
       Include time signature information in output note array.
       Only valid if parts in `part_list` are `Part` objects.
       See `note_array_from_part` for more info. Default is False.

    Returns
    -------
    note_array: structured array
        A structured array containing pitch, onset, duration, voice
        and id for each note in each part of the `part_list`. The note
        ids in this array include the number of the part to which they
        belong.
    """
    from partitura.score import Part, PartGroup
    from partitura.performance import PerformedPart

    note_array = []
    for i, part in enumerate(part_list):
        if isinstance(part, (Part, PartGroup)):
            if isinstance(part, Part):
                na = note_array_from_part(
                    part=part,
                    include_pitch_spelling=include_pitch_spelling,
                    include_key_signature=include_key_signature,
                    include_time_signature=include_time_signature,
                    include_grace_notes=include_grace_notes
                )
            elif isinstance(part, PartGroup):
                na = note_array_from_part_list(
                    part_list=part.children,
                    unique_id_per_part=unique_id_per_part,
                    include_pitch_spelling=include_pitch_spelling,
                    include_key_signature=include_key_signature,
                    include_time_signature=include_time_signature,
                    include_grace_notes=include_grace_notes
                )
        elif isinstance(part, PerformedPart):
            na = part.note_array
        if unique_id_per_part:
            # Update id with part number
            na["id"] = np.array(
                ["P{0:02d}_".format(i) + nid for nid in na["id"]], dtype=na["id"].dtype
            )
        note_array.append(na)

    # concatenate note_arrays
    note_array = np.hstack(note_array)

    onset_unit, _ = get_time_units_from_note_array(note_array)

    # sort by onset and pitch
    pitch_sort_idx = np.argsort(note_array["pitch"])
    note_array = note_array[pitch_sort_idx]
    onset_sort_idx = np.argsort(note_array[onset_unit], kind="mergesort")
    note_array = note_array[onset_sort_idx]

    return note_array


def slice_notearray_by_time(
    note_array, start_time, end_time, time_unit="auto", clip_onset_duration=True
):
    """
    Get a slice of a structured note array by time

    Parameters
    ----------
    note_array : structured array
        Structured array with score information.
    start_time : float
        Starting time
    end_time : float
        End time
    time_unit : {'auto', 'beat', 'quarter', 'second', 'div'} optional
        Time unit. If 'auto', the default time unit will be inferred
        from the note_array.
    clip_onset_duration : bool optional
        Clip duration of the notes in the array to fit within the
        specified window

    Returns
    -------
    note_array_slice : stuctured array
        Structured array with only the score information between
        `start_time` and `end_time`.

    TODO
    ----
    * adjust onsets and duration in other units
    """

    if time_unit not in TIME_UNITS + ["auto"]:
        raise ValueError(
            "`time_unit` must be 'beat', 'quarter', "
            "'sec', 'div' or 'auto', but is "
            "{0}".format(time_unit)
        )
    if time_unit == "auto":
        onset_unit, duration_unit = get_time_units_from_note_array(note_array)
    else:
        onset_unit, duration_unit = [
            "{0}_{1}".format(d, time_unit) for d in ("onset", "duration")
        ]

    onsets = note_array[onset_unit]
    offsets = note_array[onset_unit] + note_array[duration_unit]

    starting_idxs = set(np.where(onsets >= start_time)[0])
    ending_idxs = set(np.where(onsets < end_time)[0])

    prev_starting_idxs = set(np.where(onsets < start_time)[0])
    sounding_after_start_idxs = set(np.where(offsets > start_time)[0])

    active_idx = np.array(
        list(
            starting_idxs.intersection(ending_idxs).union(
                prev_starting_idxs.intersection(sounding_after_start_idxs)
            )
        )
    )
    active_idx.sort()

    if len(active_idx) == 0:
        # If there are no elements, return an empty array
        note_array_slice = np.empty(0, dtype=note_array.dtype)
    else:
        note_array_slice = note_array[active_idx]

    if clip_onset_duration and len(active_idx) > 0:
        psi = np.where(note_array_slice[onset_unit] < start_time)[0]
        note_array_slice[psi] = start_time
        adj_offsets = np.clip(
            note_array_slice[onset_unit] + note_array_slice[duration_unit],
            a_min=None,
            a_max=end_time,
        )
        note_array_slice[duration_unit] = adj_offsets - note_array_slice[onset_unit]

    return note_array_slice


def note_array_from_part(
    part,
    include_pitch_spelling=False,
    include_key_signature=False,
    include_time_signature=False,
    include_metrical_position=False,
    include_grace_notes=False
):
    """
    Create a structured array with note information
    from a `Part` object.

    Parameters
    ----------
    part : partitura.score.Part
        An object representing a score part.
    include_pitch_spelling : bool (optional)
        If `True`, includes pitch spelling information for each
        note. Default is False
    include_key_signature : bool (optional)
        If `True`, includes key signature information, i.e.,
        the key signature at the onset time of each note (all
        notes starting at the same time have the same key signature).
        Default is False
    include_time_signature : bool (optional)
        If `True`,  includes time signature information, i.e.,
        the time signature at the onset time of each note (all
        notes starting at the same time have the same time signature).
        Default is False
    include_metrical_position : bool (optional)
        If `True`,  includes metrical position information, i.e.,
        the position of the onset time of each note with respect to its
        measure (all notes starting at the same time have the same metrical
        position).
        Default is False
    include_grace_notes : bool (optional)
        If `True`,  includes grace note information, i.e. if a note is a
	    grace note and the grace type "" for non grace notes).
        Default is False

    Returns
    -------
    note_array : structured array
        A structured array containing note information. The fields are
            * 'onset_beat': onset time of the note in beats
            * 'duration_beat': duration of the note in beats
            * 'onset_quarter': onset time of the note in quarters
            * 'duration_quarter': duration of the note in quarters
            * 'onset_div': onset of the note in divs (e.g., MIDI ticks,
              divisions in MusicXML)
            * 'duration_div': duration of the note in divs
            * 'pitch': MIDI pitch of a note.
            * 'voice': Voice number of a note (if given in the score)
            * 'id': Id of the note

        If `include_pitch_spelling` is True:
            * 'step': name of the note ("C", "D", "E", "F", "G", "A", "B")
            * 'alter': alteration (0=natural, -1=flat, 1=sharp,
              2=double sharp, etc.)
            * 'octave': octave of the note.

        If `include_key_signature` is True:
            * 'ks_fifths': Fifths starting from C in the circle of fifths
            * 'mode': major or minor

        If `include_time_signature` is True:
            * 'ts_beats': number of beats in a measure
            * 'ts_beat_type': type of beats (denominator of the time signature)

        If `include_metrical_position` is True:
            * 'is_downbeat': 1 if the note onset is on a downbeat, 0 otherwise
            * 'rel_onset_div': number of divs elapsed from the beginning of the note measure
            * 'tot_measure_divs' : total number of divs in the note measure
        If 'include_grace_notes' is True:
            * 'is_grace': 1 if the note is a grace 0 otherwise
            * 'grace_type' : the type of the grace notes "" for non grace notes.
    Examples
    --------
    >>> from partitura import load_musicxml, EXAMPLE_MUSICXML
    >>> from partitura.utils import note_array_from_part
    >>> part = load_musicxml(EXAMPLE_MUSICXML)
    >>> note_array_from_part(part, True, True, True) # doctest: +NORMALIZE_WHITESPACE
    array([(0., 4., 0., 4.,  0, 48, 69, 1, 'n01', 'A', 0, 4, 0, 1, 4, 4),
           (2., 2., 2., 2., 24, 24, 72, 2, 'n02', 'C', 0, 5, 0, 1, 4, 4),
           (2., 2., 2., 2., 24, 24, 76, 2, 'n03', 'E', 0, 5, 0, 1, 4, 4)],
          dtype=[('onset_beat', '<f4'),
                 ('duration_beat', '<f4'),
                 ('onset_quarter', '<f4'),
                 ('duration_quarter', '<f4'),
                 ('onset_div', '<i4'),
                 ('duration_div', '<i4'),
                 ('pitch', '<i4'),
                 ('voice', '<i4'),
                 ('id', '<U256'),
                 ('step', '<U256'),
                 ('alter', '<i4'),
                 ('octave', '<i4'),
                 ('ks_fifths', '<i4'),
                 ('ks_mode', '<i4'),
                 ('ts_beats', '<i4'),
                 ('ts_beat_type', '<i4')])
    """
    if include_time_signature:
        time_signature_map = part.time_signature_map
    else:
        time_signature_map = None

    if include_key_signature:
        key_signature_map = part.key_signature_map
    else:
        key_signature_map = None

    if include_metrical_position:
        metrical_position_map = part.metrical_position_map
    else:
        metrical_position_map = None

    note_array = note_array_from_note_list(
        note_list=part.notes_tied,
        beat_map=part.beat_map,
        quarter_map=part.quarter_map,
        time_signature_map=time_signature_map,
        key_signature_map=key_signature_map,
        metrical_position_map=metrical_position_map,
        include_pitch_spelling=include_pitch_spelling,
	      include_grace_notes=include_grace_notes)
    return note_array


def note_array_from_note_list(
        note_list,
        beat_map=None,
        quarter_map=None,
        time_signature_map=None,
        key_signature_map=None,
        metrical_position_map=None,
        include_pitch_spelling=False,
        include_grace_notes=False
):
    """
    Create a structured array with note information
    from a a list of `Note` objects.

    Parameters
    ----------
    note_list : list of `Note` objects
        A list of `Note` objects containing score information.
    beat_map : callable or None
        A function that maps score time in divs to score time in beats.
        If `None` is given, the output structured array will not
        include this information.
    quarter_map: callable or None
        A function that maps score time in divs to score time in quarters.
        If `None` is given, the output structured array will not
        include this information.
    time_signature_map: callable or None (optional)
        A function that maps score time in divs to the time signature at
        that time (in terms of number of beats and beat type).
        If `None` is given, the output structured array will not
        include this information.
    key_signature_map: callable or None (optional)
        A function that maps score time in divs to the key signature at
        that time (in terms of fifths and mode).
        If `None` is given, the output structured array will not
        include this information.
    metrical_position_map: callable or None (optional)
        A function that maps score time in divs to the position in
        the measure at that time.
        If `None` is given, the output structured array will not
        include the metrical position information.
    include_pitch_spelling : bool (optional)
        If `True`, includes pitch spelling information for each
        note. Default is False
    include_grace_notes : bool (optional)
        If `True`,  includes grace note information, i.e. if a note is a
	    grace note has one of the types "appoggiatura, acciaccatura, grace" and
	    the grace type "" for non grace notes).
        Default is False

    Returns
    -------
    note_array : structured array
        A structured array containing note information. The fields are
            * 'onset_beat': onset time of the note in beats.
              Included if `beat_map` is not `None`.
            * 'duration_beat': duration of the note in beats.
              Included if `beat_map` is not `None`.
            * 'onset_quarter': onset time of the note in quarters.
              Included if `quarter_map` is not `None`.
            * 'duration_quarter': duration of the note in quarters.
              Included if `quarter_map` is not `None`.
            * 'onset_div': onset of the note in divs (e.g., MIDI ticks,
              divisions in MusicXML)
            * 'duration_div': duration of the note in divs
            * 'pitch': MIDI pitch of a note.
            * 'voice': Voice number of a note (if given in the score)
            * 'id': Id of the note
            * 'step': name of the note ("C", "D", "E", "F", "G", "A", "B").
              Included if `include_pitch_spelling` is `True`.
            * 'alter': alteration (0=natural, -1=flat, 1=sharp,
              2=double sharp, etc.). Included if `include_pitch_spelling`
              is `True`.
            * 'octave': octave of the note. Included if `include_pitch_spelling`
              is `True`.
            * 'is_grace' : Is the note a grace note. Yes if true.
            * 'grace_type' : The type of grace note. "" for non grace notes.
            * 'ks_fifths': Fifths starting from C in the circle of fifths.
              Included if `key_signature_map` is not `None`.
            * 'mode': major or minor. Included If `key_signature_map` is
              not `None`.
            * 'ts_beats': number of beats in a measure. If `time_signature_map`
               is True.
            * 'ts_beat_type': type of beats (denominator of the time signature).
              If `include_time_signature` is True.
            * 'is_downbeat': 1 if the note onset is on a downbeat, 0 otherwise.
               If `measure_map` is not None.
            * 'rel_onset_div': number of divs elapsed from the beginning of the note measure.
               If `measure_map` is not None.
            * 'tot_measure_div' : total number of divs in the note measure
               If `measure_map` is not None.
    """

    fields = []
    if beat_map is not None:
        # Preserve the order of the fields
        fields += [("onset_beat", "f4"), ("duration_beat", "f4")]

    if quarter_map is not None:
        fields += [("onset_quarter", "f4"), ("duration_quarter", "f4")]
    fields += [
        ("onset_div", "i4"),
        ("duration_div", "i4"),
        ("pitch", "i4"),
        ("voice", "i4"),
        ("id", "U256"),
    ]

    # fields for pitch spelling
    if include_pitch_spelling:
        fields += [("step", "U256"), ("alter", "i4"), ("octave", "i4")]

    # fields for pitch spelling
    if include_grace_notes:
        fields += [("is_grace", "b"), ("grace_type", "U256")]

    # fields for key signature
    if key_signature_map is not None:
        fields += [("ks_fifths", "i4"), ("ks_mode", "i4")]

    # fields for time signature
    if time_signature_map is not None:
        fields += [("ts_beats", "i4"), ("ts_beat_type", "i4")]

    # fields for metrical position
    if metrical_position_map is not None:
        fields += [
            ("is_downbeat", "i4"),
            ("rel_onset_div", "i4"),
            ("tot_measure_div", "i4"),
        ]

    note_array = []
    for note in note_list:

        note_info = tuple()
        note_on_div = note.start.t
        note_off_div = note.start.t + note.duration_tied
        note_dur_div = note_off_div - note_on_div

        if beat_map is not None:
            note_on_beat, note_off_beat = beat_map([note_on_div, note_off_div])
            note_dur_beat = note_off_beat - note_on_beat

            note_info += (note_on_beat, note_dur_beat)

        if quarter_map is not None:
            note_on_quarter, note_off_quarter = quarter_map([note_on_div, note_off_div])
            note_dur_quarter = note_off_quarter - note_on_quarter

            note_info += (note_on_quarter, note_dur_quarter)

        note_info += (
            note_on_div,
            note_dur_div,
            note.midi_pitch,
            note.voice if note.voice is not None else -1,
            note.id,
        )

        if include_pitch_spelling:
            step = note.step
            alter = note.alter if note.alter is not None else 0
            octave = note.octave

            note_info += (step, alter, octave)

        if key_signature_map is not None:
            fifths, mode = key_signature_map(note.start.t)

            note_info += (fifths, mode)

        if time_signature_map is not None:
            beats, beat_type = time_signature_map(note.start.t)

            note_info += (beats, beat_type)

        if metrical_position_map is not None:
            rel_onset_div, tot_measure_div = metrical_position_map(note.start.t)

            is_downbeat = 1 if rel_onset_div == 0 else 0

            note_info += (is_downbeat, rel_onset_div, tot_measure_div)

        note_array.append(note_info)

    note_array = np.array(note_array, dtype=fields)

    # Sanitize voice information
    no_voice_idx = np.where(note_array["voice"] == -1)[0]
    max_voice = note_array["voice"].max()
    note_array["voice"][no_voice_idx] = max_voice + 1

    # sort by onset and pitch
    onset_unit, _ = get_time_units_from_note_array(note_array)
    pitch_sort_idx = np.argsort(note_array["pitch"])
    note_array = note_array[pitch_sort_idx]
    onset_sort_idx = np.argsort(note_array[onset_unit], kind="mergesort")
    note_array = note_array[onset_sort_idx]

    return note_array



def update_note_ids_after_unfolding(part):

    note_id_dict = defaultdict(list)

    for n in part.notes:
        note_id_dict[n.id].append(n)

    for nid, notes in note_id_dict.items():

        if nid is None:
            continue

        notes.sort(key=lambda x: x.start.t)

        for i, note in enumerate(notes):
            note.id = f"{note.id}-{i+1}"


def performance_from_part(part, bpm=100, velocity=64):
    """
    Create a PerformedPart object from a Part object

    Parameters
    ----------
    part: Part
        The part from which we want to generate a performed part
    bpm : float
        Beats per minute
    velocity: float or int
        The MIDI velocity for all notes.

    Returns
    -------
    ppart: PerformedPart

    Potential extensions
    --------------------
    * allow for bpm to be a callable or an 2D array with columns (onset, bpm)
    * allow for velocity to be a callable or a 2D array (onset, velocity)
    """
    from partitura.score import Part
    from partitura.performance import PerformedPart

    if not isinstance(part, Part):
        raise ValueError("The input `part` must be a "
                         f"`partitura.score.Part` instance, not {type(part)}")

    ppart_fields = [
        ("onset_sec", "f4"),
        ("duration_sec", "f4"),
        ("pitch", "i4"),
        ("velocity", "i4"),
        ("track", "i4"),
        ("channel", "i4"),
        ("id", "U256"),
    ]
    snote_array = part.note_array

    pnote_array = np.zeros(len(snote_array), dtype=ppart_fields)

    unique_onsets = np.unique(snote_array['onset_beat'])
    # Cast as object to avoid warnings, but seems to work well
    # in numpy version 1.20.1
    unique_onset_idxs = np.array([np.where(snote_array['onset_beat'] == u)[0]
                                  for u in unique_onsets],
                                 dtype=object)

    iois = np.diff(unique_onsets)

    bp = 60 / float(bpm)

    # TODO: allow for variable bpm and velocity
    pnote_array['duration_sec'] = bp * snote_array['duration_beat']
    pnote_array['velocity'] = int(velocity)
    pnote_array['pitch'] = snote_array['pitch']
    pnote_array['id'] = snote_array['id']
    p_onsets = np.r_[0, np.cumsum(iois * bp)]

    for ix, on in zip(unique_onset_idxs, p_onsets):
        # ix has to be cast as integer depending on the
        # numpy version...
        pnote_array['onset_sec'][ix.astype(int)] = on

    ppart = PerformedPart.from_note_array(pnote_array)

    return ppart


def get_time_maps_from_alignment(ppart_or_note_array, spart_or_note_array,
                                 alignment,
                                 remove_ornaments=True):
    """
    Get time maps to convert performance time (in seconds) to score time (in beats)
    and visceversa.

    Parameters
    ----------
    ppart_or_note_array : PerformedPart or structured array
        The performance information as either PerformedPart or the
        note_array generated from such an object.
    spart_or_note_array : Part or structured array
        Score information as either a Part object or the note array
        generated from such an object.
    alignment : list
        The score--performance alignment, a list of dictionaries.
        (see `partitura.io.importmatch.alignment_from_matchfile` for reference)
    remove_ornaments : bool (optional)
        Whether to consider or not ornaments (including grace notes)

    Returns
    -------
    ptime_to_stime_map : scipy.interpolate.interp1d
        An instance of interp1d (a callable) that maps performance time (in seconds)
        to score time (in beats).
    stime_to_ptime_map : scipy.interpolate.interp1d
        An instance of inter1d (a callable) that maps score time (in beats) to
        performance time (in seconds).

    Note
    ----
    This methods uses the average value of the score onsets of notes that are
    written in the score as part of a chord (i.e., which start at the same time).
    """
    # Ensure that we are using structured note arrays
    perf_note_array = ensure_notearray(ppart_or_note_array)
    score_note_array = ensure_notearray(spart_or_note_array)

    # Get indices of the matched notes (notes in the score
    # for which there is a performance note
    match_idx = get_matched_notes(score_note_array,
                                  perf_note_array,
                                  alignment)

    # Get onsets and durations
    score_onsets = score_note_array[match_idx[:, 0]]['onset_beat']
    score_durations = score_note_array[match_idx[:, 0]]['duration_beat']

    perf_onsets = perf_note_array[match_idx[:, 1]]['onset_sec']

    # Use only unique onsets
    score_unique_onsets = np.unique(score_onsets)

    # Remove grace notes
    if remove_ornaments:
        # TODO: check that all onsets have a duration?
        # ornaments (grace notes) do not have a duration
        score_unique_onset_idxs = np.array(
            [
                np.where(np.logical_and(score_onsets == u,
                                        score_durations > 0))[0]
                for u in score_unique_onsets
            ],
            dtype=object
        )

    else:
        score_unique_onset_idxs = np.array(
            [np.where(score_onsets == u)[0] for u in score_unique_onsets],
            dtype=object)

    # For chords, we use the average performed onset as a proxy for
    # representing the "performeance time" of the position of the score
    # onsets
    eq_perf_onsets = np.array([np.mean(perf_onsets[u])
                               for u in score_unique_onset_idxs])

    # Get maps
    ptime_to_stime_map = interp1d(
        x=eq_perf_onsets,
        y=score_unique_onsets,
        bounds_error=False,
        fill_value='extrapolate')
    stime_to_ptime_map = interp1d(
        y=eq_perf_onsets,
        x=score_unique_onsets,
        bounds_error=False,
        fill_value='extrapolate')

    return ptime_to_stime_map, stime_to_ptime_map


def get_matched_notes(spart_note_array, ppart_note_array, alignment):
    """
    Get the indices of the matched notes in an alignment

    Parameters
    ----------
    spart_note_array : structured numpy array
        note_array of the score part
    ppart_note_array : structured numpy array
        note_array of the performed part
    alignment : list
        The score--performance alignment, a list of dictionaries.
        (see `partitura.io.importmatch.alignment_from_matchfile` for reference)

    Returns
    -------
    matched_idxs : np.ndarray
        A 2D array containing the indices of the matched score and
        performed notes, where the columns are
        (index_in_score_note_array, index_in_performance_notearray)
    """
    # Get matched notes
    matched_idxs = []
    for al in alignment:
        # Get only matched notes (i.e., ignore inserted or deleted notes)
        if al['label'] == 'match':

            # if ppart_note_array['id'].dtype != type(al['performance_id']):
            if not isinstance(ppart_note_array['id'], type(al['performance_id'])):
                p_id = str(al['performance_id'])
            else:
                p_id = al['performance_id']

            p_idx = int(np.where(
                ppart_note_array['id'] == p_id)[0])

            s_idx = np.where(spart_note_array['id'] == al['score_id'])[0]

            if len(s_idx) > 0:
                s_idx = int(s_idx)
                matched_idxs.append((s_idx, p_idx))

    return np.array(matched_idxs)


if __name__ == "__main__":
    import doctest

    doctest.testmod()<|MERGE_RESOLUTION|>--- conflicted
+++ resolved
@@ -33,11 +33,7 @@
 
 MEI_DURS_TO_SYMBOLIC = {
     "long": "long",
-<<<<<<< HEAD
     "0": "breve",
-=======
-    "breve": "breve",
->>>>>>> d5c4e7bf
     "1": "whole",
     "2": "half",
     "4": "quarter",
@@ -1228,9 +1224,8 @@
             if duration_key is None and check_duration:
                 check_duration = False
         else:
-            raise ValueError(
-                "`fields` should be a tuple or a string, but given " f"{type(fields)}"
-            )
+            raise ValueError("`fields` should be a tuple or a string, but given "
+                             f"{type(fields)}")
     else:
         onset_key, duration_key = get_time_units_from_note_array(input_note_array)
         onset_key_check, _ = get_time_units_from_note_array(target_note_array)
@@ -1293,18 +1288,17 @@
             # For the case that there are multiple notes aligned to the input note
 
             # get indices of the target notes if they have not yet been used
-            taix_to_consider = np.array(
-                [ti for ti in taix if ti not in matched_target_idxs], dtype=int
-            )
+            taix_to_consider = np.array([ti for ti in taix
+                                         if ti not in matched_target_idxs],
+                                        dtype=int)
             if len(taix_to_consider) > 0:
                 # If there are some indices to consider
                 candidate_notes = target_note_array[taix_to_consider]
 
                 if check_duration:
-                    best_candidate_idx = (
-                        candidate_notes[duration_key]
-                        - input_note_array[inix][duration_key]
-                    ).argmin()
+                    best_candidate_idx = \
+                        (candidate_notes[duration_key] -
+                         input_note_array[inix][duration_key]).argmin()
                 else:
                     # Take the first one if no other information is given
                     best_candidate_idx = 0
@@ -1869,6 +1863,14 @@
 
             note_info += (step, alter, octave)
 
+        if include_grace_notes:
+            is_grace = hasattr(note, 'grace_type')
+            if is_grace:
+                grace_type = note.grace_type
+            else:
+                grace_type = ""
+            note_info += (is_grace, grace_type)
+
         if key_signature_map is not None:
             fifths, mode = key_signature_map(note.start.t)
 
