#!/usr/bin/env python
from collections import defaultdict
import logging
import re

import numpy as np
from scipy.interpolate import interp1d
from scipy.sparse import csc_matrix

from partitura.utils.generic import find_nearest, search, iter_current_next

LOGGER = logging.getLogger(__name__)

MIDI_BASE_CLASS = {"c": 0, "d": 2, "e": 4, "f": 5, "g": 7, "a": 9, "b": 11}
# _MORPHETIC_BASE_CLASS = {'c': 0, 'd': 1, 'e': 2, 'f': 3, 'g': 4, 'a': 5, 'b': 6}
# _MORPHETIC_OCTAVE = {0: 32, 1: 39, 2: 46, 3: 53, 4: 60, 5: 67, 6: 74, 7: 81, 8: 89}
ALTER_SIGNS = {None: "", 0: "", 1: "#", 2: "x", -1: "b", -2: "bb"}

DUMMY_PS_BASE_CLASS = {
    0: ("c", 0),
    1: ("c", 1),
    2: ("d", 0),
    3: ("d", 1),
    4: ("e", 0),
    5: ("f", 0),
    6: ("f", 1),
    7: ("g", 0),
    8: ("g", 1),
    9: ("a", 0),
    10: ("a", 1),
    11: ("b", 0),
}

LABEL_DURS = {
    "long": 16,
    "breve": 8,
    "whole": 4,
    "half": 2,
    "h": 2,
    "quarter": 1,
    "q": 1,
    "eighth": 1 / 2,
    "e": 1 / 2,
    "16th": 1 / 4,
    "32nd": 1 / 8.0,
    "64th": 1 / 16,
    "128th": 1 / 32,
    "256th": 1 / 64,
}
DOT_MULTIPLIERS = (1, 1 + 1 / 2, 1 + 3 / 4, 1 + 7 / 8)
# DURS and SYM_DURS encode the same information as _LABEL_DURS and
# _DOT_MULTIPLIERS, but they allow for faster estimation of symbolic duration
# (estimate_symbolic duration). At some point we will probably do away with
# _LABEL_DURS and _DOT_MULTIPLIERS.
DURS = np.array(
    [
        1.5625000e-02,
        2.3437500e-02,
        2.7343750e-02,
        2.9296875e-02,
        3.1250000e-02,
        4.6875000e-02,
        5.4687500e-02,
        5.8593750e-02,
        6.2500000e-02,
        9.3750000e-02,
        1.0937500e-01,
        1.1718750e-01,
        1.2500000e-01,
        1.8750000e-01,
        2.1875000e-01,
        2.3437500e-01,
        2.5000000e-01,
        3.7500000e-01,
        4.3750000e-01,
        4.6875000e-01,
        5.0000000e-01,
        5.0000000e-01,
        7.5000000e-01,
        7.5000000e-01,
        8.7500000e-01,
        8.7500000e-01,
        9.3750000e-01,
        9.3750000e-01,
        1.0000000e00,
        1.0000000e00,
        1.5000000e00,
        1.5000000e00,
        1.7500000e00,
        1.7500000e00,
        1.8750000e00,
        1.8750000e00,
        2.0000000e00,
        2.0000000e00,
        3.0000000e00,
        3.0000000e00,
        3.5000000e00,
        3.5000000e00,
        3.7500000e00,
        3.7500000e00,
        4.0000000e00,
        6.0000000e00,
        7.0000000e00,
        7.5000000e00,
        8.0000000e00,
        1.2000000e01,
        1.4000000e01,
        1.5000000e01,
        1.6000000e01,
        2.4000000e01,
        2.8000000e01,
        3.0000000e01,
    ]
)

SYM_DURS = [
    {"type": "256th", "dots": 0},
    {"type": "256th", "dots": 1},
    {"type": "256th", "dots": 2},
    {"type": "256th", "dots": 3},
    {"type": "128th", "dots": 0},
    {"type": "128th", "dots": 1},
    {"type": "128th", "dots": 2},
    {"type": "128th", "dots": 3},
    {"type": "64th", "dots": 0},
    {"type": "64th", "dots": 1},
    {"type": "64th", "dots": 2},
    {"type": "64th", "dots": 3},
    {"type": "32nd", "dots": 0},
    {"type": "32nd", "dots": 1},
    {"type": "32nd", "dots": 2},
    {"type": "32nd", "dots": 3},
    {"type": "16th", "dots": 0},
    {"type": "16th", "dots": 1},
    {"type": "16th", "dots": 2},
    {"type": "16th", "dots": 3},
    {"type": "eighth", "dots": 0},
    {"type": "e", "dots": 0},
    {"type": "eighth", "dots": 1},
    {"type": "e", "dots": 1},
    {"type": "eighth", "dots": 2},
    {"type": "e", "dots": 2},
    {"type": "eighth", "dots": 3},
    {"type": "e", "dots": 3},
    {"type": "quarter", "dots": 0},
    {"type": "q", "dots": 0},
    {"type": "quarter", "dots": 1},
    {"type": "q", "dots": 1},
    {"type": "quarter", "dots": 2},
    {"type": "q", "dots": 2},
    {"type": "quarter", "dots": 3},
    {"type": "q", "dots": 3},
    {"type": "half", "dots": 0},
    {"type": "h", "dots": 0},
    {"type": "half", "dots": 1},
    {"type": "h", "dots": 1},
    {"type": "half", "dots": 2},
    {"type": "h", "dots": 2},
    {"type": "half", "dots": 3},
    {"type": "h", "dots": 3},
    {"type": "whole", "dots": 0},
    {"type": "whole", "dots": 1},
    {"type": "whole", "dots": 2},
    {"type": "whole", "dots": 3},
    {"type": "breve", "dots": 0},
    {"type": "breve", "dots": 1},
    {"type": "breve", "dots": 2},
    {"type": "breve", "dots": 3},
    {"type": "long", "dots": 0},
    {"type": "long", "dots": 1},
    {"type": "long", "dots": 2},
    {"type": "long", "dots": 3},
]

MAJOR_KEYS = [
    "Cb",
    "Gb",
    "Db",
    "Ab",
    "Eb",
    "Bb",
    "F",
    "C",
    "G",
    "D",
    "A",
    "E",
    "B",
    "F#",
    "C#",
]
MINOR_KEYS = [
    "Ab",
    "Eb",
    "Bb",
    "F",
    "C",
    "G",
    "D",
    "A",
    "E",
    "B",
    "F#",
    "C#",
    "G#",
    "D#",
    "A#",
]

TIME_UNITS = ["beat", "quarter", "sec", "div"]

NOTE_NAME_PATT = re.compile(r"([A-G]{1})([xb\#]*)(\d+)")

MUSICAL_BEATS = {6:2,9:3,12:4}


def ensure_notearray(notearray_or_part, *args, **kwargs):
    """
    Ensures to get a structured note array from the input.

    Parameters
    ----------
    notearray_or_part : structured ndarray, `Part` or `PerformedPart`
        Input score information

    Returns
    -------
    structured ndarray
        Structured array containing score information.
    """
    from partitura.score import Part, PartGroup
    from partitura.performance import PerformedPart

    if isinstance(notearray_or_part, np.ndarray):
        if notearray_or_part.dtype.fields is not None:
            return notearray_or_part
        else:
            raise ValueError("Input array is not a structured array!")

    elif isinstance(notearray_or_part, Part):
        return note_array_from_part(notearray_or_part, *args, **kwargs)

    elif isinstance(notearray_or_part, PartGroup):
        return note_array_from_part_list(notearray_or_part.children, *args, **kwargs)

    elif isinstance(notearray_or_part, PerformedPart):
        return notearray_or_part.note_array

    elif isinstance(notearray_or_part, list):
        if all([isinstance(part, Part) for part in notearray_or_part]):
            return note_array_from_part_list(notearray_or_part, *args, **kwargs)
        else:
            raise ValueError(
                "`notearray_or_part` should be a list of "
                "`Part` objects, but was given "
                "[{0}]".format(",".join(str(type(p)) for p in notearray_or_part))
            )
    else:
        raise ValueError(
            "`notearray_or_part` should be a structured "
            "numpy array, a `Part`, `PartGroup`, a "
            "`PerformedPart`, or a list but "
            "is {0}".format(type(notearray_or_part))
        )


def get_time_units_from_note_array(note_array):
    fields = set(note_array.dtype.fields)

    if fields is None:
        raise ValueError("`note_array` must be a structured numpy array")

    score_units = set(("onset_beat", "onset_quarter", "onset_div"))
    performance_units = set(("onset_sec",))

    if len(score_units.intersection(fields)) > 0:
        if "onset_beat" in fields:
            return ("onset_beat", "duration_beat")
        elif "onset_quarter" in fields:
            return ("onset_quarter", "duration_quarter")
        elif "onset_div" in fields:
            return ("onset_div", "duration_div")
    elif len(performance_units.intersection(fields)) > 0:
        return ("onset_sec", "duration_sec")
    else:
        raise ValueError("Input array does not contain the expected " "time-units")


def pitch_spelling_to_midi_pitch(step, alter, octave):
    midi_pitch = (octave + 1) * 12 + MIDI_BASE_CLASS[step.lower()] + (alter or 0)
    return midi_pitch


def midi_pitch_to_pitch_spelling(midi_pitch):
    octave = midi_pitch // 12 - 1
    step, alter = DUMMY_PS_BASE_CLASS[np.mod(midi_pitch, 12)]
    return ensure_pitch_spelling_format(step, alter, octave)


def note_name_to_pitch_spelling(note_name):
    note_info = NOTE_NAME_PATT.search(note_name)

    if note_info is None:
        raise ValueError("Invalid note name. "
                         "The note name must be "
                         "'<pitch class>(alteration)<octave>', "
                         f"but was given {note_name}.")
    step, alter, octave = note_info.groups()
    step, alter, octave = ensure_pitch_spelling_format(
        step=step,
        alter=alter if alter != "" else "n",
        octave=int(octave))
    return step, alter, octave


def note_name_to_midi_pitch(note_name):
    step, alter, octave = note_name_to_pitch_spelling(note_name)
    return pitch_spelling_to_midi_pitch(step, alter, octave)


def pitch_spelling_to_note_name(step, alter, octave):
    f_alter = ""
    if alter > 0:
        if alter == 2:
            f_alter = "x"
        else:
            f_alter = alter * "#"
    elif alter < 0:
        f_alter = abs(alter) * "b"

    note_name = f"{step.upper()}{f_alter}{octave}"
    return note_name


SIGN_TO_ALTER = {
    "n": 0,
    "#": 1,
    "x": 2,
    "##": 2,
    "###": 3,
    "b": -1,
    "bb": -2,
    "bbb": -3,
    "-": None,
}


def ensure_pitch_spelling_format(step, alter, octave):

    if step.lower() not in MIDI_BASE_CLASS:
        if step.lower() != "r":
            raise ValueError("Invalid `step`")

    if isinstance(alter, str):
        try:
            alter = SIGN_TO_ALTER[alter]
        except KeyError:
            raise ValueError(
                'Invalid `alter`, must be ("n", "#", '
                '"x", "b" or "bb"), but given {0}'.format(alter)
            )

    if not isinstance(alter, int):
        try:
            alter = int(alter)
        except TypeError or ValueError:
            if alter is not None:
                raise ValueError("`alter` must be an integer or None")

    if octave == "-":
        # check octave for weird rests in Batik match files
        octave = None
    else:
        if not isinstance(octave, int):
            try:
                octave = int(octave)
            except TypeError or ValueError:
                if octave is not None:
                    raise ValueError("`octave` must be an integer or None")

    return step.upper(), alter, octave


def fifths_mode_to_key_name(fifths, mode=None):
    """Return the key signature name corresponding to a number of sharps
    or flats and a mode. A negative value for `fifths` denotes the
    number of flats (i.e. -3 means three flats), and a positive
    number the number of sharps. The mode is specified as 'major'
    or 'minor'. If `mode` is None, the key is assumed to be major.

    Parameters
    ----------
    fifths : int
        Number of fifths
    mode : {'major', 'minor', None, -1, 1}
        Mode of the key signature

    Returns
    -------
    str
        The name of the key signature, e.g. 'Am'

    Examples
    --------
    >>> fifths_mode_to_key_name(0, 'minor')
    'Am'
    >>> fifths_mode_to_key_name(0, 'major')
    'C'
    >>> fifths_mode_to_key_name(3, 'major')
    'A'
    >>> fifths_mode_to_key_name(-1, 1)
    'F'

    """
    global MAJOR_KEYS, MINOR_KEYS

    if mode in ("minor", -1):
        keylist = MINOR_KEYS
        suffix = "m"
    elif mode in ("major", None, 1):
        keylist = MAJOR_KEYS
        suffix = ""
    else:
        raise Exception("Unknown mode {}".format(mode))

    try:
        name = keylist[fifths + 7]
    except IndexError:
        raise Exception("Unknown number of fifths {}".format(fifths))

    return name + suffix


def key_name_to_fifths_mode(name):
    """Return the number of sharps or flats and the mode of a key
    signature name. A negative number denotes the number of flats
    (i.e. -3 means three flats), and a positive number the number of
    sharps. The mode is specified as 'major' or 'minor'.

    Parameters
    ----------
    name : {"A", "A#m", "Ab", "Abm", "Am", "B", "Bb", "Bbm", "Bm", "C",\
"C#", "C#m", "Cb", "Cm", "D", "D#m", "Db", "Dm", "E", "Eb",\
"Ebm", "Em", "F", "F#", "F#m", "Fm", "G", "G#m", "Gb", "Gm"}
        Name of the key signature

    Returns
    -------
    (int, str)
        Tuple containing the number of fifths and the mode


    Examples
    --------
    >>> key_name_to_fifths_mode('Am')
    (0, 'minor')
    >>> key_name_to_fifths_mode('C')
    (0, 'major')
    >>> key_name_to_fifths_mode('A')
    (3, 'major')

    """
    global MAJOR_KEYS, MINOR_KEYS

    if name.endswith("m"):
        mode = "minor"
        keylist = MINOR_KEYS
    else:
        mode = "major"
        keylist = MAJOR_KEYS

    try:
        fifths = keylist.index(name.strip("m")) - 7
    except ValueError:
        raise Exception("Unknown key signature {}".format(name))

    return fifths, mode


def key_mode_to_int(mode):
    """Return the mode of a key as an integer (1 for major and -1 for
    minor).

    Parameters
    ----------
    mode : {'major', 'minor', None, 1, -1}
        Mode of the key

    Returns
    -------
    int
        Integer representation of the mode.

    """
    if mode in ("minor", -1):
        return -1
    elif mode in ("major", None, 1):
        return 1
    else:
        raise ValueError("Unknown mode {}".format(mode))


def key_int_to_mode(mode):
    """Return the mode of a key as a string ('major' or 'minor')

    Parameters
    ----------
    mode : {'major', 'minor', None, 1, -1}
        Mode of the key

    Returns
    -------
    int
        Integer representation of the mode.

    """
    if mode in ("minor", -1):
        return "minor"
    elif mode in ("major", None, 1):
        return "major"
    else:
        raise ValueError("Unknown mode {}".format(mode))


def estimate_symbolic_duration(dur, div, eps=10 ** -3):
    """Given a numeric duration, a divisions value (specifiying the
    number of units per quarter note) and optionally a tolerance `eps`
    for numerical imprecisions, estimate corresponding the symbolic
    duration. If a matching symbolic duration is found, it is returned
    as a tuple (type, dots), where type is a string such as 'quarter',
    or '16th', and dots is an integer specifying the number of dots.
    If no matching symbolic duration is found the function returns
    None.

    NOTE : this function does not estimate composite durations, nor
    time-modifications such as triplets.

    Parameters
    ----------
    dur : float or int
        Numeric duration value
    div : int
        Number of units per quarter note
    eps : float, optional (default: 10**-3)
        Tolerance in case of imprecise matches

    Returns
    -------


    Examples
    --------
    >>> estimate_symbolic_duration(24, 16)
    {'type': 'quarter', 'dots': 1}

    >>> estimate_symbolic_duration(15, 10)
    {'type': 'quarter', 'dots': 1}

    The following example returns None:

    >>> estimate_symbolic_duration(23, 16)

    """
    global DURS, SYM_DURS
    qdur = dur / div
    i = find_nearest(DURS, qdur)
    if np.abs(qdur - DURS[i]) < eps:
        return SYM_DURS[i].copy()
    else:
        return None


def to_quarter_tempo(unit, tempo):
    """Given a string `unit` (e.g. 'q', 'q.' or 'h') and a number
    `tempo`, return the corresponding tempo in quarter notes. This is
    useful to convert textual tempo directions like h=100.

    Parameters
    ----------
    unit : str
        Tempo unit
    tempo : number
        Tempo value

    Returns
    -------
    float
        Tempo value in quarter units

    Examples
    --------
    >>> to_quarter_tempo('q', 100)
    100.0

    >>> to_quarter_tempo('h', 100)
    200.0

    >>> to_quarter_tempo('h.', 50)
    150.0

    """
    dots = unit.count(".")
    unit = unit.strip().rstrip(".")
    return float(tempo * DOT_MULTIPLIERS[dots] * LABEL_DURS[unit])


def format_symbolic_duration(symbolic_dur):
    """Create a string representation of the symbolic duration encoded
    in the dictionary `symbolic_dur`.

    Parameters
    ----------
    symbolic_dur : dict
        Dictionary with keys 'type' and 'dots'

    Returns
    -------
    str
        A string representation of the specified symbolic duration

    Examples
    --------
    >>> format_symbolic_duration({'type': 'q', 'dots': 2})
    'q..'

    >>> format_symbolic_duration({'type': '16th'})
    '16th'

    """
    if symbolic_dur is None:

        return "unknown"

    else:
        result = (symbolic_dur.get("type") or "") + "." * symbolic_dur.get("dots", 0)

        if "actual_notes" in symbolic_dur and "normal_notes" in symbolic_dur:

            result += "_{}/{}".format(
                symbolic_dur["actual_notes"], symbolic_dur["normal_notes"]
            )

        return result


def symbolic_to_numeric_duration(symbolic_dur, divs):
    numdur = divs * LABEL_DURS[symbolic_dur.get("type", None)]
    numdur *= DOT_MULTIPLIERS[symbolic_dur.get("dots", 0)]
    numdur *= (symbolic_dur.get("normal_notes") or 1) / (
        symbolic_dur.get("actual_notes") or 1
    )
    return numdur


def order_splits(start, end, smallest_unit):
    """Description

    Parameters
    ----------
    start : int
        Description of `start`
    end : int
        Description of `end`
    smallest_divs : int
        Description of `smallest_divs`

    Returns
    -------
    ndarray
        Description of return value

    Examples
    --------
    >>> order_splits(1, 8, 1)
    array([4, 2, 6, 3, 5, 7])
    >>> order_splits(11, 17, 3)
    array([12, 15])
    >>> order_splits(11, 17, 1)
    array([16, 12, 14, 13, 15])
    >>> order_splits(11, 17, 4)
    array([16, 12])

    """

    # gegeven b, kies alle veelvouden van 2*b, verschoven om b,
    # die tussen start en end liggen
    # gegeven b, kies alle veelvouden van 2*b die tussen start-b
    # en end-b liggen en tel er b bij op

    b = smallest_unit
    result = []

    splits = np.arange((b * 2) * (1 + (start + b) // (b * 2)), end + b, b * 2) - b

    while b * (1 + start // b) < end and b * (end // b) > start:
        result.insert(0, splits)
        b = b * 2
        splits = np.arange((b * 2) * (1 + (start + b) // (b * 2)), end + b, b * 2) - b

    if result:
        return np.concatenate(result)
    else:
        return np.array([])


def find_smallest_unit(divs):
    unit = divs
    while unit % 2 == 0:
        unit = unit // 2
    return unit


def find_tie_split(start, end, divs, max_splits=3):
    """
    Examples
    --------

    >>> find_tie_split(1, 8, 2)
    [(1, 8, {'type': 'half', 'dots': 2})]

    >>> find_tie_split(0, 3615, 480) # doctest: +NORMALIZE_WHITESPACE
    [(0, 3600, {'type': 'whole', 'dots': 3}),
     (3600, 3615, {'type': '128th', 'dots': 0})]

    """

    smallest_unit = find_smallest_unit(divs)

    def success(state):
        return all(
            estimate_symbolic_duration(right - left, divs)
            for left, right in iter_current_next([start] + state + [end])
        )

    def expand(state):
        if len(state) >= max_splits:
            return []
        else:
            split_start = ([start] + state)[-1]
            ordered_splits = order_splits(split_start, end, smallest_unit)
            new_states = [state + [s.item()] for s in ordered_splits]
            # start and end must be "in sync" with splits for states to succeed
            new_states = [
                s
                for s in new_states
                if (s[0] - start) % smallest_unit == 0
                and (end - s[-1]) % smallest_unit == 0
            ]
            return new_states

    def combine(new_states, old_states):
        return old_states + new_states

    states = [[]]

    # splits = search_recursive(states, success, expand, combine)
    splits = search(states, success, expand, combine)

    if splits is not None:
        solution = [
            (left, right, estimate_symbolic_duration(right - left, divs))
            for left, right in iter_current_next([start] + splits + [end])
        ]
        # print(solution)
        return solution
    else:
        pass  # print('no solution for ', start, end, divs)


def estimate_clef_properties(pitches):
    # estimate the optimal clef for the given pitches. This returns a dictionary
    # with the sign, line, and octave_change attributes of the clef
    # (cf. MusicXML clef description). Currently only G and F clefs without
    # octave changes are supported.

    center = np.median(pitches)
    # number, sign, line, octave_change):
    # clefs = [score.Clef(1, 'F', 4, 0), score.Clef(1, 'G', 2, 0)]
    clefs = [
        dict(sign="F", line=4, octave_change=0),
        dict(sign="G", line=2, octave_change=0),
    ]
    f = interp1d([0, 49, 70, 127], [0, 0, 1, 1], kind="nearest")
    return clefs[int(f(center))]


def compute_pianoroll(
    note_info,
    time_unit="auto",
    time_div="auto",
    onset_only=False,
    note_separation=False,
    pitch_margin=-1,
    time_margin=0,
    return_idxs=False,
    piano_range=False,
    remove_drums=True,
):
    """Computes a piano roll from a structured note array (as
    generated by the `note_array` methods in `partitura.score.Part`
    and `partitura.performance.PerformedPart` instances).

    Parameters
    ----------
    note_info : structured array, `Part`, `PartGroup`, `PerformedPart`
        Note information
    time_unit : ('auto', 'beat', 'quarter', 'div', 'second')
    time_div : int, optional
        How many sub-divisions for each time unit (beats for a score
        or seconds for a performance. See `is_performance` below).
    onset_only : bool, optional
        If True, code only the onsets of the notes, otherwise code
        onset and duration.
    pitch_margin : int, optional
        If `pitch_margin` > -1, the resulting array will have
        `pitch_margin` empty rows above and below the highest and
        lowest pitches, respectively; if `pitch_margin` == -1, the
        resulting pianoroll will have span the fixed pitch range
        between (and including) 1 and 127.
    time_margin : int, optional
        The resulting array will have `time_margin` * `time_div` empty
        columns before and after the piano roll
    return_idxs : bool, optional
        If True, return the indices (i.e., the coordinates) of each
        note in the piano roll.
    piano_range : bool, optional
        If True, the pitch axis of the piano roll is in piano keys
        instead of MIDI note numbers (and there are only 88 pitches).
        This is equivalent as slicing `piano_range_pianoroll =
        pianoroll[21:109, :]`.
    remove_drums: bool, optional
        If True, removes the drum track (i.e., channel 9) from the
        notes to be considered in the piano roll. This option is only
        relevant for piano rolls generated from a `PerformedPart`.
        Default is True.

    Returns
    -------
    pianoroll : scipy.sparse.csr_matrix
        A sparse int matrix of size representing the pianoroll; The
        first dimension is pitch, the second is time; The sizes of the
        dimensions vary with the parameters `pitch_margin`,
        `time_margin`, and `time_div`
    pr_idx : ndarray
        Indices of the onsets and offsets of the notes in the piano
        roll (in the same order as the input note_array). This is only
        returned if `return_idxs` is `True`.

    Examples
    --------

    >>> import numpy as np
    >>> from partitura.utils import compute_pianoroll
    >>> note_array = np.array([(60, 0, 1)],\
                          dtype=[('pitch', 'i4'),\
                                 ('onset_beat', 'f4'),\
                                 ('duration_beat', 'f4')])
    >>> pr = compute_pianoroll(note_array, pitch_margin=2, time_div=2)
    >>> pr.toarray()
    array([[0, 0],
           [0, 0],
           [1, 1],
           [0, 0],
           [0, 0]])

    Notes
    -----
    The default values in this function assume that the input
    `note_array` represents a score.

    """
    note_array = ensure_notearray(note_info)

    if time_unit not in TIME_UNITS + ["auto"]:
        raise ValueError(
            "`time_unit` must be one of "
            '{0} or "auto", but was given '
            "{1}".format(", ".join(TIME_UNITS), time_unit)
        )
    if time_unit == "auto":
        onset_unit, duration_unit = get_time_units_from_note_array(note_array)

    else:
        onset_unit = f"onset_{time_unit}"
        duration_unit = f"duration_{time_unit}"

    if time_div == "auto":
        if onset_unit in ("onset_beat", "onset_quarter", "onset_sec"):
            time_div = 8
        elif onset_unit == "onset_div":
            time_div = 1
    else:
        time_div = int(time_div)

    if "channel" in note_array.dtype.names and remove_drums:
        LOGGER.info("Do not consider drum track for computing piano roll")
        non_drum_idxs = np.where(note_array["channel"] != 9)[0]
        note_array = note_array[non_drum_idxs]

    piano_roll_fields = ["pitch", onset_unit, duration_unit]

    if "velocity" in note_array.dtype.names:
        piano_roll_fields += ["velocity"]

    pr_input = np.column_stack(
        [note_array[field].astype(float) for field in piano_roll_fields]
    )

    return _make_pianoroll(
        note_info=pr_input,
        time_div=time_div,
        onset_only=onset_only,
        note_separation=note_separation,
        pitch_margin=pitch_margin,
        time_margin=time_margin,
        return_idxs=return_idxs,
        piano_range=piano_range,
    )


def _make_pianoroll(
    note_info,
    onset_only=False,
    pitch_margin=-1,
    time_margin=0,
    time_div=8,
    note_separation=True,
    return_idxs=False,
    piano_range=False,
    remove_silence=True,
    min_time=None,
):
    # non-public
    """Computes a piano roll from a numpy array with MIDI pitch,
    onset, duration and (optionally) MIDI velocity information. See
    `compute_pianoroll` for a complete description of the
    arguments of this function.

    """

    # Get pitch, onset, offset from the note_info array
    pr_pitch = note_info[:, 0]
    onset = note_info[:, 1]
    offset = note_info[:, 1] + note_info[:, 2]

    # Get velocity if given
    if note_info.shape[1] < 4:
        pr_velocity = np.ones(len(note_info))
    else:
        pr_velocity = note_info[:, 3]

    # Adjust pitch margin
    if pitch_margin > -1:
        highest_pitch = np.max(pr_pitch)
        lowest_pitch = np.min(pr_pitch)
    else:
        lowest_pitch = 0
        highest_pitch = 127

    pitch_span = highest_pitch - lowest_pitch + 1

    # sorted idx
    idx = np.argsort(onset)
    # sort notes
    pr_pitch = pr_pitch[idx]
    onset = onset[idx]
    offset = offset[idx]
    if min_time is None:
        min_time = 0 if min(onset) >= 0 else min(onset)
        if remove_silence:
            min_time = onset[0]
    else:
        if min_time > min(onset):
            raise ValueError(
                "`min_time` must be smaller or equal than " "the smallest onset time "
            )
    max_time = np.max(offset)

    onset -= min_time - time_margin
    offset -= min_time - time_margin

    if pitch_margin > -1:
        pr_pitch -= lowest_pitch
        pr_pitch += pitch_margin

    # Size of the output piano roll
    # Pitch dimension
    if pitch_margin > -1:
        M = int(pitch_span + 2 * pitch_margin)
    else:
        M = int(pitch_span)

    # Time dimension
    N = int(np.ceil(time_div * (2 * time_margin + max_time - min_time)))

    # Onset and offset times of the notes in the piano roll
    pr_onset = np.round(time_div * onset).astype(int)
    pr_offset = np.round(time_div * offset).astype(int)

    # Determine the non-zero indices of the piano roll
    if onset_only:
        _idx_fill = np.column_stack([pr_pitch, pr_onset, pr_velocity])
    else:
        pr_offset = np.maximum(pr_onset + 1, pr_offset - (1 if note_separation else 0))
        _idx_fill = np.vstack(
            [
                np.column_stack(
                    (
                        np.zeros(off - on) + pitch,
                        np.arange(on, off),
                        np.zeros(off - on) + vel,
                    )
                )
                for on, off, pitch, vel in zip(
                    pr_onset, pr_offset, pr_pitch, pr_velocity
                )
                if off <= N
            ]
        )

    # Fix multiple notes with the same pitch and onset
    fill_dict = defaultdict(list)
    for row, col, vel in _idx_fill:
        key = (int(row), int(col))
        fill_dict[key].append(vel)

    idx_fill = np.zeros((len(fill_dict), 3))
    for i, ((row, column), vel) in enumerate(fill_dict.items()):
        idx_fill[i] = np.array([row, column, max(vel)])

    # Fill piano roll
    pianoroll = csc_matrix(
        (idx_fill[:, 2], (idx_fill[:, 0], idx_fill[:, 1])), shape=(M, N), dtype=int
    )

    pr_idx_pitch_start = 0
    if piano_range:
        pianoroll = pianoroll[21:109, :]
        pr_idx_pitch_start = 21

    if return_idxs:
        # indices of each note in the piano roll
        pr_idx = np.column_stack(
            [pr_pitch - pr_idx_pitch_start, pr_onset, pr_offset]
        ).astype(int)
        return pianoroll, pr_idx[idx.argsort()]
    else:
        return pianoroll


def pianoroll_to_notearray(pianoroll, time_div=8, time_unit="sec"):
    """Extract a structured note array from a piano roll.

    For now, the structured note array is considered a
    "performance".

    Parameters
    ----------
    pianoroll : array-like
        2D array containing a piano roll. The first dimension is
        pitch, and the second is time. The value of each "pixel" in
        the piano roll is considered to be the MIDI velocity, and it
        is supposed to be between 0 and 127.
    time_div : int
        How many sub-divisions for each time unit (see
        `notearray_to_pianoroll`).
    time_unit : {'beat', 'quarter', 'div', 'sec'}
        time unit of the output note array.

    Returns
    -------
    np.ndarray :
        Structured array with pitch, onset, duration and velocity
        fields.

    Notes
    -----
    Please note that all non-zero pixels will contribute to a note.
    For the case of piano rolls with continuous values between 0 and 1
    (as might be the case of those piano rolls produced using
    probabilistic/generative models), we recomend to either 1) hard-
    threshold the piano roll to have only 0s (note-off) or 1s (note-
    on) or, 2) soft-threshold the notes (values below a certain
    threshold are considered as not active and scale the active notes
    to lie between 1 and 127).

    """
    # Indices of the non-zero elements of the piano roll
    pitch_idx, active_idx = pianoroll.nonzero()

    # Sort indices according to time and pitch
    time_sort_idx = np.argsort(active_idx)
    pitch_sort_idx = pitch_idx[time_sort_idx].argsort(kind="mergesort")

    pitch_idx = pitch_idx[time_sort_idx[pitch_sort_idx]]
    active_idx = active_idx[time_sort_idx[pitch_sort_idx]]

    prev_note = -1

    # Iterate over the active indices
    notes = []
    for n, at in zip(pitch_idx, active_idx):

        # Create a new note if the pitch has changed
        if n != prev_note:
            prev_note = n
            # the notes are represented by a list containing
            # pitch, onset, offset and velocity.
            notes.append([n, at, at + 1, [pianoroll[n, at]]])

        # Otherwise update the offset of the note
        else:
            notes[-1][2] = at + 1
            notes[-1][3].append(pianoroll[n, at])

    # Create note array
    note_array = np.array(
        [
            (p, float(on) / time_div, (off - on) / time_div, np.round(np.mean(vel)))
            for p, on, off, vel in notes
        ],
        dtype=[
            ("pitch", "i4"),
            (f"onset_{time_unit}", "f4"),
            (f"duration_{time_unit}", "f4"),
            ("velocity", "i4"),
        ],
    )
    return note_array


def match_note_arrays(
    input_note_array,
    target_note_array,
    fields=None,
    epsilon=0.01,
    first_note_at_zero=False,
    check_duration=True,
    return_note_idxs=False,
):
    """Compute a greedy matching of the notes of two note_arrays based on
    onset, pitch and (optionally) duration. Returns an array of matched
    note_array indices and (optionally) an array of the corresponding
    matched note indices.

    Get an array of note_array indices of the notes from an input note
    array corresponding to a reference note array.

    Parameters
    ----------
    input_note_array : structured array
        Array containing performance/score information
    target_note_arr : structured array
        Array containing performance/score information, which which we
        want to match the input.
    fields : strings or tuple of strings
        Field names to use for onset and duration in note_arrays.
        If None defaults to beats or seconds, respectively.
    epsilon : float
        Epsilon for comparison of onset times.
    first_note_at_zero : bool
        If True, shifts the onsets of both note_arrays to start at 0.

    Returns
    -------
    matched_idxs : np.ndarray
        Indices of input_note_array corresponding to target_note_array

    Notes
    -----
    This is a greedy method. This method is useful to compare the
    *same performance* in different formats or versions (e.g., in a
    match file and MIDI), or the *same score* (e.g., a MIDI file generated
    from a MusicXML file). It will not produce meaningful results between a
    score and a performance.

    """
    input_note_array = ensure_notearray(input_note_array)
    target_note_array = ensure_notearray(target_note_array)

    if fields is not None:

        if isinstance(fields, (list, tuple)):
            onset_key, duration_key = fields
        elif isinstance(fields, str):
            onset_key = fields
            duration_key = None

            if duration_key is None and check_duration:
                check_duration = False
        else:
            raise ValueError("`fields` should be a tuple or a string, but given "
                             f"{type(fields)}")
    else:
        onset_key, duration_key = get_time_units_from_note_array(input_note_array)
        onset_key_check, _ = get_time_units_from_note_array(target_note_array)
        if onset_key_check != onset_key:
            raise ValueError("Input and target arrays have different field names!")

    if first_note_at_zero:
        i_start = input_note_array[onset_key].min()
        t_start = target_note_array[onset_key].min()
    else:
        i_start, t_start = (0, 0)

    # sort indices
    i_sort_idx = np.argsort(input_note_array[onset_key])
    t_sort_idx = np.argsort(target_note_array[onset_key])

    # get onset, pitch and duration information
    i_onsets = input_note_array[onset_key][i_sort_idx] - i_start
    i_pitch = input_note_array["pitch"][i_sort_idx]

    t_onsets = target_note_array[onset_key][t_sort_idx] - t_start
    t_pitch = target_note_array["pitch"][t_sort_idx]

    if check_duration:
        i_duration = input_note_array[duration_key][i_sort_idx]
        t_duration = target_note_array[duration_key][t_sort_idx]

    matched_idxs = []
    matched_note_idxs = []

    # dictionary of lists. For each index of the target, get a list of the
    # corresponding indices in the input
    matched_target = defaultdict(list)
    # dictionary of lists. For each index of the input, get a list of the
    # corresponding indices in the target
    matched_input = defaultdict(list)
    for t, (i, o, p) in enumerate(zip(t_sort_idx, t_onsets, t_pitch)):
        # candidate onset idxs (between o - epsilon and o + epsilon)
        coix = np.where(
            np.logical_and(i_onsets >= o - epsilon, i_onsets <= o + epsilon)
        )[0]
        if len(coix) > 0:
            # index of the note with the same pitch
            cpix = np.where(i_pitch[coix] == p)[0]
            if len(cpix) > 0:
                m_idx = 0
                # index of the note with the closest duration
                if len(cpix) > 1 and check_duration:
                    m_idx = abs(i_duration[coix[cpix]] - t_duration[t]).argmin()
                # match notes
                input_idx = int(i_sort_idx[coix[cpix[m_idx]]])
                target_idx = i
                # matched_idxs.append((input_idx, target_idx))
                matched_input[input_idx].append(target_idx)
                matched_target[target_idx].append(input_idx)

    matched_target_idxs = []
    for inix, taix in matched_input.items():
        if len(taix) > 1:
            # For the case that there are multiple notes aligned to the input note

            # get indices of the target notes if they have not yet been used
            taix_to_consider = np.array([ti for ti in taix
                                         if ti not in matched_target_idxs],
                                        dtype=int)
            if len(taix_to_consider) > 0:
                # If there are some indices to consider
                candidate_notes = target_note_array[taix_to_consider]

                if check_duration:
                    best_candidate_idx = \
                        (candidate_notes[duration_key] -
                         input_note_array[inix][duration_key]).argmin()
                else:
                    # Take the first one if no other information is given
                    best_candidate_idx = 0

                matched_idxs.append((inix, taix_to_consider[best_candidate_idx]))
                matched_target_idxs.append(taix_to_consider[best_candidate_idx])
        else:
            matched_idxs.append((inix, taix[0]))
            matched_target_idxs.append(taix[0])
    matched_idxs = np.array(matched_idxs)

    LOGGER.info("Length of matched idxs: " "{0}".format(len(matched_idxs)))
    LOGGER.info("Length of input note_array: " "{0}".format(len(input_note_array)))
    LOGGER.info("Length of target note_array: " "{0}".format(len(target_note_array)))

    if return_note_idxs:
        if len(matched_idxs) > 0:
            matched_note_idxs = np.array(
                [
                    input_note_array["id"][matched_idxs[:, 0]],
                    target_note_array["id"][matched_idxs[:, 1]],
                ]
            ).T
        return matched_idxs, matched_note_idxs
    else:
        return matched_idxs


def remove_silence_from_performed_part(ppart):
    """
    Remove silence at the beginning of a PerformedPart
    by shifting notes, controls and programs to the beginning
    of the file.

    Parameters
    ----------
    ppart : `PerformedPart`
        A performed part. This part will be edited in-place.
    """
    # Consider only Controls and Notes, since by default,
    # programs are created at the beginning of the file.
    # c_times = [c['time'] for c in ppart.controls]
    n_times = [n["note_on"] for n in ppart.notes]
    start_time = min(n_times)

    shifted_controls = []
    control_dict = defaultdict(lambda: defaultdict(lambda: defaultdict(list)))
    for c in ppart.controls:
        control_dict[c["track"]][c["channel"]][c["number"]].append(
            (c["time"], c["value"])
        )

    for track in control_dict:
        for channel in control_dict[track]:
            for number, ct in control_dict[track][channel].items():

                cta = np.array(ct)
                cinterp = interp1d(
                    x=cta[:, 0],
                    y=cta[:, 1],
                    kind="previous",
                    bounds_error=False,
                    fill_value=(cta[0, 1], cta[-1, 1]),
                )

                c_idxs = np.where(cta[:, 0] >= start_time)[0]

                c_times = cta[c_idxs, 0]
                if start_time not in c_times:
                    c_times = np.r_[start_time, c_times]

                c_values = cinterp(c_times)

                for t, v in zip(c_times, c_values):
                    shifted_controls.append(
                        dict(
                            time=max(t - start_time, 0),
                            number=number,
                            value=int(v),
                            track=track,
                            channel=channel,
                        )
                    )

    # sort controls according to time
    shifted_controls.sort(key=lambda x: x["time"])

    ppart.controls = shifted_controls

    # Shift notes
    for note in ppart.notes:
        note["note_on"] = max(note["note_on"] - start_time, 0)
        note["note_off"] = max(note["note_off"] - start_time, 0)
        note["sound_off"] = max(note["sound_off"] - start_time, 0)

    # Shift programs
    for program in ppart.programs:
        program["time"] = max(program["time"] - start_time, 0)


def note_array_from_part_list(
    part_list,
    unique_id_per_part=True,
    include_pitch_spelling=False,
    include_key_signature=False,
    include_time_signature=False,
):
    """
    Construct a structured Note array from a list of Part objects

    Parameters
    ----------
    part_list : list
       A list of `Part` or `PerformedPart` objects. All elements in
       the list must be of the same type (i.e., no mixing `Part`
       and `PerformedPart` objects in the same list.
    unique_id_per_part : bool (optional)
       Indicate from which part do each note come from in the note ids.
    include_pitch_spelling: bool (optional)
       Include pitch spelling information in note array. Only valid
       if parts in `part_list` are `Part` objects. See `note_array_from_part`
       for more info. Default is False.
    include_key_signature: bool (optional)
       Include key signature information in output note array.
       Only valid if parts in `part_list` are `Part` objects.
       See `note_array_from_part` for more info. Default is False.
    include_time_signature : bool (optional)
       Include time signature information in output note array.
       Only valid if parts in `part_list` are `Part` objects.
       See `note_array_from_part` for more info. Default is False.

    Returns
    -------
    note_array: structured array
        A structured array containing pitch, onset, duration, voice
        and id for each note in each part of the `part_list`. The note
        ids in this array include the number of the part to which they
        belong.
    """
    from partitura.score import Part, PartGroup
    from partitura.performance import PerformedPart

    note_array = []
    for i, part in enumerate(part_list):
        if isinstance(part, (Part, PartGroup)):
            if isinstance(part, Part):
                na = note_array_from_part(
                    part=part,
                    include_pitch_spelling=include_pitch_spelling,
                    include_key_signature=include_key_signature,
                    include_time_signature=include_time_signature,
                )
            elif isinstance(part, PartGroup):
                na = note_array_from_part_list(
                    part_list=part.children,
                    unique_id_per_part=unique_id_per_part,
                    include_pitch_spelling=include_pitch_spelling,
                    include_key_signature=include_key_signature,
                    include_time_signature=include_time_signature,
                )
        elif isinstance(part, PerformedPart):
            na = part.note_array
        if unique_id_per_part:
            # Update id with part number
            na["id"] = np.array(
                ["P{0:02d}_".format(i) + nid for nid in na["id"]], dtype=na["id"].dtype
            )
        note_array.append(na)

    # concatenate note_arrays
    note_array = np.hstack(note_array)

    onset_unit, _ = get_time_units_from_note_array(note_array)

    # sort by onset and pitch
    pitch_sort_idx = np.argsort(note_array["pitch"])
    note_array = note_array[pitch_sort_idx]
    onset_sort_idx = np.argsort(note_array[onset_unit], kind="mergesort")
    note_array = note_array[onset_sort_idx]

    return note_array


def slice_notearray_by_time(
    note_array, start_time, end_time, time_unit="auto", clip_onset_duration=True
):
    """
    Get a slice of a structured note array by time

    Parameters
    ----------
    note_array : structured array
        Structured array with score information.
    start_time : float
        Starting time
    end_time : float
        End time
    time_unit : {'auto', 'beat', 'quarter', 'second', 'div'} optional
        Time unit. If 'auto', the default time unit will be inferred
        from the note_array.
    clip_onset_duration : bool optional
        Clip duration of the notes in the array to fit within the
        specified window

    Returns
    -------
    note_array_slice : stuctured array
        Structured array with only the score information between
        `start_time` and `end_time`.

    TODO
    ----
    * adjust onsets and duration in other units
    """

    if time_unit not in TIME_UNITS + ["auto"]:
        raise ValueError(
            "`time_unit` must be 'beat', 'quarter', "
            "'sec', 'div' or 'auto', but is "
            "{0}".format(time_unit)
        )
    if time_unit == "auto":
        onset_unit, duration_unit = get_time_units_from_note_array(note_array)
    else:
        onset_unit, duration_unit = [
            "{0}_{1}".format(d, time_unit) for d in ("onset", "duration")
        ]

    onsets = note_array[onset_unit]
    offsets = note_array[onset_unit] + note_array[duration_unit]

    starting_idxs = set(np.where(onsets >= start_time)[0])
    ending_idxs = set(np.where(onsets < end_time)[0])

    prev_starting_idxs = set(np.where(onsets < start_time)[0])
    sounding_after_start_idxs = set(np.where(offsets > start_time)[0])

    active_idx = np.array(
        list(
            starting_idxs.intersection(ending_idxs).union(
                prev_starting_idxs.intersection(sounding_after_start_idxs)
            )
        )
    )
    active_idx.sort()

    if len(active_idx) == 0:
        # If there are no elements, return an empty array
        note_array_slice = np.empty(0, dtype=note_array.dtype)
    else:
        note_array_slice = note_array[active_idx]

    if clip_onset_duration and len(active_idx) > 0:
        psi = np.where(note_array_slice[onset_unit] < start_time)[0]
        note_array_slice[psi] = start_time
        adj_offsets = np.clip(
            note_array_slice[onset_unit] + note_array_slice[duration_unit],
            a_min=None,
            a_max=end_time,
        )
        note_array_slice[duration_unit] = adj_offsets - note_array_slice[onset_unit]

    return note_array_slice


def note_array_from_part(
    part,
    include_pitch_spelling=False,
    include_key_signature=False,
    include_time_signature=False,
    include_metrical_position=False
):
    """
    Create a structured array with note information
    from a `Part` object.

    Parameters
    ----------
    part : partitura.score.Part
        An object representing a score part.
    include_pitch_spelling : bool (optional)
        If `True`, includes pitch spelling information for each
        note. Default is False
    include_key_signature : bool (optional)
        If `True`, includes key signature information, i.e.,
        the key signature at the onset time of each note (all
        notes starting at the same time have the same key signature).
        Default is False
    include_time_signature : bool (optional)
        If `True`,  includes time signature information, i.e.,
        the time signature at the onset time of each note (all
        notes starting at the same time have the same time signature).
        Default is False
    include_metrical_position : bool (optional)
        If `True`,  includes metrical position information, i.e.,
        the position of the onset time of each note with respect to its 
        measure (all notes starting at the same time have the same metrical 
        position).
        Default is False

    Returns
    -------
    note_array : structured array
        A structured array containing note information. The fields are
            * 'onset_beat': onset time of the note in beats
            * 'duration_beat': duration of the note in beats
            * 'onset_quarter': onset time of the note in quarters
            * 'duration_quarter': duration of the note in quarters
            * 'onset_div': onset of the note in divs (e.g., MIDI ticks,
              divisions in MusicXML)
            * 'duration_div': duration of the note in divs
            * 'pitch': MIDI pitch of a note.
            * 'voice': Voice number of a note (if given in the score)
            * 'id': Id of the note

        If `include_pitch_spelling` is True:
            * 'step': name of the note ("C", "D", "E", "F", "G", "A", "B")
            * 'alter': alteration (0=natural, -1=flat, 1=sharp,
              2=double sharp, etc.)
            * 'octave': octave of the note.

        If `include_key_signature` is True:
            * 'ks_fifths': Fifths starting from C in the circle of fifths
            * 'mode': major or minor

        If `include_time_signature` is True:
            * 'ts_beats': number of beats in a measure
            * 'ts_beat_type': type of beats (denominator of the time signature)

        If `include_metrical_position` is True:
            * 'is_downbeat': 1 if the note onset is on a downbeat, 0 otherwise
            * 'rel_onset_div': number of divs elapsed from the beginning of the note measure
            * 'tot_measure_divs' : total number of divs in the note measure
    Examples
    --------
    >>> from partitura import load_musicxml, EXAMPLE_MUSICXML
    >>> from partitura.utils import note_array_from_part
    >>> part = load_musicxml(EXAMPLE_MUSICXML)
    >>> note_array_from_part(part, True, True, True) # doctest: +NORMALIZE_WHITESPACE
    array([(0., 4., 0., 4.,  0, 48, 69, 1, 'n01', 'A', 0, 4, 0, 1, 4, 4),
           (2., 2., 2., 2., 24, 24, 72, 2, 'n02', 'C', 0, 5, 0, 1, 4, 4),
           (2., 2., 2., 2., 24, 24, 76, 2, 'n03', 'E', 0, 5, 0, 1, 4, 4)],
          dtype=[('onset_beat', '<f4'),
                 ('duration_beat', '<f4'),
                 ('onset_quarter', '<f4'),
                 ('duration_quarter', '<f4'),
                 ('onset_div', '<i4'),
                 ('duration_div', '<i4'),
                 ('pitch', '<i4'),
                 ('voice', '<i4'),
                 ('id', '<U256'),
                 ('step', '<U256'),
                 ('alter', '<i4'),
                 ('octave', '<i4'),
                 ('ks_fifths', '<i4'),
                 ('ks_mode', '<i4'),
                 ('ts_beats', '<i4'),
                 ('ts_beat_type', '<i4')])
    """
    if include_time_signature:
        time_signature_map = part.time_signature_map
    else:
        time_signature_map = None

    if include_key_signature:
        key_signature_map = part.key_signature_map
    else:
        key_signature_map = None

    if include_metrical_position:
        metrical_position_map = part.metrical_position_map
    else:
        metrical_position_map = None

    note_array = note_array_from_note_list(
        note_list=part.notes_tied,
        beat_map=part.beat_map,
        quarter_map=part.quarter_map,
        time_signature_map=time_signature_map,
        key_signature_map=key_signature_map,
        metrical_position_map=metrical_position_map,
<<<<<<< HEAD
        include_pitch_spelling=include_pitch_spelling,
	    include_grace_notes=include_grace_notes)
=======
        include_pitch_spelling=include_pitch_spelling)
>>>>>>> dbcfb89f
    return note_array


def note_array_from_note_list(
        note_list,
        beat_map=None,
        quarter_map=None,
        time_signature_map=None,
        key_signature_map=None,
        metrical_position_map=None,
        include_pitch_spelling=False,
):
    """
    Create a structured array with note information
    from a a list of `Note` objects.

    Parameters
    ----------
    note_list : list of `Note` objects
        A list of `Note` objects containing score information.
    beat_map : callable or None
        A function that maps score time in divs to score time in beats.
        If `None` is given, the output structured array will not
        include this information.
    quarter_map: callable or None
        A function that maps score time in divs to score time in quarters.
        If `None` is given, the output structured array will not
        include this information.
    time_signature_map: callable or None (optional)
        A function that maps score time in divs to the time signature at
        that time (in terms of number of beats and beat type).
        If `None` is given, the output structured array will not
        include this information.
    key_signature_map: callable or None (optional)
        A function that maps score time in divs to the key signature at
        that time (in terms of fifths and mode).
        If `None` is given, the output structured array will not
        include this information.
    metrical_position_map: callable or None (optional)
        A function that maps score time in divs to the position in 
        the measure at that time.
        If `None` is given, the output structured array will not
        include the metrical position information.
    include_pitch_spelling : bool (optional)
        If `True`, includes pitch spelling information for each
        note. Default is False

    Returns
    -------
    note_array : structured array
        A structured array containing note information. The fields are
            * 'onset_beat': onset time of the note in beats.
              Included if `beat_map` is not `None`.
            * 'duration_beat': duration of the note in beats.
              Included if `beat_map` is not `None`.
            * 'onset_quarter': onset time of the note in quarters.
              Included if `quarter_map` is not `None`.
            * 'duration_quarter': duration of the note in quarters.
              Included if `quarter_map` is not `None`.
            * 'onset_div': onset of the note in divs (e.g., MIDI ticks,
              divisions in MusicXML)
            * 'duration_div': duration of the note in divs
            * 'pitch': MIDI pitch of a note.
            * 'voice': Voice number of a note (if given in the score)
            * 'id': Id of the note
            * 'step': name of the note ("C", "D", "E", "F", "G", "A", "B").
              Included if `include_pitch_spelling` is `True`.
            * 'alter': alteration (0=natural, -1=flat, 1=sharp,
              2=double sharp, etc.). Included if `include_pitch_spelling`
              is `True`.
            * 'octave': octave of the note. Included if `include_pitch_spelling`
              is `True`.
            * 'ks_fifths': Fifths starting from C in the circle of fifths.
              Included if `key_signature_map` is not `None`.
            * 'mode': major or minor. Included If `key_signature_map` is
              not `None`.
            * 'ts_beats': number of beats in a measure. If `time_signature_map`
               is True.
            * 'ts_beat_type': type of beats (denominator of the time signature).
              If `include_time_signature` is True.
            * 'is_downbeat': 1 if the note onset is on a downbeat, 0 otherwise.
               If `measure_map` is not None.
            * 'rel_onset_div': number of divs elapsed from the beginning of the note measure.
               If `measure_map` is not None.
            * 'tot_measure_div' : total number of divs in the note measure
               If `measure_map` is not None.
    """

    fields = []
    if beat_map is not None:
        # Preserve the order of the fields
        fields += [("onset_beat", "f4"),
                   ("duration_beat", "f4")]

    if quarter_map is not None:
        fields += [("onset_quarter", "f4"),
                   ("duration_quarter", "f4")]
    fields += [
        ("onset_div", "i4"),
        ("duration_div", "i4"),
        ("pitch", "i4"),
        ("voice", "i4"),
        ("id", "U256"),
    ]

    # fields for pitch spelling
    if include_pitch_spelling:
        fields += [("step", "U256"), ("alter", "i4"), ("octave", "i4")]

    # fields for key signature
    if key_signature_map is not None:
        fields += [("ks_fifths", "i4"), ("ks_mode", "i4")]

    # fields for time signature
    if time_signature_map is not None:
        fields += [("ts_beats", "i4"), ("ts_beat_type", "i4")]

    # fields for metrical position
    if metrical_position_map is not None:
        fields += [("is_downbeat", "i4"), ("rel_onset_div", "i4"), ("tot_measure_div", "i4")]

    note_array = []
    for note in note_list:

        note_info = tuple()
        note_on_div = note.start.t
        note_off_div = note.start.t + note.duration_tied
        note_dur_div = note_off_div - note_on_div

        if beat_map is not None:
            note_on_beat, note_off_beat = beat_map([note_on_div, note_off_div])
            note_dur_beat = note_off_beat - note_on_beat

            note_info += (note_on_beat,
                          note_dur_beat)

        if quarter_map is not None:
            note_on_quarter, note_off_quarter = quarter_map(
                [note_on_div, note_off_div]
            )
            note_dur_quarter = note_off_quarter - note_on_quarter

            note_info += (note_on_quarter,
                          note_dur_quarter)

        note_info += (
            note_on_div,
            note_dur_div,
            note.midi_pitch,
            note.voice if note.voice is not None else -1,
            note.id,
        )

        if include_pitch_spelling:
            step = note.step
            alter = note.alter if note.alter is not None else 0
            octave = note.octave

            note_info += (step, alter, octave)

        if key_signature_map is not None:
            fifths, mode = key_signature_map(note.start.t)

            note_info += (fifths, mode)

        if time_signature_map is not None:
            beats, beat_type = time_signature_map(note.start.t)

            note_info += (beats, beat_type)

        if metrical_position_map is not None:
            rel_onset_div, tot_measure_div = metrical_position_map(note.start.t)

            is_downbeat = 1 if rel_onset_div == 0 else 0

            note_info += (is_downbeat, rel_onset_div, tot_measure_div)
            
        note_array.append(note_info)

    note_array = np.array(note_array, dtype=fields)

    # Sanitize voice information
    no_voice_idx = np.where(note_array["voice"] == -1)[0]
    max_voice = note_array["voice"].max()
    note_array["voice"][no_voice_idx] = max_voice + 1

    # sort by onset and pitch
    onset_unit, _ = get_time_units_from_note_array(note_array)
    pitch_sort_idx = np.argsort(note_array["pitch"])
    note_array = note_array[pitch_sort_idx]
    onset_sort_idx = np.argsort(note_array[onset_unit], kind="mergesort")
    note_array = note_array[onset_sort_idx]

    return note_array


def update_note_ids_after_unfolding(part):

    note_id_dict = defaultdict(list)

    for n in part.notes:
        note_id_dict[n.id].append(n)

    for nid, notes in note_id_dict.items():

        if nid is None:
            continue

        notes.sort(key=lambda x: x.start.t)

        for i, note in enumerate(notes):
            note.id = f"{note.id}-{i+1}"


if __name__ == "__main__":
    import doctest

    doctest.testmod()<|MERGE_RESOLUTION|>--- conflicted
+++ resolved
@@ -1370,6 +1370,7 @@
     include_pitch_spelling=False,
     include_key_signature=False,
     include_time_signature=False,
+    include_grace_notes=False
 ):
     """
     Construct a structured Note array from a list of Part objects
@@ -1415,6 +1416,7 @@
                     include_pitch_spelling=include_pitch_spelling,
                     include_key_signature=include_key_signature,
                     include_time_signature=include_time_signature,
+                    include_grace_notes=include_grace_notes
                 )
             elif isinstance(part, PartGroup):
                 na = note_array_from_part_list(
@@ -1423,6 +1425,7 @@
                     include_pitch_spelling=include_pitch_spelling,
                     include_key_signature=include_key_signature,
                     include_time_signature=include_time_signature,
+                    include_grace_notes=include_grace_notes
                 )
         elif isinstance(part, PerformedPart):
             na = part.note_array
@@ -1534,7 +1537,8 @@
     include_pitch_spelling=False,
     include_key_signature=False,
     include_time_signature=False,
-    include_metrical_position=False
+    include_metrical_position=False,
+    include_grace_notes=False
 ):
     """
     Create a structured array with note information
@@ -1563,6 +1567,10 @@
         measure (all notes starting at the same time have the same metrical 
         position).
         Default is False
+    include_grace_notes : bool (optional)
+        If `True`,  includes grace note information, i.e. if a note is a 
+	    grace note and the grace type "" for non grace notes).
+        Default is False
 
     Returns
     -------
@@ -1597,6 +1605,9 @@
             * 'is_downbeat': 1 if the note onset is on a downbeat, 0 otherwise
             * 'rel_onset_div': number of divs elapsed from the beginning of the note measure
             * 'tot_measure_divs' : total number of divs in the note measure
+        If 'include_grace_notes' is True:
+            * 'is_grace': 1 if the note is a grace 0 otherwise
+            * 'grace_type' : the type of the grace notes "" for non grace notes.
     Examples
     --------
     >>> from partitura import load_musicxml, EXAMPLE_MUSICXML
@@ -1645,12 +1656,8 @@
         time_signature_map=time_signature_map,
         key_signature_map=key_signature_map,
         metrical_position_map=metrical_position_map,
-<<<<<<< HEAD
         include_pitch_spelling=include_pitch_spelling,
 	    include_grace_notes=include_grace_notes)
-=======
-        include_pitch_spelling=include_pitch_spelling)
->>>>>>> dbcfb89f
     return note_array
 
 
@@ -1662,6 +1669,7 @@
         key_signature_map=None,
         metrical_position_map=None,
         include_pitch_spelling=False,
+        include_grace_notes=False
 ):
     """
     Create a structured array with note information
@@ -1697,6 +1705,10 @@
     include_pitch_spelling : bool (optional)
         If `True`, includes pitch spelling information for each
         note. Default is False
+    include_grace_notes : bool (optional)
+        If `True`,  includes grace note information, i.e. if a note is a 
+	    grace note and the grace type "" for non grace notes).
+        Default is False
 
     Returns
     -------
@@ -1723,6 +1735,8 @@
               is `True`.
             * 'octave': octave of the note. Included if `include_pitch_spelling`
               is `True`.
+            * 'is_grace' : Is the note a grace note. Yes if true.
+            * 'grace_type' : The type of grace note. "" for non grace notes.
             * 'ks_fifths': Fifths starting from C in the circle of fifths.
               Included if `key_signature_map` is not `None`.
             * 'mode': major or minor. Included If `key_signature_map` is
@@ -1760,6 +1774,10 @@
     if include_pitch_spelling:
         fields += [("step", "U256"), ("alter", "i4"), ("octave", "i4")]
 
+    # fields for pitch spelling
+    if include_grace_notes:
+        fields += [("is_grace", "b"), ("grace_type", "U256")]
+
     # fields for key signature
     if key_signature_map is not None:
         fields += [("ks_fifths", "i4"), ("ks_mode", "i4")]
@@ -1811,6 +1829,14 @@
 
             note_info += (step, alter, octave)
 
+        if include_grace_notes:
+            is_grace = hasattr(note, 'grace_type')
+            if is_grace:
+                grace_type = note.grace_type
+            else:
+                grace_type = ""
+            note_info += (is_grace, grace_type)
+
         if key_signature_map is not None:
             fifths, mode = key_signature_map(note.start.t)
 
