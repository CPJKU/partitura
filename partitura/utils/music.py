#!/usr/bin/env python
from collections import defaultdict
import logging
import re

import numpy as np
from scipy.interpolate import interp1d
from scipy.sparse import csc_matrix

from partitura.utils.generic import find_nearest, search, iter_current_next

LOGGER = logging.getLogger(__name__)

MIDI_BASE_CLASS = {"c": 0, "d": 2, "e": 4, "f": 5, "g": 7, "a": 9, "b": 11}
# _MORPHETIC_BASE_CLASS = {'c': 0, 'd': 1, 'e': 2, 'f': 3, 'g': 4, 'a': 5, 'b': 6}
# _MORPHETIC_OCTAVE = {0: 32, 1: 39, 2: 46, 3: 53, 4: 60, 5: 67, 6: 74, 7: 81, 8: 89}
ALTER_SIGNS = {None: "", 0: "", 1: "#", 2: "x", -1: "b", -2: "bb"}

DUMMY_PS_BASE_CLASS = {
    0: ("c", 0),
    1: ("c", 1),
    2: ("d", 0),
    3: ("d", 1),
    4: ("e", 0),
    5: ("f", 0),
    6: ("f", 1),
    7: ("g", 0),
    8: ("g", 1),
    9: ("a", 0),
    10: ("a", 1),
    11: ("b", 0),
}

LABEL_DURS = {
    "long": 16,
    "breve": 8,
    "whole": 4,
    "half": 2,
    "h": 2,
    "quarter": 1,
    "q": 1,
    "eighth": 1 / 2,
    "e": 1 / 2,
    "16th": 1 / 4,
    "32nd": 1 / 8.0,
    "64th": 1 / 16,
    "128th": 1 / 32,
    "256th": 1 / 64,
}
DOT_MULTIPLIERS = (1, 1 + 1 / 2, 1 + 3 / 4, 1 + 7 / 8)
# DURS and SYM_DURS encode the same information as _LABEL_DURS and
# _DOT_MULTIPLIERS, but they allow for faster estimation of symbolic duration
# (estimate_symbolic duration). At some point we will probably do away with
# _LABEL_DURS and _DOT_MULTIPLIERS.
DURS = np.array(
    [
        1.5625000e-02,
        2.3437500e-02,
        2.7343750e-02,
        2.9296875e-02,
        3.1250000e-02,
        4.6875000e-02,
        5.4687500e-02,
        5.8593750e-02,
        6.2500000e-02,
        9.3750000e-02,
        1.0937500e-01,
        1.1718750e-01,
        1.2500000e-01,
        1.8750000e-01,
        2.1875000e-01,
        2.3437500e-01,
        2.5000000e-01,
        3.7500000e-01,
        4.3750000e-01,
        4.6875000e-01,
        5.0000000e-01,
        5.0000000e-01,
        7.5000000e-01,
        7.5000000e-01,
        8.7500000e-01,
        8.7500000e-01,
        9.3750000e-01,
        9.3750000e-01,
        1.0000000e00,
        1.0000000e00,
        1.5000000e00,
        1.5000000e00,
        1.7500000e00,
        1.7500000e00,
        1.8750000e00,
        1.8750000e00,
        2.0000000e00,
        2.0000000e00,
        3.0000000e00,
        3.0000000e00,
        3.5000000e00,
        3.5000000e00,
        3.7500000e00,
        3.7500000e00,
        4.0000000e00,
        6.0000000e00,
        7.0000000e00,
        7.5000000e00,
        8.0000000e00,
        1.2000000e01,
        1.4000000e01,
        1.5000000e01,
        1.6000000e01,
        2.4000000e01,
        2.8000000e01,
        3.0000000e01,
    ]
)

SYM_DURS = [
    {"type": "256th", "dots": 0},
    {"type": "256th", "dots": 1},
    {"type": "256th", "dots": 2},
    {"type": "256th", "dots": 3},
    {"type": "128th", "dots": 0},
    {"type": "128th", "dots": 1},
    {"type": "128th", "dots": 2},
    {"type": "128th", "dots": 3},
    {"type": "64th", "dots": 0},
    {"type": "64th", "dots": 1},
    {"type": "64th", "dots": 2},
    {"type": "64th", "dots": 3},
    {"type": "32nd", "dots": 0},
    {"type": "32nd", "dots": 1},
    {"type": "32nd", "dots": 2},
    {"type": "32nd", "dots": 3},
    {"type": "16th", "dots": 0},
    {"type": "16th", "dots": 1},
    {"type": "16th", "dots": 2},
    {"type": "16th", "dots": 3},
    {"type": "eighth", "dots": 0},
    {"type": "e", "dots": 0},
    {"type": "eighth", "dots": 1},
    {"type": "e", "dots": 1},
    {"type": "eighth", "dots": 2},
    {"type": "e", "dots": 2},
    {"type": "eighth", "dots": 3},
    {"type": "e", "dots": 3},
    {"type": "quarter", "dots": 0},
    {"type": "q", "dots": 0},
    {"type": "quarter", "dots": 1},
    {"type": "q", "dots": 1},
    {"type": "quarter", "dots": 2},
    {"type": "q", "dots": 2},
    {"type": "quarter", "dots": 3},
    {"type": "q", "dots": 3},
    {"type": "half", "dots": 0},
    {"type": "h", "dots": 0},
    {"type": "half", "dots": 1},
    {"type": "h", "dots": 1},
    {"type": "half", "dots": 2},
    {"type": "h", "dots": 2},
    {"type": "half", "dots": 3},
    {"type": "h", "dots": 3},
    {"type": "whole", "dots": 0},
    {"type": "whole", "dots": 1},
    {"type": "whole", "dots": 2},
    {"type": "whole", "dots": 3},
    {"type": "breve", "dots": 0},
    {"type": "breve", "dots": 1},
    {"type": "breve", "dots": 2},
    {"type": "breve", "dots": 3},
    {"type": "long", "dots": 0},
    {"type": "long", "dots": 1},
    {"type": "long", "dots": 2},
    {"type": "long", "dots": 3},
]

MAJOR_KEYS = [
    "Cb",
    "Gb",
    "Db",
    "Ab",
    "Eb",
    "Bb",
    "F",
    "C",
    "G",
    "D",
    "A",
    "E",
    "B",
    "F#",
    "C#",
]
MINOR_KEYS = [
    "Ab",
    "Eb",
    "Bb",
    "F",
    "C",
    "G",
    "D",
    "A",
    "E",
    "B",
    "F#",
    "C#",
    "G#",
    "D#",
    "A#",
]

TIME_UNITS = ["beat", "quarter", "sec", "div"]

NOTE_NAME_PATT = re.compile(r"([A-G]{1})([xb\#]*)(\d+)")

MUSICAL_BEATS = {6:2,9:3,12:4}


def ensure_notearray(notearray_or_part, *args, **kwargs):
    """
    Ensures to get a structured note array from the input.

    Parameters
    ----------
    notearray_or_part : structured ndarray, `Part` or `PerformedPart`
        Input score information

    Returns
    -------
    structured ndarray
        Structured array containing score information.
    """
    from partitura.score import Part, PartGroup
    from partitura.performance import PerformedPart

    if isinstance(notearray_or_part, np.ndarray):
        if notearray_or_part.dtype.fields is not None:
            return notearray_or_part
        else:
            raise ValueError("Input array is not a structured array!")

    elif isinstance(notearray_or_part, Part):
        return note_array_from_part(notearray_or_part, *args, **kwargs)

    elif isinstance(notearray_or_part, PartGroup):
        return note_array_from_part_list(notearray_or_part.children, *args, **kwargs)

    elif isinstance(notearray_or_part, PerformedPart):
        return notearray_or_part.note_array

    elif isinstance(notearray_or_part, list):
        if all([isinstance(part, Part) for part in notearray_or_part]):
            return note_array_from_part_list(notearray_or_part, *args, **kwargs)
        else:
            raise ValueError(
                "`notearray_or_part` should be a list of "
                "`Part` objects, but was given "
                "[{0}]".format(",".join(str(type(p)) for p in notearray_or_part))
            )
    else:
        raise ValueError(
            "`notearray_or_part` should be a structured "
            "numpy array, a `Part`, `PartGroup`, a "
            "`PerformedPart`, or a list but "
            "is {0}".format(type(notearray_or_part))
        )


def get_time_units_from_note_array(note_array):
    fields = set(note_array.dtype.fields)

    if fields is None:
        raise ValueError("`note_array` must be a structured numpy array")

    score_units = set(("onset_beat", "onset_quarter", "onset_div"))
    performance_units = set(("onset_sec",))

    if len(score_units.intersection(fields)) > 0:
        if "onset_beat" in fields:
            return ("onset_beat", "duration_beat")
        elif "onset_quarter" in fields:
            return ("onset_quarter", "duration_quarter")
        elif "onset_div" in fields:
            return ("onset_div", "duration_div")
    elif len(performance_units.intersection(fields)) > 0:
        return ("onset_sec", "duration_sec")
    else:
        raise ValueError("Input array does not contain the expected " "time-units")


def pitch_spelling_to_midi_pitch(step, alter, octave):
    midi_pitch = (octave + 1) * 12 + MIDI_BASE_CLASS[step.lower()] + (alter or 0)
    return midi_pitch


def midi_pitch_to_pitch_spelling(midi_pitch):
    octave = midi_pitch // 12 - 1
    step, alter = DUMMY_PS_BASE_CLASS[np.mod(midi_pitch, 12)]
    return ensure_pitch_spelling_format(step, alter, octave)


def note_name_to_pitch_spelling(note_name):
    note_info = NOTE_NAME_PATT.search(note_name)

    if note_info is None:
        raise ValueError("Invalid note name. "
                         "The note name must be "
                         "'<pitch class>(alteration)<octave>', "
                         f"but was given {note_name}.")
    step, alter, octave = note_info.groups()
    step, alter, octave = ensure_pitch_spelling_format(
        step=step,
        alter=alter if alter != "" else "n",
        octave=int(octave))
    return step, alter, octave


def note_name_to_midi_pitch(note_name):
    step, alter, octave = note_name_to_pitch_spelling(note_name)
    return pitch_spelling_to_midi_pitch(step, alter, octave)


def pitch_spelling_to_note_name(step, alter, octave):
    f_alter = ""
    if alter > 0:
        if alter == 2:
            f_alter = "x"
        else:
            f_alter = alter * "#"
    elif alter < 0:
        f_alter = abs(alter) * "b"

    note_name = f"{step.upper()}{f_alter}{octave}"
    return note_name


SIGN_TO_ALTER = {
    "n": 0,
    "#": 1,
    "x": 2,
    "##": 2,
    "###": 3,
    "b": -1,
    "bb": -2,
    "bbb": -3,
    "-": None,
}


def ensure_pitch_spelling_format(step, alter, octave):

    if step.lower() not in MIDI_BASE_CLASS:
        if step.lower() != "r":
            raise ValueError("Invalid `step`")

    if isinstance(alter, str):
        try:
            alter = SIGN_TO_ALTER[alter]
        except KeyError:
            raise ValueError(
                'Invalid `alter`, must be ("n", "#", '
                '"x", "b" or "bb"), but given {0}'.format(alter)
            )

    if not isinstance(alter, int):
        try:
            alter = int(alter)
        except TypeError or ValueError:
            if alter is not None:
                raise ValueError("`alter` must be an integer or None")

    if octave == "-":
        # check octave for weird rests in Batik match files
        octave = None
    else:
        if not isinstance(octave, int):
            try:
                octave = int(octave)
            except TypeError or ValueError:
                if octave is not None:
                    raise ValueError("`octave` must be an integer or None")

    return step.upper(), alter, octave


def fifths_mode_to_key_name(fifths, mode=None):
    """Return the key signature name corresponding to a number of sharps
    or flats and a mode. A negative value for `fifths` denotes the
    number of flats (i.e. -3 means three flats), and a positive
    number the number of sharps. The mode is specified as 'major'
    or 'minor'. If `mode` is None, the key is assumed to be major.

    Parameters
    ----------
    fifths : int
        Number of fifths
    mode : {'major', 'minor', None, -1, 1}
        Mode of the key signature

    Returns
    -------
    str
        The name of the key signature, e.g. 'Am'

    Examples
    --------
    >>> fifths_mode_to_key_name(0, 'minor')
    'Am'
    >>> fifths_mode_to_key_name(0, 'major')
    'C'
    >>> fifths_mode_to_key_name(3, 'major')
    'A'
    >>> fifths_mode_to_key_name(-1, 1)
    'F'

    """
    global MAJOR_KEYS, MINOR_KEYS

    if mode in ("minor", -1):
        keylist = MINOR_KEYS
        suffix = "m"
    elif mode in ("major", None, 1):
        keylist = MAJOR_KEYS
        suffix = ""
    else:
        raise Exception("Unknown mode {}".format(mode))

    try:
        name = keylist[fifths + 7]
    except IndexError:
        raise Exception("Unknown number of fifths {}".format(fifths))

    return name + suffix


def key_name_to_fifths_mode(name):
    """Return the number of sharps or flats and the mode of a key
    signature name. A negative number denotes the number of flats
    (i.e. -3 means three flats), and a positive number the number of
    sharps. The mode is specified as 'major' or 'minor'.

    Parameters
    ----------
    name : {"A", "A#m", "Ab", "Abm", "Am", "B", "Bb", "Bbm", "Bm", "C",\
"C#", "C#m", "Cb", "Cm", "D", "D#m", "Db", "Dm", "E", "Eb",\
"Ebm", "Em", "F", "F#", "F#m", "Fm", "G", "G#m", "Gb", "Gm"}
        Name of the key signature

    Returns
    -------
    (int, str)
        Tuple containing the number of fifths and the mode


    Examples
    --------
    >>> key_name_to_fifths_mode('Am')
    (0, 'minor')
    >>> key_name_to_fifths_mode('C')
    (0, 'major')
    >>> key_name_to_fifths_mode('A')
    (3, 'major')

    """
    global MAJOR_KEYS, MINOR_KEYS

    if name.endswith("m"):
        mode = "minor"
        keylist = MINOR_KEYS
    else:
        mode = "major"
        keylist = MAJOR_KEYS

    try:
        fifths = keylist.index(name.strip("m")) - 7
    except ValueError:
        raise Exception("Unknown key signature {}".format(name))

    return fifths, mode


def key_mode_to_int(mode):
    """Return the mode of a key as an integer (1 for major and -1 for
    minor).

    Parameters
    ----------
    mode : {'major', 'minor', None, 1, -1}
        Mode of the key

    Returns
    -------
    int
        Integer representation of the mode.

    """
    if mode in ("minor", -1):
        return -1
    elif mode in ("major", None, 1):
        return 1
    else:
        raise ValueError("Unknown mode {}".format(mode))


def key_int_to_mode(mode):
    """Return the mode of a key as a string ('major' or 'minor')

    Parameters
    ----------
    mode : {'major', 'minor', None, 1, -1}
        Mode of the key

    Returns
    -------
    int
        Integer representation of the mode.

    """
    if mode in ("minor", -1):
        return "minor"
    elif mode in ("major", None, 1):
        return "major"
    else:
        raise ValueError("Unknown mode {}".format(mode))


def estimate_symbolic_duration(dur, div, eps=10 ** -3):
    """Given a numeric duration, a divisions value (specifiying the
    number of units per quarter note) and optionally a tolerance `eps`
    for numerical imprecisions, estimate corresponding the symbolic
    duration. If a matching symbolic duration is found, it is returned
    as a tuple (type, dots), where type is a string such as 'quarter',
    or '16th', and dots is an integer specifying the number of dots.
    If no matching symbolic duration is found the function returns
    None.

    NOTE : this function does not estimate composite durations, nor
    time-modifications such as triplets.

    Parameters
    ----------
    dur : float or int
        Numeric duration value
    div : int
        Number of units per quarter note
    eps : float, optional (default: 10**-3)
        Tolerance in case of imprecise matches

    Returns
    -------


    Examples
    --------
    >>> estimate_symbolic_duration(24, 16)
    {'type': 'quarter', 'dots': 1}

    >>> estimate_symbolic_duration(15, 10)
    {'type': 'quarter', 'dots': 1}

    The following example returns None:

    >>> estimate_symbolic_duration(23, 16)

    """
    global DURS, SYM_DURS
    qdur = dur / div
    i = find_nearest(DURS, qdur)
    if np.abs(qdur - DURS[i]) < eps:
        return SYM_DURS[i].copy()
    else:
        return None


def to_quarter_tempo(unit, tempo):
    """Given a string `unit` (e.g. 'q', 'q.' or 'h') and a number
    `tempo`, return the corresponding tempo in quarter notes. This is
    useful to convert textual tempo directions like h=100.

    Parameters
    ----------
    unit : str
        Tempo unit
    tempo : number
        Tempo value

    Returns
    -------
    float
        Tempo value in quarter units

    Examples
    --------
    >>> to_quarter_tempo('q', 100)
    100.0

    >>> to_quarter_tempo('h', 100)
    200.0

    >>> to_quarter_tempo('h.', 50)
    150.0

    """
    dots = unit.count(".")
    unit = unit.strip().rstrip(".")
    return float(tempo * DOT_MULTIPLIERS[dots] * LABEL_DURS[unit])


def format_symbolic_duration(symbolic_dur):
    """Create a string representation of the symbolic duration encoded
    in the dictionary `symbolic_dur`.

    Parameters
    ----------
    symbolic_dur : dict
        Dictionary with keys 'type' and 'dots'

    Returns
    -------
    str
        A string representation of the specified symbolic duration

    Examples
    --------
    >>> format_symbolic_duration({'type': 'q', 'dots': 2})
    'q..'

    >>> format_symbolic_duration({'type': '16th'})
    '16th'

    """
    if symbolic_dur is None:

        return "unknown"

    else:
        result = (symbolic_dur.get("type") or "") + "." * symbolic_dur.get("dots", 0)

        if "actual_notes" in symbolic_dur and "normal_notes" in symbolic_dur:

            result += "_{}/{}".format(
                symbolic_dur["actual_notes"], symbolic_dur["normal_notes"]
            )

        return result


def symbolic_to_numeric_duration(symbolic_dur, divs):
    numdur = divs * LABEL_DURS[symbolic_dur.get("type", None)]
    numdur *= DOT_MULTIPLIERS[symbolic_dur.get("dots", 0)]
    numdur *= (symbolic_dur.get("normal_notes") or 1) / (
        symbolic_dur.get("actual_notes") or 1
    )
    return numdur


def order_splits(start, end, smallest_unit):
    """Description

    Parameters
    ----------
    start : int
        Description of `start`
    end : int
        Description of `end`
    smallest_divs : int
        Description of `smallest_divs`

    Returns
    -------
    ndarray
        Description of return value

    Examples
    --------
    >>> order_splits(1, 8, 1)
    array([4, 2, 6, 3, 5, 7])
    >>> order_splits(11, 17, 3)
    array([12, 15])
    >>> order_splits(11, 17, 1)
    array([16, 12, 14, 13, 15])
    >>> order_splits(11, 17, 4)
    array([16, 12])

    """

    # gegeven b, kies alle veelvouden van 2*b, verschoven om b,
    # die tussen start en end liggen
    # gegeven b, kies alle veelvouden van 2*b die tussen start-b
    # en end-b liggen en tel er b bij op

    b = smallest_unit
    result = []

    splits = np.arange((b * 2) * (1 + (start + b) // (b * 2)), end + b, b * 2) - b

    while b * (1 + start // b) < end and b * (end // b) > start:
        result.insert(0, splits)
        b = b * 2
        splits = np.arange((b * 2) * (1 + (start + b) // (b * 2)), end + b, b * 2) - b

    if result:
        return np.concatenate(result)
    else:
        return np.array([])


def find_smallest_unit(divs):
    unit = divs
    while unit % 2 == 0:
        unit = unit // 2
    return unit


def find_tie_split(start, end, divs, max_splits=3):
    """
    Examples
    --------

    >>> find_tie_split(1, 8, 2)
    [(1, 8, {'type': 'half', 'dots': 2})]

    >>> find_tie_split(0, 3615, 480) # doctest: +NORMALIZE_WHITESPACE
    [(0, 3600, {'type': 'whole', 'dots': 3}),
     (3600, 3615, {'type': '128th', 'dots': 0})]

    """

    smallest_unit = find_smallest_unit(divs)

    def success(state):
        return all(
            estimate_symbolic_duration(right - left, divs)
            for left, right in iter_current_next([start] + state + [end])
        )

    def expand(state):
        if len(state) >= max_splits:
            return []
        else:
            split_start = ([start] + state)[-1]
            ordered_splits = order_splits(split_start, end, smallest_unit)
            new_states = [state + [s.item()] for s in ordered_splits]
            # start and end must be "in sync" with splits for states to succeed
            new_states = [
                s
                for s in new_states
                if (s[0] - start) % smallest_unit == 0
                and (end - s[-1]) % smallest_unit == 0
            ]
            return new_states

    def combine(new_states, old_states):
        return old_states + new_states

    states = [[]]

    # splits = search_recursive(states, success, expand, combine)
    splits = search(states, success, expand, combine)

    if splits is not None:
        solution = [
            (left, right, estimate_symbolic_duration(right - left, divs))
            for left, right in iter_current_next([start] + splits + [end])
        ]
        # print(solution)
        return solution
    else:
        pass  # print('no solution for ', start, end, divs)


def estimate_clef_properties(pitches):
    # estimate the optimal clef for the given pitches. This returns a dictionary
    # with the sign, line, and octave_change attributes of the clef
    # (cf. MusicXML clef description). Currently only G and F clefs without
    # octave changes are supported.

    center = np.median(pitches)
    # number, sign, line, octave_change):
    # clefs = [score.Clef(1, 'F', 4, 0), score.Clef(1, 'G', 2, 0)]
    clefs = [
        dict(sign="F", line=4, octave_change=0),
        dict(sign="G", line=2, octave_change=0),
    ]
    f = interp1d([0, 49, 70, 127], [0, 0, 1, 1], kind="nearest")
    return clefs[int(f(center))]


def compute_pianoroll(
    note_info,
    time_unit="auto",
    time_div="auto",
    onset_only=False,
    note_separation=False,
    pitch_margin=-1,
    time_margin=0,
    return_idxs=False,
    piano_range=False,
    remove_drums=True,
):
    """Computes a piano roll from a structured note array (as
    generated by the `note_array` methods in `partitura.score.Part`
    and `partitura.performance.PerformedPart` instances).

    Parameters
    ----------
    note_info : structured array, `Part`, `PartGroup`, `PerformedPart`
        Note information
    time_unit : ('auto', 'beat', 'quarter', 'div', 'second')
    time_div : int, optional
        How many sub-divisions for each time unit (beats for a score
        or seconds for a performance. See `is_performance` below).
    onset_only : bool, optional
        If True, code only the onsets of the notes, otherwise code
        onset and duration.
    pitch_margin : int, optional
        If `pitch_margin` > -1, the resulting array will have
        `pitch_margin` empty rows above and below the highest and
        lowest pitches, respectively; if `pitch_margin` == -1, the
        resulting pianoroll will have span the fixed pitch range
        between (and including) 1 and 127.
    time_margin : int, optional
        The resulting array will have `time_margin` * `time_div` empty
        columns before and after the piano roll
    return_idxs : bool, optional
        If True, return the indices (i.e., the coordinates) of each
        note in the piano roll.
    piano_range : bool, optional
        If True, the pitch axis of the piano roll is in piano keys
        instead of MIDI note numbers (and there are only 88 pitches).
        This is equivalent as slicing `piano_range_pianoroll =
        pianoroll[21:109, :]`.
    remove_drums: bool, optional
        If True, removes the drum track (i.e., channel 9) from the
        notes to be considered in the piano roll. This option is only
        relevant for piano rolls generated from a `PerformedPart`.
        Default is True.

    Returns
    -------
    pianoroll : scipy.sparse.csr_matrix
        A sparse int matrix of size representing the pianoroll; The
        first dimension is pitch, the second is time; The sizes of the
        dimensions vary with the parameters `pitch_margin`,
        `time_margin`, and `time_div`
    pr_idx : ndarray
        Indices of the onsets and offsets of the notes in the piano
        roll (in the same order as the input note_array). This is only
        returned if `return_idxs` is `True`.

    Examples
    --------

    >>> import numpy as np
    >>> from partitura.utils import compute_pianoroll
    >>> note_array = np.array([(60, 0, 1)],\
                          dtype=[('pitch', 'i4'),\
                                 ('onset_beat', 'f4'),\
                                 ('duration_beat', 'f4')])
    >>> pr = compute_pianoroll(note_array, pitch_margin=2, time_div=2)
    >>> pr.toarray()
    array([[0, 0],
           [0, 0],
           [1, 1],
           [0, 0],
           [0, 0]])

    Notes
    -----
    The default values in this function assume that the input
    `note_array` represents a score.

    """
    note_array = ensure_notearray(note_info)

    if time_unit not in TIME_UNITS + ["auto"]:
        raise ValueError(
            "`time_unit` must be one of "
            '{0} or "auto", but was given '
            "{1}".format(", ".join(TIME_UNITS), time_unit)
        )
    if time_unit == "auto":
        onset_unit, duration_unit = get_time_units_from_note_array(note_array)

    else:
        onset_unit = f"onset_{time_unit}"
        duration_unit = f"duration_{time_unit}"

    if time_div == "auto":
        if onset_unit in ("onset_beat", "onset_quarter", "onset_sec"):
            time_div = 8
        elif onset_unit == "onset_div":
            time_div = 1
    else:
        time_div = int(time_div)

    if "channel" in note_array.dtype.names and remove_drums:
        LOGGER.info("Do not consider drum track for computing piano roll")
        non_drum_idxs = np.where(note_array["channel"] != 9)[0]
        note_array = note_array[non_drum_idxs]

    piano_roll_fields = ["pitch", onset_unit, duration_unit]

    if "velocity" in note_array.dtype.names:
        piano_roll_fields += ["velocity"]

    pr_input = np.column_stack(
        [note_array[field].astype(float) for field in piano_roll_fields]
    )

    return _make_pianoroll(
        note_info=pr_input,
        time_div=time_div,
        onset_only=onset_only,
        note_separation=note_separation,
        pitch_margin=pitch_margin,
        time_margin=time_margin,
        return_idxs=return_idxs,
        piano_range=piano_range,
    )


def _make_pianoroll(
    note_info,
    onset_only=False,
    pitch_margin=-1,
    time_margin=0,
    time_div=8,
    note_separation=True,
    return_idxs=False,
    piano_range=False,
    remove_silence=True,
    min_time=None,
):
    # non-public
    """Computes a piano roll from a numpy array with MIDI pitch,
    onset, duration and (optionally) MIDI velocity information. See
    `compute_pianoroll` for a complete description of the
    arguments of this function.

    """

    # Get pitch, onset, offset from the note_info array
    pr_pitch = note_info[:, 0]
    onset = note_info[:, 1]
    offset = note_info[:, 1] + note_info[:, 2]

    # Get velocity if given
    if note_info.shape[1] < 4:
        pr_velocity = np.ones(len(note_info))
    else:
        pr_velocity = note_info[:, 3]

    # Adjust pitch margin
    if pitch_margin > -1:
        highest_pitch = np.max(pr_pitch)
        lowest_pitch = np.min(pr_pitch)
    else:
        lowest_pitch = 0
        highest_pitch = 127

    pitch_span = highest_pitch - lowest_pitch + 1

    # sorted idx
    idx = np.argsort(onset)
    # sort notes
    pr_pitch = pr_pitch[idx]
    onset = onset[idx]
    offset = offset[idx]
    if min_time is None:
        min_time = 0 if min(onset) >= 0 else min(onset)
        if remove_silence:
            min_time = onset[0]
    else:
        if min_time > min(onset):
            raise ValueError(
                "`min_time` must be smaller or equal than " "the smallest onset time "
            )
    max_time = np.max(offset)

    onset -= min_time - time_margin
    offset -= min_time - time_margin

    if pitch_margin > -1:
        pr_pitch -= lowest_pitch
        pr_pitch += pitch_margin

    # Size of the output piano roll
    # Pitch dimension
    if pitch_margin > -1:
        M = int(pitch_span + 2 * pitch_margin)
    else:
        M = int(pitch_span)

    # Time dimension
    N = int(np.ceil(time_div * (2 * time_margin + max_time - min_time)))

    # Onset and offset times of the notes in the piano roll
    pr_onset = np.round(time_div * onset).astype(int)
    pr_offset = np.round(time_div * offset).astype(int)

    # Determine the non-zero indices of the piano roll
    if onset_only:
        _idx_fill = np.column_stack([pr_pitch, pr_onset, pr_velocity])
    else:
        pr_offset = np.maximum(pr_onset + 1, pr_offset - (1 if note_separation else 0))
        _idx_fill = np.vstack(
            [
                np.column_stack(
                    (
                        np.zeros(off - on) + pitch,
                        np.arange(on, off),
                        np.zeros(off - on) + vel,
                    )
                )
                for on, off, pitch, vel in zip(
                    pr_onset, pr_offset, pr_pitch, pr_velocity
                )
                if off <= N
            ]
        )

    # Fix multiple notes with the same pitch and onset
    fill_dict = defaultdict(list)
    for row, col, vel in _idx_fill:
        key = (int(row), int(col))
        fill_dict[key].append(vel)

    idx_fill = np.zeros((len(fill_dict), 3))
    for i, ((row, column), vel) in enumerate(fill_dict.items()):
        idx_fill[i] = np.array([row, column, max(vel)])

    # Fill piano roll
    pianoroll = csc_matrix(
        (idx_fill[:, 2], (idx_fill[:, 0], idx_fill[:, 1])), shape=(M, N), dtype=int
    )

    pr_idx_pitch_start = 0
    if piano_range:
        pianoroll = pianoroll[21:109, :]
        pr_idx_pitch_start = 21

    if return_idxs:
        # indices of each note in the piano roll
        pr_idx = np.column_stack(
            [pr_pitch - pr_idx_pitch_start, pr_onset, pr_offset]
        ).astype(int)
        return pianoroll, pr_idx[idx.argsort()]
    else:
        return pianoroll


def pianoroll_to_notearray(pianoroll, time_div=8, time_unit="sec"):
    """Extract a structured note array from a piano roll.

    For now, the structured note array is considered a
    "performance".

    Parameters
    ----------
    pianoroll : array-like
        2D array containing a piano roll. The first dimension is
        pitch, and the second is time. The value of each "pixel" in
        the piano roll is considered to be the MIDI velocity, and it
        is supposed to be between 0 and 127.
    time_div : int
        How many sub-divisions for each time unit (see
        `notearray_to_pianoroll`).
    time_unit : {'beat', 'quarter', 'div', 'sec'}
        time unit of the output note array.

    Returns
    -------
    np.ndarray :
        Structured array with pitch, onset, duration and velocity
        fields.

    Notes
    -----
    Please note that all non-zero pixels will contribute to a note.
    For the case of piano rolls with continuous values between 0 and 1
    (as might be the case of those piano rolls produced using
    probabilistic/generative models), we recomend to either 1) hard-
    threshold the piano roll to have only 0s (note-off) or 1s (note-
    on) or, 2) soft-threshold the notes (values below a certain
    threshold are considered as not active and scale the active notes
    to lie between 1 and 127).

    """
    # Indices of the non-zero elements of the piano roll
    pitch_idx, active_idx = pianoroll.nonzero()

    # Sort indices according to time and pitch
    time_sort_idx = np.argsort(active_idx)
    pitch_sort_idx = pitch_idx[time_sort_idx].argsort(kind="mergesort")

    pitch_idx = pitch_idx[time_sort_idx[pitch_sort_idx]]
    active_idx = active_idx[time_sort_idx[pitch_sort_idx]]

    prev_note = -1

    # Iterate over the active indices
    notes = []
    for n, at in zip(pitch_idx, active_idx):

        # Create a new note if the pitch has changed
        if n != prev_note:
            prev_note = n
            # the notes are represented by a list containing
            # pitch, onset, offset and velocity.
            notes.append([n, at, at + 1, [pianoroll[n, at]]])

        # Otherwise update the offset of the note
        else:
            notes[-1][2] = at + 1
            notes[-1][3].append(pianoroll[n, at])

    # Create note array
    note_array = np.array(
        [
            (p, float(on) / time_div, (off - on) / time_div, np.round(np.mean(vel)))
            for p, on, off, vel in notes
        ],
        dtype=[
            ("pitch", "i4"),
            (f"onset_{time_unit}", "f4"),
            (f"duration_{time_unit}", "f4"),
            ("velocity", "i4"),
        ],
    )
    return note_array


def match_note_arrays(
    input_note_array,
    target_note_array,
    fields=None,
    epsilon=0.01,
    first_note_at_zero=False,
    check_duration=True,
    return_note_idxs=False,
):
    """Compute a greedy matching of the notes of two note_arrays based on
    onset, pitch and (optionally) duration. Returns an array of matched
    note_array indices and (optionally) an array of the corresponding
    matched note indices.

    Get an array of note_array indices of the notes from an input note
    array corresponding to a reference note array.

    Parameters
    ----------
    input_note_array : structured array
        Array containing performance/score information
    target_note_arr : structured array
        Array containing performance/score information, which which we
        want to match the input.
    fields : strings or tuple of strings
        Field names to use for onset and duration in note_arrays.
        If None defaults to beats or seconds, respectively.
    epsilon : float
        Epsilon for comparison of onset times.
    first_note_at_zero : bool
        If True, shifts the onsets of both note_arrays to start at 0.

    Returns
    -------
    matched_idxs : np.ndarray
        Indices of input_note_array corresponding to target_note_array

    Notes
    -----
    This is a greedy method. This method is useful to compare the
    *same performance* in different formats or versions (e.g., in a
    match file and MIDI), or the *same score* (e.g., a MIDI file generated
    from a MusicXML file). It will not produce meaningful results between a
    score and a performance.

    """
    input_note_array = ensure_notearray(input_note_array)
    target_note_array = ensure_notearray(target_note_array)

    if fields is not None:

        if isinstance(fields, (list, tuple)):
            onset_key, duration_key = fields
        elif isinstance(fields, str):
            onset_key = fields
            duration_key = None

            if duration_key is None and check_duration:
                check_duration = False
        else:
            raise ValueError("`fields` should be a tuple or a string, but given "
                             f"{type(fields)}")
    else:
        onset_key, duration_key = get_time_units_from_note_array(input_note_array)
        onset_key_check, _ = get_time_units_from_note_array(target_note_array)
        if onset_key_check != onset_key:
            raise ValueError("Input and target arrays have different field names!")

    if first_note_at_zero:
        i_start = input_note_array[onset_key].min()
        t_start = target_note_array[onset_key].min()
    else:
        i_start, t_start = (0, 0)

    # sort indices
    i_sort_idx = np.argsort(input_note_array[onset_key])
    t_sort_idx = np.argsort(target_note_array[onset_key])

    # get onset, pitch and duration information
    i_onsets = input_note_array[onset_key][i_sort_idx] - i_start
    i_pitch = input_note_array["pitch"][i_sort_idx]

    t_onsets = target_note_array[onset_key][t_sort_idx] - t_start
    t_pitch = target_note_array["pitch"][t_sort_idx]

    if check_duration:
        i_duration = input_note_array[duration_key][i_sort_idx]
        t_duration = target_note_array[duration_key][t_sort_idx]

    matched_idxs = []
    matched_note_idxs = []

    # dictionary of lists. For each index of the target, get a list of the
    # corresponding indices in the input
    matched_target = defaultdict(list)
    # dictionary of lists. For each index of the input, get a list of the
    # corresponding indices in the target
    matched_input = defaultdict(list)
    for t, (i, o, p) in enumerate(zip(t_sort_idx, t_onsets, t_pitch)):
        # candidate onset idxs (between o - epsilon and o + epsilon)
        coix = np.where(
            np.logical_and(i_onsets >= o - epsilon, i_onsets <= o + epsilon)
        )[0]
        if len(coix) > 0:
            # index of the note with the same pitch
            cpix = np.where(i_pitch[coix] == p)[0]
            if len(cpix) > 0:
                m_idx = 0
                # index of the note with the closest duration
                if len(cpix) > 1 and check_duration:
                    m_idx = abs(i_duration[coix[cpix]] - t_duration[t]).argmin()
                # match notes
                input_idx = int(i_sort_idx[coix[cpix[m_idx]]])
                target_idx = i
                # matched_idxs.append((input_idx, target_idx))
                matched_input[input_idx].append(target_idx)
                matched_target[target_idx].append(input_idx)

    matched_target_idxs = []
    for inix, taix in matched_input.items():
        if len(taix) > 1:
            # For the case that there are multiple notes aligned to the input note

            # get indices of the target notes if they have not yet been used
            taix_to_consider = np.array([ti for ti in taix
                                         if ti not in matched_target_idxs],
                                        dtype=int)
            if len(taix_to_consider) > 0:
                # If there are some indices to consider
                candidate_notes = target_note_array[taix_to_consider]

                if check_duration:
                    best_candidate_idx = \
                        (candidate_notes[duration_key] -
                         input_note_array[inix][duration_key]).argmin()
                else:
                    # Take the first one if no other information is given
                    best_candidate_idx = 0

                matched_idxs.append((inix, taix_to_consider[best_candidate_idx]))
                matched_target_idxs.append(taix_to_consider[best_candidate_idx])
        else:
            matched_idxs.append((inix, taix[0]))
            matched_target_idxs.append(taix[0])
    matched_idxs = np.array(matched_idxs)

    LOGGER.info("Length of matched idxs: " "{0}".format(len(matched_idxs)))
    LOGGER.info("Length of input note_array: " "{0}".format(len(input_note_array)))
    LOGGER.info("Length of target note_array: " "{0}".format(len(target_note_array)))

    if return_note_idxs:
        if len(matched_idxs) > 0:
            matched_note_idxs = np.array(
                [
                    input_note_array["id"][matched_idxs[:, 0]],
                    target_note_array["id"][matched_idxs[:, 1]],
                ]
            ).T
        return matched_idxs, matched_note_idxs
    else:
        return matched_idxs


def remove_silence_from_performed_part(ppart):
    """
    Remove silence at the beginning of a PerformedPart
    by shifting notes, controls and programs to the beginning
    of the file.

    Parameters
    ----------
    ppart : `PerformedPart`
        A performed part. This part will be edited in-place.
    """
    # Consider only Controls and Notes, since by default,
    # programs are created at the beginning of the file.
    # c_times = [c['time'] for c in ppart.controls]
    n_times = [n["note_on"] for n in ppart.notes]
    start_time = min(n_times)

    shifted_controls = []
    control_dict = defaultdict(lambda: defaultdict(lambda: defaultdict(list)))
    for c in ppart.controls:
        control_dict[c["track"]][c["channel"]][c["number"]].append(
            (c["time"], c["value"])
        )

    for track in control_dict:
        for channel in control_dict[track]:
            for number, ct in control_dict[track][channel].items():

                cta = np.array(ct)
                cinterp = interp1d(
                    x=cta[:, 0],
                    y=cta[:, 1],
                    kind="previous",
                    bounds_error=False,
                    fill_value=(cta[0, 1], cta[-1, 1]),
                )

                c_idxs = np.where(cta[:, 0] >= start_time)[0]

                c_times = cta[c_idxs, 0]
                if start_time not in c_times:
                    c_times = np.r_[start_time, c_times]

                c_values = cinterp(c_times)

                for t, v in zip(c_times, c_values):
                    shifted_controls.append(
                        dict(
                            time=max(t - start_time, 0),
                            number=number,
                            value=int(v),
                            track=track,
                            channel=channel,
                        )
                    )

    # sort controls according to time
    shifted_controls.sort(key=lambda x: x["time"])

    ppart.controls = shifted_controls

    # Shift notes
    for note in ppart.notes:
        note["note_on"] = max(note["note_on"] - start_time, 0)
        note["note_off"] = max(note["note_off"] - start_time, 0)
        note["sound_off"] = max(note["sound_off"] - start_time, 0)

    # Shift programs
    for program in ppart.programs:
        program["time"] = max(program["time"] - start_time, 0)


def note_array_from_part_list(
    part_list,
    unique_id_per_part=True,
    include_pitch_spelling=False,
    include_key_signature=False,
    include_time_signature=False,
    include_grace_notes=False
):
    """
    Construct a structured Note array from a list of Part objects

    Parameters
    ----------
    part_list : list
       A list of `Part` or `PerformedPart` objects. All elements in
       the list must be of the same type (i.e., no mixing `Part`
       and `PerformedPart` objects in the same list.
    unique_id_per_part : bool (optional)
       Indicate from which part do each note come from in the note ids.
    include_pitch_spelling: bool (optional)
       Include pitch spelling information in note array. Only valid
       if parts in `part_list` are `Part` objects. See `note_array_from_part`
       for more info. Default is False.
    include_key_signature: bool (optional)
       Include key signature information in output note array.
       Only valid if parts in `part_list` are `Part` objects.
       See `note_array_from_part` for more info. Default is False.
    include_time_signature : bool (optional)
       Include time signature information in output note array.
       Only valid if parts in `part_list` are `Part` objects.
       See `note_array_from_part` for more info. Default is False.

    Returns
    -------
    note_array: structured array
        A structured array containing pitch, onset, duration, voice
        and id for each note in each part of the `part_list`. The note
        ids in this array include the number of the part to which they
        belong.
    """
    from partitura.score import Part, PartGroup
    from partitura.performance import PerformedPart

    note_array = []
    for i, part in enumerate(part_list):
        if isinstance(part, (Part, PartGroup)):
            if isinstance(part, Part):
                na = note_array_from_part(
                    part=part,
                    include_pitch_spelling=include_pitch_spelling,
                    include_key_signature=include_key_signature,
                    include_time_signature=include_time_signature,
                    include_grace_notes=include_grace_notes
                )
            elif isinstance(part, PartGroup):
                na = note_array_from_part_list(
                    part_list=part.children,
                    unique_id_per_part=unique_id_per_part,
                    include_pitch_spelling=include_pitch_spelling,
                    include_key_signature=include_key_signature,
                    include_time_signature=include_time_signature,
                    include_grace_notes=include_grace_notes
                )
        elif isinstance(part, PerformedPart):
            na = part.note_array
        if unique_id_per_part:
            # Update id with part number
            na["id"] = np.array(
                ["P{0:02d}_".format(i) + nid for nid in na["id"]], dtype=na["id"].dtype
            )
        note_array.append(na)

    # concatenate note_arrays
    note_array = np.hstack(note_array)

    onset_unit, _ = get_time_units_from_note_array(note_array)

    # sort by onset and pitch
    pitch_sort_idx = np.argsort(note_array["pitch"])
    note_array = note_array[pitch_sort_idx]
    onset_sort_idx = np.argsort(note_array[onset_unit], kind="mergesort")
    note_array = note_array[onset_sort_idx]

    return note_array


def slice_notearray_by_time(
    note_array, start_time, end_time, time_unit="auto", clip_onset_duration=True
):
    """
    Get a slice of a structured note array by time

    Parameters
    ----------
    note_array : structured array
        Structured array with score information.
    start_time : float
        Starting time
    end_time : float
        End time
    time_unit : {'auto', 'beat', 'quarter', 'second', 'div'} optional
        Time unit. If 'auto', the default time unit will be inferred
        from the note_array.
    clip_onset_duration : bool optional
        Clip duration of the notes in the array to fit within the
        specified window

    Returns
    -------
    note_array_slice : stuctured array
        Structured array with only the score information between
        `start_time` and `end_time`.

    TODO
    ----
    * adjust onsets and duration in other units
    """

    if time_unit not in TIME_UNITS + ["auto"]:
        raise ValueError(
            "`time_unit` must be 'beat', 'quarter', "
            "'sec', 'div' or 'auto', but is "
            "{0}".format(time_unit)
        )
    if time_unit == "auto":
        onset_unit, duration_unit = get_time_units_from_note_array(note_array)
    else:
        onset_unit, duration_unit = [
            "{0}_{1}".format(d, time_unit) for d in ("onset", "duration")
        ]

    onsets = note_array[onset_unit]
    offsets = note_array[onset_unit] + note_array[duration_unit]

    starting_idxs = set(np.where(onsets >= start_time)[0])
    ending_idxs = set(np.where(onsets < end_time)[0])

    prev_starting_idxs = set(np.where(onsets < start_time)[0])
    sounding_after_start_idxs = set(np.where(offsets > start_time)[0])

    active_idx = np.array(
        list(
            starting_idxs.intersection(ending_idxs).union(
                prev_starting_idxs.intersection(sounding_after_start_idxs)
            )
        )
    )
    active_idx.sort()

    if len(active_idx) == 0:
        # If there are no elements, return an empty array
        note_array_slice = np.empty(0, dtype=note_array.dtype)
    else:
        note_array_slice = note_array[active_idx]

    if clip_onset_duration and len(active_idx) > 0:
        psi = np.where(note_array_slice[onset_unit] < start_time)[0]
        note_array_slice[psi] = start_time
        adj_offsets = np.clip(
            note_array_slice[onset_unit] + note_array_slice[duration_unit],
            a_min=None,
            a_max=end_time,
        )
        note_array_slice[duration_unit] = adj_offsets - note_array_slice[onset_unit]

    return note_array_slice


def note_array_from_part(
    part,
    include_pitch_spelling=False,
    include_key_signature=False,
    include_time_signature=False,
<<<<<<< HEAD
    include_grace_notes=False
=======
    include_metrical_position=False
>>>>>>> d1025ab0
):
    """
    Create a structured array with note information
    from a `Part` object.

    Parameters
    ----------
    part : partitura.score.Part
        An object representing a score part.
    include_pitch_spelling : bool (optional)
        If `True`, includes pitch spelling information for each
        note. Default is False
    include_key_signature : bool (optional)
        If `True`, includes key signature information, i.e.,
        the key signature at the onset time of each note (all
        notes starting at the same time have the same key signature).
        Default is False
    include_time_signature : bool (optional)
        If `True`,  includes time signature information, i.e.,
        the time signature at the onset time of each note (all
        notes starting at the same time have the same time signature).
        Default is False
    include_metrical_position : bool (optional)
        If `True`,  includes metrical position information, i.e.,
        the position of the onset time of each note with respect to its 
        measure (all notes starting at the same time have the same metrical 
        position).
        Default is False

    Returns
    -------
    note_array : structured array
        A structured array containing note information. The fields are
            * 'onset_beat': onset time of the note in beats
            * 'duration_beat': duration of the note in beats
            * 'onset_quarter': onset time of the note in quarters
            * 'duration_quarter': duration of the note in quarters
            * 'onset_div': onset of the note in divs (e.g., MIDI ticks,
              divisions in MusicXML)
            * 'duration_div': duration of the note in divs
            * 'pitch': MIDI pitch of a note.
            * 'voice': Voice number of a note (if given in the score)
            * 'id': Id of the note

        If `include_pitch_spelling` is True:
            * 'step': name of the note ("C", "D", "E", "F", "G", "A", "B")
            * 'alter': alteration (0=natural, -1=flat, 1=sharp,
              2=double sharp, etc.)
            * 'octave': octave of the note.

        If `include_key_signature` is True:
            * 'ks_fifths': Fifths starting from C in the circle of fifths
            * 'mode': major or minor

        If `include_time_signature` is True:
            * 'ts_beats': number of beats in a measure
            * 'ts_beat_type': type of beats (denominator of the time signature)

        If `include_metrical_position` is True:
            * 'is_downbeat': 1 if the note onset is on a downbeat, 0 otherwise
            * 'rel_onset_div': number of divs elapsed from the beginning of the note measure
            * 'tot_measure_divs' : total number of divs in the note measure
    Examples
    --------
    >>> from partitura import load_musicxml, EXAMPLE_MUSICXML
    >>> from partitura.utils import note_array_from_part
    >>> part = load_musicxml(EXAMPLE_MUSICXML)
    >>> note_array_from_part(part, True, True, True) # doctest: +NORMALIZE_WHITESPACE
    array([(0., 4., 0., 4.,  0, 48, 69, 1, 'n01', 'A', 0, 4, 0, 1, 4, 4),
           (2., 2., 2., 2., 24, 24, 72, 2, 'n02', 'C', 0, 5, 0, 1, 4, 4),
           (2., 2., 2., 2., 24, 24, 76, 2, 'n03', 'E', 0, 5, 0, 1, 4, 4)],
          dtype=[('onset_beat', '<f4'),
                 ('duration_beat', '<f4'),
                 ('onset_quarter', '<f4'),
                 ('duration_quarter', '<f4'),
                 ('onset_div', '<i4'),
                 ('duration_div', '<i4'),
                 ('pitch', '<i4'),
                 ('voice', '<i4'),
                 ('id', '<U256'),
                 ('step', '<U256'),
                 ('alter', '<i4'),
                 ('octave', '<i4'),
                 ('ks_fifths', '<i4'),
                 ('ks_mode', '<i4'),
                 ('ts_beats', '<i4'),
                 ('ts_beat_type', '<i4')])
    """
    if include_time_signature:
        time_signature_map = part.time_signature_map
    else:
        time_signature_map = None

    if include_key_signature:
        key_signature_map = part.key_signature_map
    else:
        key_signature_map = None

    if include_metrical_position:
        metrical_position_map = part.metrical_position_map
    else:
        metrical_position_map = None

    note_array = note_array_from_note_list(
        note_list=part.notes_tied,
        beat_map=part.beat_map,
        quarter_map=part.quarter_map,
        time_signature_map=time_signature_map,
        key_signature_map=key_signature_map,
<<<<<<< HEAD
        include_pitch_spelling=include_pitch_spelling,
        include_grace_notes=include_grace_notes)
=======
        metrical_position_map=metrical_position_map,
        include_pitch_spelling=include_pitch_spelling)
>>>>>>> d1025ab0
    return note_array


def note_array_from_note_list(
        note_list,
        beat_map=None,
        quarter_map=None,
        time_signature_map=None,
        key_signature_map=None,
        metrical_position_map=None,
        include_pitch_spelling=False,
        include_grace_notes=False
):
    """
    Create a structured array with note information
    from a a list of `Note` objects.

    Parameters
    ----------
    note_list : list of `Note` objects
        A list of `Note` objects containing score information.
    beat_map : callable or None
        A function that maps score time in divs to score time in beats.
        If `None` is given, the output structured array will not
        include this information.
    quarter_map: callable or None
        A function that maps score time in divs to score time in quarters.
        If `None` is given, the output structured array will not
        include this information.
    time_signature_map: callable or None (optional)
        A function that maps score time in divs to the time signature at
        that time (in terms of number of beats and beat type).
        If `None` is given, the output structured array will not
        include this information.
    key_signature_map: callable or None (optional)
        A function that maps score time in divs to the key signature at
        that time (in terms of fifths and mode).
        If `None` is given, the output structured array will not
        include this information.
    metrical_position_map: callable or None (optional)
        A function that maps score time in divs to the position in 
        the measure at that time.
        If `None` is given, the output structured array will not
        include the metrical position information.
    include_pitch_spelling : bool (optional)
        If `True`, includes pitch spelling information for each
        note. Default is False

    Returns
    -------
    note_array : structured array
        A structured array containing note information. The fields are
            * 'onset_beat': onset time of the note in beats.
              Included if `beat_map` is not `None`.
            * 'duration_beat': duration of the note in beats.
              Included if `beat_map` is not `None`.
            * 'onset_quarter': onset time of the note in quarters.
              Included if `quarter_map` is not `None`.
            * 'duration_quarter': duration of the note in quarters.
              Included if `quarter_map` is not `None`.
            * 'onset_div': onset of the note in divs (e.g., MIDI ticks,
              divisions in MusicXML)
            * 'duration_div': duration of the note in divs
            * 'pitch': MIDI pitch of a note.
            * 'voice': Voice number of a note (if given in the score)
            * 'id': Id of the note
            * 'step': name of the note ("C", "D", "E", "F", "G", "A", "B").
              Included if `include_pitch_spelling` is `True`.
            * 'alter': alteration (0=natural, -1=flat, 1=sharp,
              2=double sharp, etc.). Included if `include_pitch_spelling`
              is `True`.
            * 'octave': octave of the note. Included if `include_pitch_spelling`
              is `True`.
            * 'ks_fifths': Fifths starting from C in the circle of fifths.
              Included if `key_signature_map` is not `None`.
            * 'mode': major or minor. Included If `key_signature_map` is
              not `None`.
            * 'ts_beats': number of beats in a measure. If `time_signature_map`
               is True.
            * 'ts_beat_type': type of beats (denominator of the time signature).
              If `include_time_signature` is True.
            * 'is_downbeat': 1 if the note onset is on a downbeat, 0 otherwise.
               If `measure_map` is not None.
            * 'rel_onset_div': number of divs elapsed from the beginning of the note measure.
               If `measure_map` is not None.
            * 'tot_measure_div' : total number of divs in the note measure
               If `measure_map` is not None.
    """

    fields = []
    if beat_map is not None:
        # Preserve the order of the fields
        fields += [("onset_beat", "f4"),
                   ("duration_beat", "f4")]

    if quarter_map is not None:
        fields += [("onset_quarter", "f4"),
                   ("duration_quarter", "f4")]
    fields += [
        ("onset_div", "i4"),
        ("duration_div", "i4"),
        ("pitch", "i4"),
        ("voice", "i4"),
        ("id", "U256"),
    ]

    # fields for pitch spelling
    if include_pitch_spelling:
        fields += [("step", "U256"), ("alter", "i4"), ("octave", "i4")]

    # fields for pitch spelling
    if include_grace_notes:
        fields += [("is_grace", "b"), ("grace_type", "U256")]

    # fields for key signature
    if key_signature_map is not None:
        fields += [("ks_fifths", "i4"), ("ks_mode", "i4")]

    # fields for time signature
    if time_signature_map is not None:
        fields += [("ts_beats", "i4"), ("ts_beat_type", "i4")]

    # fields for metrical position
    if metrical_position_map is not None:
        fields += [("is_downbeat", "i4"), ("rel_onset_div", "i4"), ("tot_measure_div", "i4")]

    note_array = []
    for note in note_list:

        note_info = tuple()
        note_on_div = note.start.t
        note_off_div = note.start.t + note.duration_tied
        note_dur_div = note_off_div - note_on_div

        if beat_map is not None:
            note_on_beat, note_off_beat = beat_map([note_on_div, note_off_div])
            note_dur_beat = note_off_beat - note_on_beat

            note_info += (note_on_beat,
                          note_dur_beat)

        if quarter_map is not None:
            note_on_quarter, note_off_quarter = quarter_map(
                [note_on_div, note_off_div]
            )
            note_dur_quarter = note_off_quarter - note_on_quarter

            note_info += (note_on_quarter,
                          note_dur_quarter)

        note_info += (
            note_on_div,
            note_dur_div,
            note.midi_pitch,
            note.voice if note.voice is not None else -1,
            note.id,
        )

        if include_pitch_spelling:
            step = note.step
            alter = note.alter if note.alter is not None else 0
            octave = note.octave

            note_info += (step, alter, octave)

        if include_grace_notes:
            is_grace = hasattr(note, 'grace_type')
            if is_grace:
                grace_type = note.grace_type
            else:
                grace_type = ""
            note_info += (is_grace, grace_type)

        if key_signature_map is not None:
            fifths, mode = key_signature_map(note.start.t)

            note_info += (fifths, mode)

        if time_signature_map is not None:
            beats, beat_type = time_signature_map(note.start.t)

            note_info += (beats, beat_type)

        if metrical_position_map is not None:
            rel_onset_div, tot_measure_div = metrical_position_map(note.start.t)

            is_downbeat = 1 if rel_onset_div == 0 else 0

            note_info += (is_downbeat, rel_onset_div, tot_measure_div)
            
        note_array.append(note_info)

    note_array = np.array(note_array, dtype=fields)

    # Sanitize voice information
    no_voice_idx = np.where(note_array["voice"] == -1)[0]
    max_voice = note_array["voice"].max()
    note_array["voice"][no_voice_idx] = max_voice + 1

    # sort by onset and pitch
    onset_unit, _ = get_time_units_from_note_array(note_array)
    pitch_sort_idx = np.argsort(note_array["pitch"])
    note_array = note_array[pitch_sort_idx]
    onset_sort_idx = np.argsort(note_array[onset_unit], kind="mergesort")
    note_array = note_array[onset_sort_idx]

    return note_array


def update_note_ids_after_unfolding(part):

    note_id_dict = defaultdict(list)

    for n in part.notes:
        note_id_dict[n.id].append(n)

    for nid, notes in note_id_dict.items():

        if nid is None:
            continue

        notes.sort(key=lambda x: x.start.t)

        for i, note in enumerate(notes):
            note.id = f"{note.id}-{i+1}"


if __name__ == "__main__":
    import doctest

    doctest.testmod()<|MERGE_RESOLUTION|>--- conflicted
+++ resolved
@@ -211,8 +211,6 @@
 
 NOTE_NAME_PATT = re.compile(r"([A-G]{1})([xb\#]*)(\d+)")
 
-MUSICAL_BEATS = {6:2,9:3,12:4}
-
 
 def ensure_notearray(notearray_or_part, *args, **kwargs):
     """
@@ -1537,11 +1535,8 @@
     include_pitch_spelling=False,
     include_key_signature=False,
     include_time_signature=False,
-<<<<<<< HEAD
+    include_metrical_position=False,
     include_grace_notes=False
-=======
-    include_metrical_position=False
->>>>>>> d1025ab0
 ):
     """
     Create a structured array with note information
@@ -1570,6 +1565,10 @@
         measure (all notes starting at the same time have the same metrical 
         position).
         Default is False
+    include_grace_notes : bool (optional)
+        If `True`,  includes grace note information, i.e. if a note is a 
+	grace note and the grace type "" for non grace notes).
+        Default is False
 
     Returns
     -------
@@ -1604,6 +1603,9 @@
             * 'is_downbeat': 1 if the note onset is on a downbeat, 0 otherwise
             * 'rel_onset_div': number of divs elapsed from the beginning of the note measure
             * 'tot_measure_divs' : total number of divs in the note measure
+        If 'include_grace_notes' is True:
+            * 'is_grace': 1 if the note is a grace 0 otherwise
+            * 'grace_type' : the type of the grace notes "" for non grace notes.
     Examples
     --------
     >>> from partitura import load_musicxml, EXAMPLE_MUSICXML
@@ -1651,13 +1653,9 @@
         quarter_map=part.quarter_map,
         time_signature_map=time_signature_map,
         key_signature_map=key_signature_map,
-<<<<<<< HEAD
+        metrical_position_map=metrical_position_map,
         include_pitch_spelling=include_pitch_spelling,
-        include_grace_notes=include_grace_notes)
-=======
-        metrical_position_map=metrical_position_map,
-        include_pitch_spelling=include_pitch_spelling)
->>>>>>> d1025ab0
+	include_grace_notes=include_grace_notes)
     return note_array
 
 
@@ -1705,6 +1703,10 @@
     include_pitch_spelling : bool (optional)
         If `True`, includes pitch spelling information for each
         note. Default is False
+    include_grace_notes : bool (optional)
+        If `True`,  includes grace note information, i.e. if a note is a 
+	grace note and the grace type "" for non grace notes).
+        Default is False
 
     Returns
     -------
@@ -1731,6 +1733,8 @@
               is `True`.
             * 'octave': octave of the note. Included if `include_pitch_spelling`
               is `True`.
+            * 'is_grace' : Is the note a grace note. Yes if true.
+            * 'grace_type' : The type of grace note. "" for non grace notes.
             * 'ks_fifths': Fifths starting from C in the circle of fifths.
               Included if `key_signature_map` is not `None`.
             * 'mode': major or minor. Included If `key_signature_map` is
