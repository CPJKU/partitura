#!/usr/bin/env python
# -*- coding: utf-8 -*-
"""
This module contains music related utilities
"""
from __future__ import annotations
import copy
import math
from collections import defaultdict
import re
import warnings
import numpy as np
from scipy.interpolate import interp1d
from scipy.sparse import csc_matrix
from typing import Union, Callable, Optional, TYPE_CHECKING
from partitura.utils.generic import find_nearest, search, iter_current_next
from partitura.utils.globals import *
import partitura
from tempfile import TemporaryDirectory
import os, math


try:
    import miditok
    from miditok.midi_tokenizer import MIDITokenizer
    import miditoolkit
except ImportError:
    miditok = None
    miditoolkit = None

    class MIDITokenizer(object):
        pass


from partitura.utils.misc import deprecated_alias

if TYPE_CHECKING:
    # Import typing info for typing annotations.
    # For this to work we need to import annotations from __future__
    # Solution from
    # https://medium.com/quick-code/python-type-hinting-eliminating-importerror-due-to-circular-imports-265dfb0580f8
    from partitura.score import ScoreLike, Interval
    from partitura.performance import PerformanceLike, Performance, PerformedPart


def ensure_notearray(notearray_or_part, *args, **kwargs):
    """
    Ensures to get a structured note array from the input.

    Parameters
    ----------
    notearray_or_part : structured ndarray, `Score`, `Part`, `PerformedPart`
        Input score information
    kwargs : dict
        Additional arguments to be passed to `partitura.utils.note_array_from_part()`.

    Returns
    -------
    structured ndarray
        Structured array containing score information.
    """
    from partitura.score import Part, PartGroup, Score
    from partitura.performance import PerformedPart, Performance

    if isinstance(notearray_or_part, np.ndarray):
        if notearray_or_part.dtype.fields is not None:
            return notearray_or_part
        else:
            raise ValueError("Input array is not a structured array!")

    elif isinstance(notearray_or_part, Part):
        return note_array_from_part(notearray_or_part, *args, **kwargs)

    elif isinstance(notearray_or_part, PartGroup):
        return note_array_from_part_list(notearray_or_part.children, *args, **kwargs)

    elif isinstance(notearray_or_part, Score):
        return note_array_from_part_list(notearray_or_part.parts, *args, **kwargs)

    elif isinstance(notearray_or_part, (PerformedPart, Performance)):
        return notearray_or_part.note_array(*args, **kwargs)
    elif isinstance(notearray_or_part, Score):
        return notearray_or_part.note_array(*args, **kwargs)
    elif isinstance(notearray_or_part, list):
        if all([isinstance(part, Part) for part in notearray_or_part]):
            return note_array_from_part_list(notearray_or_part, *args, **kwargs)
        else:
            raise ValueError(
                "`notearray_or_part` should be a list of "
                "`Part` objects, but was given "
                "[{0}]".format(",".join(str(type(p)) for p in notearray_or_part))
            )
    else:
        raise ValueError(
            "`notearray_or_part` should be a structured "
            "numpy array, a `Part`, `PartGroup`, a "
            "`PerformedPart`, or a list but "
            "is {0}".format(type(notearray_or_part))
        )


def ensure_rest_array(restarray_or_part, *args, **kwargs):
    """
    Ensures to get a structured note array from the input.

    Parameters
    ----------
    restarray_or_part : structured ndarray, `Part` or `PerformedPart`
        Input score information

    Returns
    -------
    structured ndarray
        Structured array containing score information.
    """
    from partitura.score import Part, PartGroup

    if isinstance(restarray_or_part, np.ndarray):
        if restarray_or_part.dtype.fields is not None:
            return restarray_or_part
        else:
            raise ValueError("Input array is not a structured array!")

    elif isinstance(restarray_or_part, Part):
        return rest_array_from_part(restarray_or_part, *args, **kwargs)

    elif isinstance(restarray_or_part, PartGroup):
        return rest_array_from_part_list(restarray_or_part.children, *args, **kwargs)

    elif isinstance(restarray_or_part, list):
        if all([isinstance(part, Part) for part in restarray_or_part]):
            return rest_array_from_part_list(restarray_or_part, *args, **kwargs)
        else:
            raise ValueError(
                "`restarray_or_part` should be a list of "
                "`Part` objects, but was given "
                "[{0}]".format(",".join(str(type(p)) for p in restarray_or_part))
            )
    else:
        raise ValueError(
            "`restarray_or_part` should be a structured "
            "numpy array, a `Part`, `PartGroup`, or a list but "
            "is {0}".format(type(restarray_or_part))
        )


def _transpose_step(step, interval, direction):
    """
    Transpose a note by a given interval.
    Parameters
    ----------
    step
    inverval

    """
    op = lambda x, y: abs(x + y) % 7 if direction == "up" else abs(x - y) % 7
    if interval == "P1":
        pass
    else:
        step = STEPS[op(STEPS[step.capitalize()], interval - 1)]
    return step


def _transpose_note_inplace(note, interval):
    """
    Transpose a note by a given interval.
    Parameters
    ----------
    note
    inverval

    """
    if interval.quality + str(interval.number) == "P1":
        pass
    else:
        # TODO work for arbitrary octave.
        prev_step = note.step.capitalize()
        note.step = _transpose_step(prev_step, interval.number, interval.direction)
        if STEPS[note.step] - STEPS[prev_step] < 0 and interval.direction == "up":
            note.octave += 1
        elif STEPS[note.step] - STEPS[prev_step] > 0 and interval.direction == "down":
            note.octave -= 1
        else:
            note.octave = note.octave
        prev_alter = note.alter if note.alter is not None else 0
        prev_pc = MIDI_BASE_CLASS[prev_step.lower()] + prev_alter
        tmp_pc = MIDI_BASE_CLASS[note.step.lower()]
        if interval.direction == "up":
            diff_sm = tmp_pc - prev_pc if tmp_pc >= prev_pc else tmp_pc + 12 - prev_pc
        else:
            diff_sm = prev_pc - tmp_pc if prev_pc >= tmp_pc else prev_pc + 12 - tmp_pc
        note.alter = (
            INTERVAL_TO_SEMITONES[interval.quality + str(interval.number)] - diff_sm
        )


def transpose_note(step, alter, interval):
    """
    Transpose a note by a given interval without changing the octave or creating a Note Object.


    Parameters
    ----------
    step: str
        The step of the pitch, e.g. C, D, E, etc.
    alter: int
        The alteration of the pitch, e.g. -2, -1, 0, 1, 2 etc.
    interval: Interval
        The interval to transpose by.

    Returns
    -------
    new_step: str
        The new step of the pitch, e.g. C, D, E, etc.
    new_alter: int
        The new alteration of the pitch, e.g. -2, -1, 0, 1, 2 etc.
    """
    if interval.quality + str(interval.number) == "P1":
        new_step = step
        new_alter = alter
    else:
        prev_step = step.capitalize()
        new_step = _transpose_step(prev_step, interval.number, interval.direction)
        prev_alter = alter if alter is not None else 0
        prev_pc = MIDI_BASE_CLASS[prev_step.lower()] + prev_alter
        tmp_pc = MIDI_BASE_CLASS[new_step.lower()]
        if interval.direction == "up":
            diff_sm = tmp_pc - prev_pc if tmp_pc >= prev_pc else tmp_pc + 12 - prev_pc
        else:
            diff_sm = prev_pc - tmp_pc if prev_pc >= tmp_pc else prev_pc + 12 - tmp_pc
        new_alter = (
                INTERVAL_TO_SEMITONES[interval.quality + str(interval.number)] - diff_sm
        )
    return new_step, new_alter


def transpose(score: ScoreLike, interval: Interval) -> ScoreLike:
    """
    Transpose a score by a given interval.

    Parameters
    ----------
    score : ScoreLike
        Score to be transposed.
    interval : int
        Interval to transpose by.

    Returns
    -------
    Score
        Transposed score.
    """
    import partitura.score as s
    import sys

    # Copy needs to be deep, otherwise the recursion limit will be exceeded
    old_recursion_depth = sys.getrecursionlimit()
    sys.setrecursionlimit(10000)
    # Deep copy of score
    new_score = copy.deepcopy(score)
    # Reset recursion limit to previous value to avoid side effects
    sys.setrecursionlimit(old_recursion_depth)
    if isinstance(score, s.Score):
        for part in new_score.parts:
            transpose(part, interval)
    elif isinstance(score, s.Part):
        for note in score.notes_tied:
            _transpose_note_inplace(note, interval)
    return new_score


def get_time_units_from_note_array(note_array):
    fields = set(note_array.dtype.fields)

    if fields is None:
        raise ValueError("`note_array` must be a structured numpy array")

    score_units = set(("onset_beat", "onset_quarter", "onset_div"))
    performance_units = set(("onset_sec", "onset_tick"))

    if len(score_units.intersection(fields)) > 0:
        if "onset_beat" in fields:
            return ("onset_beat", "duration_beat")
        elif "onset_quarter" in fields:
            return ("onset_quarter", "duration_quarter")
        elif "onset_div" in fields:
            return ("onset_div", "duration_div")
    elif len(performance_units.intersection(fields)) > 0:
        if "onset_sec" in fields:
            return ("onset_sec", "duration_sec")
        elif "onset_tick" in fields:
            return ("onset_tick", "duration_tick")

    else:
        raise ValueError("Input array does not contain the expected " "time-units")


def pitch_spelling_to_midi_pitch(step, alter, octave):
    midi_pitch = (octave + 1) * 12 + MIDI_BASE_CLASS[step.lower()] + (alter or 0)
    return midi_pitch


def midi_pitch_to_pitch_spelling(midi_pitch):
    octave = midi_pitch // 12 - 1
    step, alter = DUMMY_PS_BASE_CLASS[np.mod(midi_pitch, 12)]
    return ensure_pitch_spelling_format(step, alter, octave)


def note_name_to_pitch_spelling(note_name):
    note_info = NOTE_NAME_PATT.search(note_name)

    if note_info is None:
        raise ValueError(
            "Invalid note name. "
            "The note name must be "
            "'<pitch class>(alteration)<octave>', "
            f"but was given {note_name}."
        )
    step, alter, octave = note_info.groups()
    step, alter, octave = ensure_pitch_spelling_format(
        step=step, alter=alter if alter != "" else "n", octave=int(octave)
    )
    return step, alter, octave


def note_name_to_midi_pitch(note_name):
    step, alter, octave = note_name_to_pitch_spelling(note_name)
    return pitch_spelling_to_midi_pitch(step, alter, octave)


def pitch_spelling_to_note_name(step, alter, octave):
    f_alter = ""
    if alter > 0:
        if alter == 2:
            f_alter = "x"
        else:
            f_alter = alter * "#"
    elif alter < 0:
        f_alter = abs(alter) * "b"

    note_name = f"{step.upper()}{f_alter}{octave}"
    return note_name


def midi_pitch_to_frequency(
    midi_pitch: Union[int, float, np.ndarray], a4: Union[int, float] = A4
) -> Union[float, np.ndarray]:
    """
    Convert MIDI pitch to frequency in Hz. This method assumes equal temperament.

    Parameters
    ----------
    midi_pitch: int, float or ndarray
        MIDI pitch of the note(s).
    a4 : int or float (optional)
        Frequency of A4 in Hz. By default is 440 Hz.

    Returns
    -------
    freq : float or ndarray
        Frequency of the note(s).
    """
    freq = (a4 / 32) * (2 ** ((midi_pitch - 9) / 12))
    return freq


def frequency_to_midi_pitch(
    freq: Union[int, float, np.ndarray],
    a4: Union[int, float] = A4,
) -> Union[int, np.ndarray]:
    """
    Convert frequency to MIDI pitch. This method assumes equal temperament.

    Parameters
    ----------
    freq : float, int or np.ndarray
        Frequency of the note(s) in Hz.
    a4 : int or float (optional)
        Frequency of A4 in Hz. By default is 440 Hz.

    Returns
    -------
    midi_pitch : int or np.ndarray
        MIDI pitch of the notes.
    """
    midi_pitch = np.round(12 * np.log2(32 * freq / a4) + 9)

    if isinstance(midi_pitch, (int, float)):
        return int(midi_pitch)
    elif isinstance(midi_pitch, np.ndarray):
        return midi_pitch.astype(int)


@deprecated_alias(t="time_in_seconds")
def seconds_to_midi_ticks(
    time_in_seconds: Union[int, float, np.ndarray],
    mpq=500000,
    ppq=480,
) -> Union[int, np.ndarray]:
    """
    Convert time in seconds to MIDI ticks

    Parameters
    ----------
    time_in_seconds : int, float or np.ndarray
        Time in seconds
    mpq : int
        Microseconds per quarter (default is 500000)
    ppq : int
        Pulses per quarter note (default is 480)

    Returns
    -------
    midi_ticks : int or np.ndarray
        MIDI ticks. If the input was a float or an integer, the output
        will be an integer. If the output was a numpy array, the output
        will be a numpy array with dtype int.
    """
    midi_ticks = np.round(1e6 * ppq * time_in_seconds / mpq)

    if isinstance(time_in_seconds, np.ndarray):
        return midi_ticks.astype(np.int)
    else:
        return int(midi_ticks)


def midi_ticks_to_seconds(
    midi_ticks: Union[int, float, np.ndarray],
    mpq=500000,
    ppq=480,
) -> Union[float, np.ndarray]:
    """
    Convert MIDI ticks to time in seconds

    Parameters
    ----------
    midi_ticks: int, float or np.ndarray
        Time in MIDI ticks
    mpq : int
        Microseconds per quarter (default is 500000)
    ppq : int
        Pulses per quarter note (default is 480)

    Returns
    -------
    time_in_seconds : int or np.ndarray
        Time in seconds. If the input was a float or an integer, the output
        will be a float. If the output was a numpy array, the output
        will be a numpy array with dtype float.
    """

    time_in_seconds = (mpq * midi_ticks) / float(1e6 * ppq)

    return time_in_seconds


SIGN_TO_ALTER = {
    "n": 0,
    "ns": 1,
    "nf": -1,
    "#": 1,
    "s": 1,
    "ss": 2,
    "x": 2,
    "##": 2,
    "###": 3,
    "b": -1,
    "f": -1,
    "bb": -2,
    "ff": -2,
    "bbb": -3,
    "-": None,
}


def ensure_pitch_spelling_format(step, alter, octave):
    if step.lower() not in MIDI_BASE_CLASS:
        if step.lower() != "r":
            raise ValueError("Invalid `step`")

    if isinstance(alter, str):
        try:
            alter = SIGN_TO_ALTER[alter]
        except KeyError:
            raise ValueError(
                'Invalid `alter`, must be ("n", "#", '
                '"x", "b" or "bb"), but given {0}'.format(alter)
            )

    if not isinstance(alter, int):
        try:
            alter = int(alter)
        except TypeError or ValueError:
            if alter is not None:
                raise ValueError("`alter` must be an integer or None")

    if octave == "-":
        # check octave for weird rests in Batik match files
        octave = None
    else:
        if not isinstance(octave, int):
            try:
                octave = int(octave)
            except TypeError or ValueError:
                if octave is not None:
                    raise ValueError("`octave` must be an integer or None")

    return step.upper(), alter, octave


def fifths_mode_to_key_name(fifths, mode=None):
    """Return the key signature name corresponding to a number of sharps
    or flats and a mode. A negative value for `fifths` denotes the
    number of flats (i.e. -3 means three flats), and a positive
    number the number of sharps. The mode is specified as 'major'
    or 'minor'. If `mode` is None, the key is assumed to be major.

    Parameters
    ----------
    fifths : int
        Number of fifths
    mode : {'major', 'minor', None, -1, 1}
        Mode of the key signature

    Returns
    -------
    str
        The name of the key signature, e.g. 'Am'

    Examples
    --------
    >>> fifths_mode_to_key_name(0, 'minor')
    'Am'
    >>> fifths_mode_to_key_name(0, 'major')
    'C'
    >>> fifths_mode_to_key_name(3, 'major')
    'A'
    >>> fifths_mode_to_key_name(-1, 1)
    'F'

    """
    global MAJOR_KEYS, MINOR_KEYS

    if mode in ("minor", -1):
        keylist = MINOR_KEYS
        suffix = "m"
    elif mode in ("major", None, "none", 1):
        keylist = MAJOR_KEYS
        suffix = ""
    else:
        raise Exception("Unknown mode {}".format(mode))

    try:
        name = keylist[fifths + 7]
    except IndexError:
        raise Exception("Unknown number of fifths {}".format(fifths))

    return name + suffix


def key_name_to_fifths_mode(key_name):
    """Return the number of sharps or flats and the mode of a key
    signature name. A negative number denotes the number of flats
    (i.e. -3 means three flats), and a positive number the number of
    sharps. The mode is specified as 'major' or 'minor'.

    Parameters
    ----------
    name : str
        Name of the key signature, i.e. Am, E#, etc

    Returns
    -------
    (int, str)
        Tuple containing the number of fifths and the mode


    Examples
    --------
    >>> key_name_to_fifths_mode('Am')
    (0, 'minor')
    >>> key_name_to_fifths_mode('C')
    (0, 'major')
    >>> key_name_to_fifths_mode('A')
    (3, 'major')

    """
    fifths_list = ["F", "C", "G", "D", "A", "E", "B"]

    if "m" in key_name:
        mode = "minor"
        s_list = fifths_list[4:] + fifths_list[:4]
        if "b" in key_name or (len(key_name) == 2 and s_list.index(key_name[0]) > 2):
            idx = s_list[::-1].index(key_name[0]) + 1
            corr = 1 if idx > 4 else 0
            fifths = -idx - 7 * (key_name.count("b") - corr)
        else:
            idx = s_list.index(key_name[0])
            corr = 1 if idx > 2 else 0
            fifths = idx + 7 * (key_name.count("#") - corr)
    else:
        mode = "major"
        s_list = fifths_list[1:] + fifths_list[:1]
        if "b" in key_name or key_name == "F":
            idx = s_list[::-1].index(key_name[0]) + 1
            corr = 1 if idx > 1 else 0
            fifths = -idx - 7 * (key_name.count("b") - corr)
        else:
            idx = s_list.index(key_name[0])
            corr = 1 if idx > 5 else 0
            fifths = idx + 7 * (key_name.count("#") - corr)
    return fifths, mode


def key_mode_to_int(mode):
    """Return the mode of a key as an integer (1 for major and -1 for
    minor).

    Parameters
    ----------
    mode : {'major', 'minor', None, 1, -1}
        Mode of the key

    Returns
    -------
    int
        Integer representation of the mode.

    """
    if mode in ("minor", -1):
        return -1
    elif mode in ("major", None, 1):
        return 1
    else:
        raise ValueError("Unknown mode {}".format(mode))


def key_int_to_mode(mode):
    """Return the mode of a key as a string ('major' or 'minor')

    Parameters
    ----------
    mode : {'major', 'minor', None, 1, -1}
        Mode of the key

    Returns
    -------
    int
        Integer representation of the mode.

    """
    if mode in ("minor", -1):
        return "minor"
    elif mode in ("major", None, 1):
        return "major"
    else:
        raise ValueError("Unknown mode {}".format(mode))


def estimate_symbolic_duration(dur, div, eps=10**-3):
    """Given a numeric duration, a divisions value (specifiying the
    number of units per quarter note) and optionally a tolerance `eps`
    for numerical imprecisions, estimate corresponding the symbolic
    duration. If a matching symbolic duration is found, it is returned
    as a tuple (type, dots), where type is a string such as 'quarter',
    or '16th', and dots is an integer specifying the number of dots.
    If no matching symbolic duration is found the function returns
    None.

    NOTE : this function does not estimate composite durations, nor
    time-modifications such as triplets.

    Parameters
    ----------
    dur : float or int
        Numeric duration value
    div : int
        Number of units per quarter note
    eps : float, optional (default: 10**-3)
        Tolerance in case of imprecise matches

    Returns
    -------


    Examples
    --------
    >>> estimate_symbolic_duration(24, 16)
    {'type': 'quarter', 'dots': 1}

    >>> estimate_symbolic_duration(15, 10)
    {'type': 'quarter', 'dots': 1}

    The following example returns None:

    >>> estimate_symbolic_duration(23, 16)

    """
    global DURS, SYM_DURS
    qdur = dur / div
    if qdur == 0:
<<<<<<< HEAD
        return
=======
        return {}
>>>>>>> b84ce68e
    i = find_nearest(DURS, qdur)
    if np.abs(qdur - DURS[i]) < eps:
        return SYM_DURS[i].copy()
    else:
        # NOTE: Guess tuplets (Naive) it doesn't cover composite durations from tied notes.
        type = SYM_DURS[i+3]["type"]
        normal_notes = 2
        return {
            "type": type,
            "actual_notes": math.ceil(normal_notes/qdur),
            "normal_notes": normal_notes,
        }


def to_quarter_tempo(unit, tempo):
    """Given a string `unit` (e.g. 'q', 'q.' or 'h') and a number
    `tempo`, return the corresponding tempo in quarter notes. This is
    useful to convert textual tempo directions like h=100.

    Parameters
    ----------
    unit : str
        Tempo unit
    tempo : number
        Tempo value

    Returns
    -------
    float
        Tempo value in quarter units

    Examples
    --------
    >>> to_quarter_tempo('q', 100)
    100.0

    >>> to_quarter_tempo('h', 100)
    200.0

    >>> to_quarter_tempo('h.', 50)
    150.0

    """
    dots = unit.count(".")
    unit = unit.strip().rstrip(".")
    return float(tempo * DOT_MULTIPLIERS[dots] * LABEL_DURS[unit])


def format_symbolic_duration(symbolic_dur):
    """Create a string representation of the symbolic duration encoded
    in the dictionary `symbolic_dur`.

    Parameters
    ----------
    symbolic_dur : dict
        Dictionary with keys 'type' and 'dots'

    Returns
    -------
    str
        A string representation of the specified symbolic duration

    Examples
    --------
    >>> format_symbolic_duration({'type': 'q', 'dots': 2})
    'q..'

    >>> format_symbolic_duration({'type': '16th'})
    '16th'

    """
    if symbolic_dur is None:
        return "unknown"

    else:
        result = (symbolic_dur.get("type") or "") + "." * symbolic_dur.get("dots", 0)

        if "actual_notes" in symbolic_dur and "normal_notes" in symbolic_dur:
            result += "_{}/{}".format(
                symbolic_dur["actual_notes"], symbolic_dur["normal_notes"]
            )

        return result


def symbolic_to_numeric_duration(symbolic_dur, divs):
    numdur = divs * LABEL_DURS[symbolic_dur.get("type", None)]
    numdur *= DOT_MULTIPLIERS[symbolic_dur.get("dots", 0)]
    numdur *= (symbolic_dur.get("normal_notes") or 1) / (
        symbolic_dur.get("actual_notes") or 1
    )
    return numdur


def order_splits(start, end, smallest_unit):
    """Description

    Parameters
    ----------
    start : int
        Description of `start`
    end : int
        Description of `end`
    smallest_divs : int
        Description of `smallest_divs`

    Returns
    -------
    ndarray
        Description of return value

    Examples
    --------
    >>> order_splits(1, 8, 1)
    array([4, 2, 6, 3, 5, 7])
    >>> order_splits(11, 17, 3)
    array([12, 15])
    >>> order_splits(11, 17, 1)
    array([16, 12, 14, 13, 15])
    >>> order_splits(11, 17, 4)
    array([16, 12])

    """

    # gegeven b, kies alle veelvouden van 2*b, verschoven om b,
    # die tussen start en end liggen
    # gegeven b, kies alle veelvouden van 2*b die tussen start-b
    # en end-b liggen en tel er b bij op

    b = smallest_unit
    result = []

    splits = np.arange((b * 2) * (1 + (start + b) // (b * 2)), end + b, b * 2) - b

    while b * (1 + start // b) < end and b * (end // b) > start:
        result.insert(0, splits)
        b = b * 2
        splits = np.arange((b * 2) * (1 + (start + b) // (b * 2)), end + b, b * 2) - b

    if result:
        return np.concatenate(result)
    else:
        return np.array([])


def find_smallest_unit(divs):
    unit = divs
    while unit % 2 == 0:
        unit = unit // 2
    return unit


def find_tie_split(start, end, divs, max_splits=3):
    """
    Examples
    --------

    >>> find_tie_split(1, 8, 2)
    [(1, 8, {'type': 'half', 'dots': 2})]

    >>> find_tie_split(0, 3615, 480) # doctest: +NORMALIZE_WHITESPACE
    [(0, 3600, {'type': 'whole', 'dots': 3}),
     (3600, 3615, {'type': '128th', 'dots': 0})]

    """

    smallest_unit = find_smallest_unit(divs)

    def success(state):
        return all(
            estimate_symbolic_duration(right - left, divs)
            for left, right in iter_current_next([start] + state + [end])
        )

    def expand(state):
        if len(state) >= max_splits:
            return []
        else:
            split_start = ([start] + state)[-1]
            ordered_splits = order_splits(split_start, end, smallest_unit)
            new_states = [state + [s.item()] for s in ordered_splits]
            # start and end must be "in sync" with splits for states to succeed
            new_states = [
                s
                for s in new_states
                if (s[0] - start) % smallest_unit == 0
                and (end - s[-1]) % smallest_unit == 0
            ]
            return new_states

    def combine(new_states, old_states):
        return old_states + new_states

    states = [[]]

    # splits = search_recursive(states, success, expand, combine)
    splits = search(states, success, expand, combine)

    if splits is not None:
        solution = [
            (left, right, estimate_symbolic_duration(right - left, divs))
            for left, right in iter_current_next([start] + splits + [end])
        ]
        # print(solution)
        return solution
    else:
        pass  # print('no solution for ', start, end, divs)


def estimate_clef_properties(pitches):
    # estimate the optimal clef for the given pitches. This returns a dictionary
    # with the sign, line, and octave_change attributes of the clef
    # (cf. MusicXML clef description). Currently only G and F clefs without
    # octave changes are supported.

    center = np.median(pitches)
    # number, sign, line, octave_change):
    # clefs = [score.Clef(1, 'F', 4, 0), score.Clef(1, 'G', 2, 0)]
    clefs = [
        dict(sign="F", line=4, octave_change=0),
        dict(sign="G", line=2, octave_change=0),
    ]
    f = interp1d([0, 49, 70, 127], [0, 0, 1, 1], kind="nearest")
    return clefs[int(f(center))]


def compute_pianoroll(
    note_info: Union[np.ndarray, ScoreLike, PerformanceLike],
    time_unit: str = "auto",
    time_div: Union[str, int] = "auto",
    onset_only: bool = False,
    note_separation: bool = False,
    pitch_margin: int = -1,
    time_margin: int = 0,
    return_idxs: bool = False,
    piano_range: bool = False,
    remove_drums: bool = True,
    remove_silence: bool = True,
    end_time: Optional[int] = None,
    binary: bool = False,
):
    """
    Computes a piano roll from a score-like, performance-like or a
    note array.

    A piano roll is a 2D matrix of size (`pitch_range`, `num_time_steps`), where each
    row represents a MIDI pitch and each column represents a time step. The (i,j)-th
    element specifies whether pitch i is active (i.e., non-zero) at time step j.

    The `pitch_range` is specified by the parameters `piano_range` and `pitch_margin`,
    (see below), but it defaults to 128 (the standard range of MIDI note numbers),
    or 88 if `piano_range` is True. The `num_time_steps` are specified by the temporal
    resolution of the piano roll and the length of the piece, and can be controlled
    with parameters `time_div`, `time_unit` and `time_margin` below.

    Parameters
    ----------
    note_info : np.ndarray, ScoreLike, PerformanceLike
        Note information
    time_unit : ('auto', 'beat', 'quarter', 'div', 'sec')
        The time unit to use for computing the piano roll. If "auto",
        the time unit defaults to "beat" for score-like objects and
        "sec" for performance-like objects.
    time_div : int, optional
        How many sub-divisions for each time unit (beats for a score
        or seconds for a performance. See `is_performance` below).
    onset_only : bool, optional
        If True, code only the onsets of the notes, otherwise code
        onset and duration.
    pitch_margin : int, optional
        If `pitch_margin` > -1, the resulting array will have
        `pitch_margin` empty rows above and below the highest and
        lowest pitches, respectively; if `pitch_margin` == -1, the
        resulting pianoroll will have span the fixed pitch range
        between (and including) 1 and 127.
    time_margin : int, optional
        The resulting array will have `time_margin` * `time_div` empty
        columns before and after the piano roll
    return_idxs : bool, optional
        If True, return the indices (i.e., the coordinates) of each
        note in the piano roll.
    piano_range : bool, optional
        If True, the pitch axis of the piano roll is in piano keys
        instead of MIDI note numbers (and there are only 88 pitches).
        This is equivalent as slicing `piano_range_pianoroll =
        pianoroll[21:109, :]`.
    remove_drums : bool, optional
        If True, removes the drum track (i.e., channel 9) from the
        notes to be considered in the piano roll. This option is only
        relevant for piano rolls generated from a `PerformedPart`.
        Default is True.
    remove_silence : bool, optional
        If True, the first frame of the pianoroll starts at the onset
        of the first note, not at time 0 of the timeline.
    end_time : int, optional
        The time corresponding to the ending of the last 
        pianoroll frame (in time_unit). 
        If None this is set to the last note offset.
    binary: bool, optional
        Ensure a strictly binary piano roll.

    Returns
    -------
    pianoroll : scipy.sparse.csr_matrix
        A sparse int matrix of size representing the pianoroll; The
        first dimension is pitch, the second is time; The sizes of the
        dimensions vary with the parameters `pitch_margin`,
        `time_margin`, `time_div`, `remove silence`, and `end_time`.
    pr_idx : ndarray
        Indices of the onsets and offsets of the notes in the piano
        roll (in the same order as the input note_array). This is only`
        returned if `return_idxs` is True. The indices have 4 columns
        (`vertical_position_in_piano_roll`, `onset`, `offset`, `original_midi_pitch`).
        The `vertical_position_in_piano_roll` might be different from
        `original_midi_pitch` depending on the `pitch_margin` and  `piano_range`
        arguments.


    Examples
    --------

    >>> import numpy as np
    >>> from partitura.utils import compute_pianoroll
    >>> note_array = np.array([(60, 0, 1)],\
                          dtype=[('pitch', 'i4'),\
                                 ('onset_beat', 'f4'),\
                                 ('duration_beat', 'f4')])
    >>> pr = compute_pianoroll(note_array, pitch_margin=2, time_div=2)
    >>> pr.toarray()
    array([[0, 0],
           [0, 0],
           [1, 1],
           [0, 0],
           [0, 0]])

    Notes
    -----
    The default values in this function assume that the input
    `note_array` represents a score.

    """
    note_array = ensure_notearray(note_info)

    if time_unit not in TIME_UNITS + ["auto"]:
        raise ValueError(
            "`time_unit` must be one of "
            '{0} or "auto", but was given '
            "{1}".format(", ".join(TIME_UNITS), time_unit)
        )
    if time_unit == "auto":
        onset_unit, duration_unit = get_time_units_from_note_array(note_array)

    else:
        onset_unit = f"onset_{time_unit}"
        duration_unit = f"duration_{time_unit}"

    if time_div == "auto":
        if onset_unit in ("onset_beat", "onset_quarter", "onset_sec"):
            time_div = 8
        elif onset_unit == "onset_div":
            time_div = 1
    else:
        time_div = int(time_div)

    if "channel" in note_array.dtype.names and remove_drums:
        warnings.warn("Do not consider drum track for computing piano roll")
        non_drum_idxs = np.where(note_array["channel"] != 9)[0]
        note_array = note_array[non_drum_idxs]

    piano_roll_fields = ["pitch", onset_unit, duration_unit]

    if "velocity" in note_array.dtype.names:
        piano_roll_fields += ["velocity"]

    pr_input = np.column_stack(
        [note_array[field].astype(float) for field in piano_roll_fields]
    )

    return _make_pianoroll(
        note_info=pr_input,
        time_div=time_div,
        onset_only=onset_only,
        note_separation=note_separation,
        pitch_margin=pitch_margin,
        time_margin=time_margin,
        return_idxs=return_idxs,
        piano_range=piano_range,
        remove_silence=remove_silence,
        end_time=end_time,
        binary=binary,
    )


def _make_pianoroll(
    note_info: np.ndarray,
    onset_only: bool = False,
    pitch_margin: int = -1,
    time_margin: int = 0,
    time_div: int = 8,
    note_separation: bool = True,
    return_idxs: bool = False,
    piano_range: bool = False,
    remove_silence: bool = True,
    min_time: Optional[float] = None,
    end_time: Optional[int] = None,
    binary: bool = False,
):
    # non-public
    """
    Computes a piano roll from a numpy array with MIDI pitch,
    onset, duration and (optionally) MIDI velocity information. See
    `compute_pianoroll` for a complete description of the
    arguments of this function.

    """

    # Get pitch, onset, offset from the note_info array
    pr_pitch = note_info[:, 0]
    onset = note_info[:, 1]
    duration = note_info[:, 2]

    if np.any(duration < 0):
        raise ValueError("Note durations should be >= 0!")

    # Get velocity if given
    if note_info.shape[1] < 4:
        pr_velocity = np.ones(len(note_info))
    else:
        pr_velocity = note_info[:, 3]

    # Adjust pitch margin
    if pitch_margin > -1:
        highest_pitch = np.max(pr_pitch)
        lowest_pitch = np.min(pr_pitch)
    else:
        lowest_pitch = 0
        highest_pitch = 127

    pitch_span = highest_pitch - lowest_pitch + 1

    # sorted idx
    idx = np.argsort(onset)
    # sort notes
    pr_pitch = pr_pitch[idx]
    onset = onset[idx]
    duration = duration[idx]

    if min_time is None:
        min_time = 0 if min(onset) >= 0 else min(onset)
        if remove_silence:
            min_time = onset[0]
    else:
        if min_time > min(onset):
            raise ValueError(
                "`min_time` must be smaller or equal than " "the smallest onset time "
            )

    onset -= min_time
    if end_time is not None:
        end_time -= min_time

    if pitch_margin > -1:
        pr_pitch -= lowest_pitch
        pr_pitch += pitch_margin

    # Size of the output piano roll
    # Pitch dimension
    if pitch_margin > -1:
        M = int(pitch_span + 2 * pitch_margin)
    else:
        M = int(pitch_span)

    # Onset and offset times of the notes in the piano roll
    pr_onset = np.round(time_div * onset).astype(int)
    pr_onset += int(time_margin * time_div)
    pr_duration = np.clip(
        np.round(time_div * duration).astype(int), a_max=None, a_min=1
    )
    pr_offset = pr_onset + pr_duration

    # Time dimension
    if end_time is None:
        N = int(np.ceil(time_div * time_margin + pr_offset.max()))
    else:
        if end_time * time_div < pr_offset.max():
            raise ValueError(
                "`end_time` must be higher or equal than the last note offset time"
            )
        else:
            N = int(np.ceil(time_div * time_margin + time_div * end_time))

    # Determine the non-zero indices of the piano roll
    if onset_only:
        _idx_fill = np.column_stack([pr_pitch, pr_onset, pr_velocity])
    else:
        pr_offset = np.maximum(pr_onset + 1, pr_offset - (1 if note_separation else 0))
        _idx_fill = np.vstack(
            [
                np.column_stack(
                    (
                        np.zeros(off - on) + pitch,
                        np.arange(on, off),
                        np.zeros(off - on) + vel,
                    )
                )
                for on, off, pitch, vel in zip(
                    pr_onset, pr_offset, pr_pitch, pr_velocity
                )
            ]
        )

    # Fix multiple notes with the same pitch and onset
    fill_dict = defaultdict(list)
    for row, col, vel in _idx_fill:
        key = (int(row), int(col))
        fill_dict[key].append(vel)

    idx_fill = np.zeros((len(fill_dict), 3))
    for i, ((row, column), vel) in enumerate(fill_dict.items()):
        idx_fill[i] = np.array([row, column, max(vel)])

    if binary:
        # binarize piano roll
        idx_fill[idx_fill[:, 2] != 0, 2] = 1

    # Fill piano roll
    pianoroll = csc_matrix(
        (idx_fill[:, 2], (idx_fill[:, 0], idx_fill[:, 1])), shape=(M, N), dtype=int
    )

    pr_idx_pitch_start = 0
    if piano_range:
        pianoroll = pianoroll[21:109, :]
        pr_idx_pitch_start = 21

    if return_idxs:
        # indices of each note in the piano roll
        pr_idx = np.column_stack(
            [pr_pitch - pr_idx_pitch_start, pr_onset, pr_offset, note_info[idx, 0]]
        ).astype(int)
        return pianoroll, pr_idx[idx.argsort()]
    else:
        return pianoroll


def compute_pitch_class_pianoroll(
    note_info: Union[ScoreLike, PerformanceLike, np.ndarray],
    normalize: bool = True,
    time_unit: str = "auto",
    time_div: int = "auto",
    onset_only: bool = False,
    note_separation: bool = False,
    time_margin: int = 0,
    return_idxs: int = False,
    remove_silence: bool = True,
    end_time: Optional[float] = None,
    binary: bool = False,
) -> np.ndarray:
    """
    Compute a pitch class piano roll from a score-like or performance-like objects, or
    from a note array as a structured numpy array.

    A pitch class piano roll is a 2D matrix of size (12, num_time_steps), where each
    row represents a pitch class (C=0, C#=1, D=2, etc.) and each column represents a
    time step. The (i,j)-th element specifies whether pitch class i is active at time
    step j.

    See `compute_pianoroll` for more details.

    Parameters
    ----------
    note_info : np.ndarray, ScoreLike, PerformanceLike
        Note information.
    normalize: bool
        Normalize the piano roll. If True, each slice (i.e., time-step)
        will be normalized to sum to one. The resulting output is
        a piano roll where each time step is the pitch class distribution.
    time_unit : ('auto', 'beat', 'quarter', 'div', 'sec')
        The time unit to use for computing the piano roll. If "auto",
        the time unit defaults to "beat" for score-like objects and
        "sec" for performance-like objects.
    time_div : int, optional
        How many sub-divisions for each time unit (beats for a score
        or seconds for a performance. See `is_performance` below).
    onset_only : bool, optional
        If True, code only the onsets of the notes, otherwise code
        onset and duration.
    time_margin : int, optional
        The resulting array will have `time_margin` * `time_div` empty
        columns before and after the piano roll
    return_idxs : bool, optional
        If True, return the indices (i.e., the coordinates) of each
        note in the piano roll.
    piano_range : bool, optional
        If True, the pitch axis of the piano roll is in piano keys
        instead of MIDI note numbers (and there are only 88 pitches).
        This is equivalent as slicing `piano_range_pianoroll =
        pianoroll[21:109, :]`.
    remove_drums : bool, optional
        If True, removes the drum track (i.e., channel 9) from the
        notes to be considered in the piano roll. This option is only
        relevant for piano rolls generated from a `PerformedPart`.
        Default is True.
    remove_silence : bool, optional
        If True, the first frame of the pianoroll starts at the onset
        of the first note, not at time 0 of the timeline.
    end_time : int, optional
        The time corresponding to the ending of the last
        pianoroll frame (in time_unit).
        If None this is set to the last note offset.
    binary: bool, optional
        Ensure a strictly binary piano roll.


    Returns
    -------
    pc_pianoroll : np.ndarray
        The pitch class piano roll. The sizes of the
        dimensions vary with the parameters `pitch_margin`,
        `time_margin`, `time_div`, `remove silence`, and `end_time`.
    pr_idx : ndarray
        Indices of the onsets and offsets of the notes in the piano
        roll (in the same order as the input note_array). This is only
        returned if `return_idxs` is `True`. The indices have 4 columns
        (pitch_class, onset, offset, original_midi_pitch).
    """

    pianoroll = compute_pianoroll(
        note_info=note_info,
        time_unit=time_unit,
        time_div=time_div,
        onset_only=onset_only,
        note_separation=note_separation,
        pitch_margin=-1,
        time_margin=time_margin,
        return_idxs=return_idxs,
        piano_range=False,
        remove_drums=True,
        remove_silence=remove_silence,
        end_time=end_time,
        binary=False,
    )

    if return_idxs:
        pianoroll, pr_idxs = pianoroll
        # update indices by converting MIDI pitch to pitch class
        pr_idxs[:, 0] = np.mod(pr_idxs[:, 0], 12)

    pc_pianoroll = np.zeros((12, pianoroll.shape[1]), dtype=float)
    for i in range(int(np.ceil(128 / 12))):
        pr_slice = pianoroll[i * 12 : (i + 1) * 12, :].toarray().astype(float)
        pc_pianoroll[: pr_slice.shape[0], :] += pr_slice

    if binary:
        # only show active pitch classes
        pc_pianoroll[pc_pianoroll > 0] = 1

    if normalize:
        norm_term = pc_pianoroll.sum(0)
        # avoid dividing by 0 if a slice is empty
        norm_term[np.isclose(norm_term, 0)] = 1
        pc_pianoroll /= norm_term

    if return_idxs:
        return pc_pianoroll, pr_idxs
    return pc_pianoroll


def pianoroll_to_notearray(pianoroll, time_div=8, time_unit="sec"):
    """Extract a structured note array from a piano roll.

    For now, the structured note array is considered a
    "performance".

    Parameters
    ----------
    pianoroll : array-like
        2D array containing a piano roll. The first dimension is
        pitch, and the second is time. The value of each "pixel" in
        the piano roll is considered to be the MIDI velocity, and it
        is supposed to be between 0 and 127.
    time_div : int
        How many sub-divisions for each time unit (see
        `notearray_to_pianoroll`).
    time_unit : {'beat', 'quarter', 'div', 'sec'}
        time unit of the output note array.

    Returns
    -------
    np.ndarray :
        Structured array with pitch, onset, duration, velocity
        and note id fields.

    Notes
    -----
    Please note that all non-zero pixels will contribute to a note.
    For the case of piano rolls with continuous values between 0 and 1
    (as might be the case of those piano rolls produced using
    probabilistic/generative models), we recomend to either 1) hard-
    threshold the piano roll to have only 0s (note-off) or 1s (note-
    on) or, 2) soft-threshold the notes (values below a certain
    threshold are considered as not active and scale the active notes
    to lie between 1 and 127).

    """
    # check size of the piano roll
    init_pitch = 0
    if pianoroll.shape[0] != 128:
        if pianoroll.shape[0] == 88:
            init_pitch = 21
        else:
            raise ValueError(
                "The shape of the piano roll must be (128, n_time_steps) or"
                f"(88, n_timesteps) but is {pianoroll.shape}"
            )
    active_notes = {}
    note_list = []
    for ts in range(pianoroll.shape[1]):
        active = pianoroll[:, ts].nonzero()[0]

        del_notes = []
        for note in active_notes:
            if note not in active:
                del_notes.append(note)

        for note in del_notes:
            note_list.append(active_notes.pop(note))

        for note in active:
            vel = int(pianoroll[note, ts])
            if note not in active_notes:
                active_notes[note] = [note, vel, ts, ts + 1]
            else:
                if vel != active_notes[note][1]:
                    note_list.append(active_notes.pop(note))
                    active_notes[note] = [note, vel, ts, ts + 1]
                else:
                    active_notes[note][-1] += 1

    remaining_active_notes = list(active_notes.keys())
    for note in remaining_active_notes:
        # append any note left
        note_list.append(active_notes.pop(note))

    # Sort array lexicographically by onset, pitch, offset and velocity
    note_list.sort(key=lambda x: (x[2], x[0], x[3], x[1]))

    # Create note array
    note_array = np.array(
        [
            (
                p + init_pitch,
                float(on) / time_div,
                float(off - on) / time_div,
                np.round(vel),
                f"n{i}",
            )
            for i, (p, vel, on, off) in enumerate(note_list)
        ],
        dtype=[
            ("pitch", "i4"),
            (f"onset_{time_unit}", "f4"),
            (f"duration_{time_unit}", "f4"),
            ("velocity", "i4"),
            ("id", "U256"),
        ],
    )

    return note_array


def match_note_arrays(
    input_note_array,
    target_note_array,
    fields=None,
    epsilon=0.01,
    first_note_at_zero=False,
    check_duration=True,
    return_note_idxs=False,
):
    """Compute a greedy matching of the notes of two note_arrays based on
    onset, pitch and (optionally) duration. Returns an array of matched
    note_array indices and (optionally) an array of the corresponding
    matched note indices.

    Get an array of note_array indices of the notes from an input note
    array corresponding to a reference note array.

    Parameters
    ----------
    input_note_array : structured array
        Array containing performance/score information
    target_note_arr : structured array
        Array containing performance/score information, which which we
        want to match the input.
    fields : strings or tuple of strings
        Field names to use for onset and duration in note_arrays.
        If None defaults to beats or seconds, respectively.
    epsilon : float
        Epsilon for comparison of onset times.
    first_note_at_zero : bool
        If True, shifts the onsets of both note_arrays to start at 0.

    Returns
    -------
    matched_idxs : np.ndarray
        Indices of input_note_array corresponding to target_note_array

    Notes
    -----
    This is a greedy method. This method is useful to compare the
    *same performance* in different formats or versions (e.g., in a
    match file and MIDI), or the *same score* (e.g., a MIDI file generated
    from a MusicXML file). It will not produce meaningful results between a
    score and a performance.

    """
    input_note_array = ensure_notearray(input_note_array)
    target_note_array = ensure_notearray(target_note_array)

    if fields is not None:
        if isinstance(fields, (list, tuple)):
            onset_key, duration_key = fields
        elif isinstance(fields, str):
            onset_key = fields
            duration_key = None

            if duration_key is None and check_duration:
                check_duration = False
        else:
            raise ValueError(
                "`fields` should be a tuple or a string, but given " f"{type(fields)}"
            )
    else:
        onset_key, duration_key = get_time_units_from_note_array(input_note_array)
        onset_key_check, _ = get_time_units_from_note_array(target_note_array)
        if onset_key_check != onset_key:
            raise ValueError("Input and target arrays have different field names!")

    if first_note_at_zero:
        i_start = input_note_array[onset_key].min()
        t_start = target_note_array[onset_key].min()
    else:
        i_start, t_start = (0, 0)

    # sort indices
    i_sort_idx = np.argsort(input_note_array[onset_key])
    t_sort_idx = np.argsort(target_note_array[onset_key])

    # get onset, pitch and duration information
    i_onsets = input_note_array[onset_key][i_sort_idx] - i_start
    i_pitch = input_note_array["pitch"][i_sort_idx]

    t_onsets = target_note_array[onset_key][t_sort_idx] - t_start
    t_pitch = target_note_array["pitch"][t_sort_idx]

    if check_duration:
        i_duration = input_note_array[duration_key][i_sort_idx]
        t_duration = target_note_array[duration_key][t_sort_idx]

    matched_idxs = []
    matched_note_idxs = []

    # dictionary of lists. For each index of the target, get a list of the
    # corresponding indices in the input
    matched_target = defaultdict(list)
    # dictionary of lists. For each index of the input, get a list of the
    # corresponding indices in the target
    matched_input = defaultdict(list)
    for t, (i, o, p) in enumerate(zip(t_sort_idx, t_onsets, t_pitch)):
        # candidate onset idxs (between o - epsilon and o + epsilon)
        coix = np.where(
            np.logical_and(i_onsets >= o - epsilon, i_onsets <= o + epsilon)
        )[0]
        if len(coix) > 0:
            # index of the note with the same pitch
            cpix = np.where(i_pitch[coix] == p)[0]
            if len(cpix) > 0:
                m_idx = 0
                # index of the note with the closest duration
                if len(cpix) > 1 and check_duration:
                    m_idx = abs(i_duration[coix[cpix]] - t_duration[t]).argmin()
                # match notes
                input_idx = int(i_sort_idx[coix[cpix[m_idx]]])
                target_idx = i
                # matched_idxs.append((input_idx, target_idx))
                matched_input[input_idx].append(target_idx)
                matched_target[target_idx].append(input_idx)

    matched_target_idxs = []
    for inix, taix in matched_input.items():
        if len(taix) > 1:
            # For the case that there are multiple notes aligned to the input note

            # get indices of the target notes if they have not yet been used
            taix_to_consider = np.array(
                [ti for ti in taix if ti not in matched_target_idxs], dtype=int
            )
            if len(taix_to_consider) > 0:
                # If there are some indices to consider
                candidate_notes = target_note_array[taix_to_consider]

                if check_duration:
                    best_candidate_idx = (
                        candidate_notes[duration_key]
                        - input_note_array[inix][duration_key]
                    ).argmin()
                else:
                    # Take the first one if no other information is given
                    best_candidate_idx = 0

                matched_idxs.append((inix, taix_to_consider[best_candidate_idx]))
                matched_target_idxs.append(taix_to_consider[best_candidate_idx])
        else:
            matched_idxs.append((inix, taix[0]))
            matched_target_idxs.append(taix[0])
    matched_idxs = np.array(matched_idxs)

    warnings.warn(
        "Length of matched idxs: " "{0}".format(len(matched_idxs)), stacklevel=2
    )
    warnings.warn(
        "Length of input note_array: " "{0}".format(len(input_note_array)), stacklevel=2
    )
    warnings.warn(
        "Length of target note_array: " "{0}".format(len(target_note_array)),
        stacklevel=2,
    )

    if return_note_idxs:
        if len(matched_idxs) > 0:
            matched_note_idxs = np.array(
                [
                    input_note_array["id"][matched_idxs[:, 0]],
                    target_note_array["id"][matched_idxs[:, 1]],
                ]
            ).T
        return matched_idxs, matched_note_idxs
    else:
        return matched_idxs


def remove_silence_from_performed_part(ppart):
    """
    Remove silence at the beginning of a PerformedPart
    by shifting notes, controls and programs to the beginning
    of the file.

    Parameters
    ----------
    ppart : `PerformedPart`
        A performed part. This part will be edited in-place.
    """
    # Consider only Controls and Notes, since by default,
    # programs are created at the beginning of the file.
    # c_times = [c['time'] for c in ppart.controls]
    n_times = [n["note_on"] for n in ppart.notes]
    start_time = min(n_times)

    shifted_controls = []
    control_dict = defaultdict(lambda: defaultdict(lambda: defaultdict(list)))
    for c in ppart.controls:
        control_dict[c["track"]][c["channel"]][c["number"]].append(
            (c["time"], c["value"])
        )

    for track in control_dict:
        for channel in control_dict[track]:
            for number, ct in control_dict[track][channel].items():
                cta = np.array(ct)
                cinterp = interp1d(
                    x=cta[:, 0],
                    y=cta[:, 1],
                    kind="previous",
                    bounds_error=False,
                    fill_value=(cta[0, 1], cta[-1, 1]),
                )

                c_idxs = np.where(cta[:, 0] >= start_time)[0]

                c_times = cta[c_idxs, 0]
                if start_time not in c_times:
                    c_times = np.r_[start_time, c_times]

                c_values = cinterp(c_times)

                for t, v in zip(c_times, c_values):
                    shifted_controls.append(
                        dict(
                            time=max(t - start_time, 0),
                            number=number,
                            value=int(v),
                            track=track,
                            channel=channel,
                        )
                    )

    # sort controls according to time
    shifted_controls.sort(key=lambda x: x["time"])

    ppart.controls = shifted_controls

    # Shift notes
    for note in ppart.notes:
        note["note_on"] = max(note["note_on"] - start_time, 0)
        note["note_off"] = max(note["note_off"] - start_time, 0)
        note["sound_off"] = max(note["sound_off"] - start_time, 0)

    # Shift programs
    for program in ppart.programs:
        program["time"] = max(program["time"] - start_time, 0)


def note_array_from_part_list(
    part_list,
    unique_id_per_part=True,
    **kwargs,
):
    """
    Construct a structured Note array from a list of Part objects

    Parameters
    ----------
    part_list : list
       A list of `Part` or `PerformedPart` objects. All elements in
       the list must be of the same type (i.e., no mixing `Part`
       and `PerformedPart` objects in the same list.
    unique_id_per_part : bool (optional)
       Indicate from which part do each note come from in the note ids. Default is True.
    **kwargs : dict
         Additional keyword arguments to pass to `utils.music.note_array_from_part()`

    Returns
    -------
    note_array: structured array
        A structured array containing pitch, onset, duration, voice
        and id for each note in each part of the `part_list`. The note
        ids in this array include the number of the part to which they
        belong.
    """
    from partitura.score import Part, PartGroup
    from partitura.performance import PerformedPart

    is_score = False
    note_array = []
    for i, part in enumerate(part_list):
        if isinstance(part, (Part, PartGroup)):
            # set include_divs_per_quarter, to correctly merge different divs
            kwargs["include_divs_per_quarter"] = True
            is_score = True
            if isinstance(part, Part):
                na = note_array_from_part(part, **kwargs)
            elif isinstance(part, PartGroup):
                na = note_array_from_part_list(
                    part.children, unique_id_per_part=unique_id_per_part, **kwargs
                )
        elif isinstance(part, PerformedPart):
            na = part.note_array()
        if unique_id_per_part and len(part_list) > 1:
            # Update id with part number
            na["id"] = np.array(
                ["P{0:02d}_".format(i) + nid for nid in na["id"]], dtype=na["id"].dtype
            )
        note_array.append(na)

    if is_score:
        # rescale if parts have different divs
        divs_per_parts = [
            part_na[0]["divs_pq"] for part_na in note_array if len(part_na)
        ]
        lcm = np.lcm.reduce(divs_per_parts)
        time_multiplier_per_part = [int(lcm / d) for d in divs_per_parts]
        for na, time_mult in zip(note_array, time_multiplier_per_part):
            na["onset_div"] = na["onset_div"] * time_mult
            na["duration_div"] = na["duration_div"] * time_mult
            na["divs_pq"] = na["divs_pq"] * time_mult

    # concatenate note_arrays
    note_array = np.hstack(note_array)

    onset_unit, _ = get_time_units_from_note_array(note_array)

    # sort by onset and pitch
    pitch_sort_idx = np.argsort(note_array["pitch"])
    note_array = note_array[pitch_sort_idx]
    onset_sort_idx = np.argsort(note_array[onset_unit], kind="mergesort")
    note_array = note_array[onset_sort_idx]

    return note_array


def rest_array_from_part_list(
    part_list,
    unique_id_per_part=True,
    include_pitch_spelling=False,
    include_key_signature=False,
    include_time_signature=False,
    include_grace_notes=False,
    include_staff=False,
    collapse=False,
):
    """
    Construct a structured Rest array from a list of Part objects

    Parameters
    ----------
    part_list : list
       A list of `Part` or `PerformedPart` objects. All elements in
       the list must be of the same type.
    unique_id_per_part : bool (optional)
       Indicate from which part do each rest come from in the rest ids.
    include_pitch_spelling: bool (optional)
       Include pitch spelling information in rest array.
       This is a dummy attribute and returns zeros everywhere.
       Default is False.
    include_key_signature: bool (optional)
       Include key signature information in output rest array.
       Only valid if parts in `part_list` are `Part` objects.
       See `rest_array_from_part` for more info.
       Default is False.
    include_time_signature : bool (optional)
       Include time signature information in output rest array.
       Only valid if parts in `part_list` are `Part` objects.
       See `rest_array_from_part` for more info.
       Default is False.
    include_grace_notes : bool (optional)
        If `True`,  includes grace note information, i.e. "" for every rest).
        Default is False
    include_staff : bool (optional)
        If `True`,  includes note staff number.
        Default is False

    Returns
    -------
    rest_array: structured array
        A structured array containing pitch (always zero), onset, duration, voice
        and id for each rest in each part of the `part_list`. The rest
        ids in this array include the number of the part to which they
        belong.
    """
    from partitura.score import Part, PartGroup

    rest_array = []
    for i, part in enumerate(part_list):
        if isinstance(part, (Part, PartGroup)):
            if isinstance(part, Part):
                na = rest_array_from_part(
                    part=part,
                    unique_id_per_part=unique_id_per_part,
                    include_pitch_spelling=include_pitch_spelling,
                    include_key_signature=include_key_signature,
                    include_time_signature=include_time_signature,
                    include_grace_notes=include_grace_notes,
                    inlcude_staff=include_staff,
                    collapse=collapse,
                )
            elif isinstance(part, PartGroup):
                na = rest_array_from_part_list(
                    part_list=part.children,
                    unique_id_per_part=unique_id_per_part,
                    include_pitch_spelling=include_pitch_spelling,
                    include_key_signature=include_key_signature,
                    include_time_signature=include_time_signature,
                    include_grace_notes=include_grace_notes,
                    inlcude_staff=include_staff,
                    collapse=collapse,
                )
        if unique_id_per_part:
            # Update id with part number
            na["id"] = np.array(
                ["P{0:02d}_".format(i) + nid for nid in na["id"]], dtype=na["id"].dtype
            )
        rest_array.append(na)

    # concatenate note_arrays
    rest_array = np.hstack(rest_array)

    onset_unit, _ = get_time_units_from_note_array(rest_array)

    # sort by onset and pitch
    pitch_sort_idx = np.argsort(rest_array["pitch"])
    rest_array = rest_array[pitch_sort_idx]
    onset_sort_idx = np.argsort(rest_array[onset_unit], kind="mergesort")
    rest_array = rest_array[onset_sort_idx]

    return rest_array


def slice_notearray_by_time(
    note_array, start_time, end_time, time_unit="auto", clip_onset_duration=True
):
    """
    Get a slice of a structured note array by time

    Parameters
    ----------
    note_array : structured array
        Structured array with score information.
    start_time : float
        Starting time
    end_time : float
        End time
    time_unit : {'auto', 'beat', 'quarter', 'second', 'div'} optional
        Time unit. If 'auto', the default time unit will be inferred
        from the note_array.
    clip_onset_duration : bool optional
        Clip duration of the notes in the array to fit within the
        specified window

    Returns
    -------
    note_array_slice : stuctured array
        Structured array with only the score information between
        `start_time` and `end_time`.

    TODO
    ----
    * adjust onsets and duration in other units
    """

    if time_unit not in TIME_UNITS + ["auto"]:
        raise ValueError(
            "`time_unit` must be 'beat', 'quarter', "
            "'sec', 'div' or 'auto', but is "
            "{0}".format(time_unit)
        )
    if time_unit == "auto":
        onset_unit, duration_unit = get_time_units_from_note_array(note_array)
    else:
        onset_unit, duration_unit = [
            "{0}_{1}".format(d, time_unit) for d in ("onset", "duration")
        ]

    onsets = note_array[onset_unit]
    offsets = note_array[onset_unit] + note_array[duration_unit]

    starting_idxs = set(np.where(onsets >= start_time)[0])
    ending_idxs = set(np.where(onsets < end_time)[0])

    prev_starting_idxs = set(np.where(onsets < start_time)[0])
    sounding_after_start_idxs = set(np.where(offsets > start_time)[0])

    active_idx = np.array(
        list(
            starting_idxs.intersection(ending_idxs).union(
                prev_starting_idxs.intersection(sounding_after_start_idxs)
            )
        )
    )
    active_idx.sort()

    if len(active_idx) == 0:
        # If there are no elements, return an empty array
        note_array_slice = np.empty(0, dtype=note_array.dtype)
    else:
        note_array_slice = note_array[active_idx]

    if clip_onset_duration and len(active_idx) > 0:
        psi = np.where(note_array_slice[onset_unit] < start_time)[0]
        note_array_slice[psi] = start_time
        adj_offsets = np.clip(
            note_array_slice[onset_unit] + note_array_slice[duration_unit],
            a_min=None,
            a_max=end_time,
        )
        note_array_slice[duration_unit] = adj_offsets - note_array_slice[onset_unit]

    return note_array_slice


def note_array_from_part(
    part,
    include_pitch_spelling=False,
    include_key_signature=False,
    include_time_signature=False,
    include_metrical_position=False,
    include_grace_notes=False,
    include_staff=False,
    include_divs_per_quarter=False,
):
    """
    Create a structured array with note information
    from a `Part` object.

    Parameters
    ----------
    part : partitura.score.Part
        An object representing a score part.
    include_pitch_spelling : bool (optional)
        It's a dummy attribute for consistancy between note_array_from_part and note_array_from_part_list.
        Default is False
    include_pitch_spelling : bool (optional)
        If `True`, includes pitch spelling information for each
        note. Default is False
    include_key_signature : bool (optional)
        If `True`, includes key signature information, i.e.,
        the key signature at the onset time of each note (all
        notes starting at the same time have the same key signature).
        Default is False
    include_time_signature : bool (optional)
        If `True`,  includes time signature information, i.e.,
        the time signature at the onset time of each note (all
        notes starting at the same time have the same time signature).
        Default is False
    include_metrical_position : bool (optional)
        If `True`,  includes metrical position information, i.e.,
        the position of the onset time of each note with respect to its
        measure (all notes starting at the same time have the same metrical
        position).
        Default is False
    include_grace_notes : bool (optional)
        If `True`,  includes grace note information, i.e. if a note is a
        grace note and the grace type "" for non grace notes).
        Default is False
    include_staff : bool (optional)
        If `True`,  includes staff information
        Default is False
    include_divs_per_quarter : bool (optional)
        If `True`,  include the number of divs (e.g. MIDI ticks,
        MusicXML ppq) per quarter note of the current part.
        Default is False

    Returns
    -------
    note_array : structured array
        A structured array containing note information. The fields are
            * 'onset_beat': onset time of the note in beats
            * 'duration_beat': duration of the note in beats
            * 'onset_quarter': onset time of the note in quarters
            * 'duration_quarter': duration of the note in quarters
            * 'onset_div': onset of the note in divs (e.g., MIDI ticks,
              divisions in MusicXML)
            * 'duration_div': duration of the note in divs
            * 'pitch': MIDI pitch of a note.
            * 'voice': Voice number of a note (if given in the score)
            * 'id': Id of the note

        If `include_pitch_spelling` is True:
            * 'step': name of the note ("C", "D", "E", "F", "G", "A", "B")
            * 'alter': alteration (0=natural, -1=flat, 1=sharp,
              2=double sharp, etc.)
            * 'octave': octave of the note.

        If `include_key_signature` is True:
            * 'ks_fifths': Fifths starting from C in the circle of fifths
            * 'mode': major or minor

        If `include_time_signature` is True:
            * 'ts_beats': number of beats in a measure
            * 'ts_beat_type': type of beats (denominator of the time signature)
            * 'ts_mus_beat' : number of musical beats is it's set, otherwise ts_beats

        If `include_metrical_position` is True:
            * 'is_downbeat': 1 if the note onset is on a downbeat, 0 otherwise
            * 'rel_onset_div': number of divs elapsed from the beginning of the note measure
            * 'tot_measure_divs' : total number of divs in the note measure

        If 'include_grace_notes' is True:
            * 'is_grace': 1 if the note is a grace 0 otherwise
            * 'grace_type' : the type of the grace notes "" for non grace notes

        If 'include_staff' is True:
            * 'staff' : the staff number for each note

        If 'include_divs_per_quarter' is True:
            * 'divs_pq': the number of divs per quarter note
    Examples
    --------
    >>> from partitura import load_musicxml, EXAMPLE_MUSICXML
    >>> from partitura.utils import note_array_from_part
    >>> part = load_musicxml(EXAMPLE_MUSICXML)
    >>> note_array_from_part(part, True, True, True) # doctest: +NORMALIZE_WHITESPACE
    array([(0., 4., 0., 4.,  0, 48, 69, 1, 'n01', 'A', 0, 4, 0, 1, 4, 4),
           (2., 2., 2., 2., 24, 24, 72, 2, 'n02', 'C', 0, 5, 0, 1, 4, 4),
           (2., 2., 2., 2., 24, 24, 76, 2, 'n03', 'E', 0, 5, 0, 1, 4, 4)],
          dtype=[('onset_beat', '<f4'),
                 ('duration_beat', '<f4'),
                 ('onset_quarter', '<f4'),
                 ('duration_quarter', '<f4'),
                 ('onset_div', '<i4'),
                 ('duration_div', '<i4'),
                 ('pitch', '<i4'),
                 ('voice', '<i4'),
                 ('id', '<U256'),
                 ('step', '<U256'),
                 ('alter', '<i4'),
                 ('octave', '<i4'),
                 ('ks_fifths', '<i4'),
                 ('ks_mode', '<i4'),
                 ('ts_beats', '<i4'),
                 ('ts_beat_type', '<i4')])
    """
    if include_time_signature:
        time_signature_map = part.time_signature_map
    else:
        time_signature_map = None

    if include_key_signature:
        key_signature_map = part.key_signature_map
    else:
        key_signature_map = None

    if include_metrical_position:
        metrical_position_map = part.metrical_position_map
    else:
        metrical_position_map = None

    if include_divs_per_quarter:
        parts_quarter_times = part._quarter_times
        parts_quarter_durations = part._quarter_durations
        if not len(parts_quarter_durations) == 1:
            raise Exception(
                "Note array from parts with multiple divisions is not supported. Found divisions",
                parts_quarter_durations,
                "at times",
                parts_quarter_times,
            )
        divs_per_quarter = parts_quarter_durations[0]
    else:
        divs_per_quarter = None

    note_array = note_array_from_note_list(
        note_list=part.notes_tied,
        beat_map=part.beat_map,
        quarter_map=part.quarter_map,
        time_signature_map=time_signature_map,
        key_signature_map=key_signature_map,
        metrical_position_map=metrical_position_map,
        include_pitch_spelling=include_pitch_spelling,
        include_grace_notes=include_grace_notes,
        include_staff=include_staff,
        divs_per_quarter=divs_per_quarter,
    )

    return note_array


def rest_array_from_part(
    part,
    include_pitch_spelling=False,
    include_key_signature=False,
    include_time_signature=False,
    include_metrical_position=False,
    include_grace_notes=False,
    include_staff=False,
    collapse=False,
):
    """
    Create a structured array with rest information
    from a `Part` object Similar to note_array.

    Parameters
    ----------
    part : partitura.score.Part
        An object representing a score part.
    include_pitch_spelling : bool (optional)
        It's a dummy attribute for consistancy between rest_array_from_part and rest_array_from_part_list.
        Default is False
    include_pitch_spelling : bool (optional)
        If `True`, includes pitch spelling information for each
        rest.
        This is a dummy attribute returns zeros everywhere.
        Default is False
    include_key_signature : bool (optional)
        If `True`, includes key signature information, i.e.,
        the key signature at the onset time of each rest (all
        notes starting at the same time have the same key signature).
        Default is False
    include_time_signature : bool (optional)
        If `True`,  includes time signature information, i.e.,
        the time signature at the onset time of each rest (all
        rests starting at the same time have the same time signature).
        Default is False
    include_metrical_position : bool (optional)
        If `True`,  includes metrical position information, i.e.,
        the position of the onset time of each note with respect to its
        measure.
        Default is False
    include_grace_notes : bool (optional)
        If `True`,  includes grace note information, i.e. the grace type is "" for all rests).
        Default is False
    collapse : bool (optional)
        If 'True', collapses consecutive rest onsets on the same voice, to a single rest of their combined duration.
        Default is False

    Returns
    -------
    rest_array : structured array
        A structured array containing rest information (pitch is always 0).
    """
    if include_time_signature:
        time_signature_map = part.time_signature_map
    else:
        time_signature_map = None

    if include_key_signature:
        key_signature_map = part.key_signature_map
    else:
        key_signature_map = None

    if include_metrical_position:
        metrical_position_map = part.metrical_position_map
    else:
        metrical_position_map = None

    rest_array = rest_array_from_rest_list(
        rest_list=part.rests,
        beat_map=part.beat_map,
        quarter_map=part.quarter_map,
        time_signature_map=time_signature_map,
        key_signature_map=key_signature_map,
        metrical_position_map=metrical_position_map,
        include_pitch_spelling=include_pitch_spelling,
        include_grace_notes=include_grace_notes,
        include_staff=include_staff,
        collapse=collapse,
    )

    return rest_array


def note_array_from_note_list(
    note_list,
    beat_map=None,
    quarter_map=None,
    time_signature_map=None,
    key_signature_map=None,
    metrical_position_map=None,
    include_pitch_spelling=False,
    include_grace_notes=False,
    include_staff=False,
    divs_per_quarter=None,
):
    """
    Create a structured array with note information
    from a a list of `Note` objects.

    Parameters
    ----------
    note_list : list of `Note` objects
        A list of `Note` objects containing score information.
    beat_map : callable or None
        A function that maps score time in divs to score time in beats.
        If `None` is given, the output structured array will not
        include this information.
    quarter_map: callable or None
        A function that maps score time in divs to score time in quarters.
        If `None` is given, the output structured array will not
        include this information.
    time_signature_map: callable or None (optional)
        A function that maps score time in divs to the time signature at
        that time (in terms of number of beats and beat type).
        If `None` is given, the output structured array will not
        include this information.
    key_signature_map: callable or None (optional)
        A function that maps score time in divs to the key signature at
        that time (in terms of fifths and mode).
        If `None` is given, the output structured array will not
        include this information.
    metrical_position_map: callable or None (optional)
        A function that maps score time in divs to the position in
        the measure at that time.
        If `None` is given, the output structured array will not
        include the metrical position information.
    include_pitch_spelling : bool (optional)
        If `True`, includes pitch spelling information for each
        note. Default is False
    include_grace_notes : bool (optional)
        If `True`,  includes grace note information, i.e. if a note is a
        grace note has one of the types "appoggiatura, acciaccatura, grace" and
        the grace type "" for non grace notes).
        Default is False
    include_staff : bool (optional)
        If `True`,  includes the staff number for every note.
        Default is False
    divs_per_quarter : int or None (optional)
        The number of divs (e.g. MIDI ticks, MusicXML ppq) per quarter
        note of the current part.
        Default is None


    Returns
    -------
    note_array : structured array
        A structured array containing note information. The fields are
            * 'onset_beat': onset time of the note in beats.
              Included if `beat_map` is not `None`.
            * 'duration_beat': duration of the note in beats.
              Included if `beat_map` is not `None`.
            * 'onset_quarter': onset time of the note in quarters.
              Included if `quarter_map` is not `None`.
            * 'duration_quarter': duration of the note in quarters.
              Included if `quarter_map` is not `None`.
            * 'onset_div': onset of the note in divs (e.g., MIDI ticks,
              divisions in MusicXML)
            * 'duration_div': duration of the note in divs
            * 'pitch': MIDI pitch of a note.
            * 'voice': Voice number of a note (if given in the score)
            * 'id': Id of the note
            * 'step': name of the note ("C", "D", "E", "F", "G", "A", "B").
              Included if `include_pitch_spelling` is `True`.
            * 'alter': alteration (0=natural, -1=flat, 1=sharp,
              2=double sharp, etc.). Included if `include_pitch_spelling`
              is `True`.
            * 'octave': octave of the note. Included if `include_pitch_spelling`
              is `True`.
            * 'is_grace' : Is the note a grace note. Yes if true.
            * 'grace_type' : The type of grace note. "" for non grace notes.
            * 'ks_fifths': Fifths starting from C in the circle of fifths.
              Included if `key_signature_map` is not `None`.
            * 'mode': major or minor. Included If `key_signature_map` is
              not `None`.
            * 'ts_beats': number of beats in a measure. If `time_signature_map`
               is True.
            * 'ts_beat_type': type of beats (denominator of the time signature).
              If `include_time_signature` is True.
            * 'is_downbeat': 1 if the note onset is on a downbeat, 0 otherwise.
               If `measure_map` is not None.
            * 'rel_onset_div': number of divs elapsed from the beginning of the
               note measure. If `measure_map` is not None.
            * 'tot_measure_div' : total number of divs in the note measure
               If `measure_map` is not None.
            * 'staff' : number of note staff.
            * 'divs_pq' : number of parts per quarter note.
    """

    fields = []
    if beat_map is not None:
        # Preserve the order of the fields
        fields += [("onset_beat", "f4"), ("duration_beat", "f4")]

    if quarter_map is not None:
        fields += [("onset_quarter", "f4"), ("duration_quarter", "f4")]
    fields += [
        ("onset_div", "i4"),
        ("duration_div", "i4"),
        ("pitch", "i4"),
        ("voice", "i4"),
        ("id", "U256"),
    ]

    # fields for pitch spelling
    if include_pitch_spelling:
        fields += [("step", "U256"), ("alter", "i4"), ("octave", "i4")]

    # fields for pitch spelling
    if include_grace_notes:
        fields += [("is_grace", "b"), ("grace_type", "U256")]

    # fields for key signature
    if key_signature_map is not None:
        fields += [("ks_fifths", "i4"), ("ks_mode", "i4")]

    # fields for time signature
    if time_signature_map is not None:
        fields += [("ts_beats", "i4"), ("ts_beat_type", "i4"), ("ts_mus_beats", "i4")]

    # fields for metrical position
    if metrical_position_map is not None:
        fields += [
            ("is_downbeat", "i4"),
            ("rel_onset_div", "i4"),
            ("tot_measure_div", "i4"),
        ]
    # field for staff
    if include_staff:
        fields += [("staff", "i4")]

    # field for divs_pq
    if divs_per_quarter:
        fields += [("divs_pq", "i4")]

    note_array = []
    for note in note_list:
        note_info = tuple()
        note_on_div = note.start.t
        note_off_div = note.start.t + note.duration_tied
        note_dur_div = note_off_div - note_on_div

        if beat_map is not None:
            note_on_beat, note_off_beat = beat_map([note_on_div, note_off_div])
            note_dur_beat = note_off_beat - note_on_beat

            note_info += (note_on_beat, note_dur_beat)

        if quarter_map is not None:
            note_on_quarter, note_off_quarter = quarter_map([note_on_div, note_off_div])
            note_dur_quarter = note_off_quarter - note_on_quarter

            note_info += (note_on_quarter, note_dur_quarter)

        note_info += (
            note_on_div,
            note_dur_div,
            note.midi_pitch,
            note.voice if note.voice is not None else -1,
            note.id,
        )

        if include_pitch_spelling:
            step = note.step
            alter = note.alter if note.alter is not None else 0
            octave = note.octave

            note_info += (step, alter, octave)

        if include_grace_notes:
            is_grace = hasattr(note, "grace_type")
            if is_grace:
                grace_type = note.grace_type
            else:
                grace_type = ""
            note_info += (is_grace, grace_type)

        if key_signature_map is not None:
            fifths, mode = key_signature_map(note.start.t)

            note_info += (fifths, mode)

        if time_signature_map is not None:
            beats, beat_type, mus_beats = time_signature_map(note.start.t)

            note_info += (beats, beat_type, mus_beats)

        if metrical_position_map is not None:
            rel_onset_div, tot_measure_div = metrical_position_map(note.start.t)

            is_downbeat = 1 if rel_onset_div == 0 else 0

            note_info += (is_downbeat, rel_onset_div, tot_measure_div)

        if include_staff:
            note_info += ((note.staff if note.staff else 0),)

        if divs_per_quarter:
            note_info += (divs_per_quarter,)

        note_array.append(note_info)

    note_array = np.array(note_array, dtype=fields)

    # Sanitize voice information
    no_voice_idx = np.where(note_array["voice"] == -1)[0]
    try:
        max_voice = note_array["voice"].max()
    except ValueError:  # raised if `note_array["voice"]` is empty.
        note_array["voice"] = 0
        max_voice = 0
    note_array["voice"][no_voice_idx] = max_voice + 1

    # sort by onset and pitch
    onset_unit, _ = get_time_units_from_note_array(note_array)
    pitch_sort_idx = np.argsort(note_array["pitch"])
    note_array = note_array[pitch_sort_idx]
    onset_sort_idx = np.argsort(note_array[onset_unit], kind="mergesort")
    note_array = note_array[onset_sort_idx]

    return note_array


def rest_array_from_rest_list(
    rest_list,
    beat_map=None,
    quarter_map=None,
    time_signature_map=None,
    key_signature_map=None,
    metrical_position_map=None,
    include_pitch_spelling=False,
    include_grace_notes=False,
    include_staff=False,
    collapse=False,
):
    """
    Create a structured array with rest information
    from a list of `Rest` objects.

    Parameters
    ----------
    rest_list : list of `Rest` objects
        A list of `Rest` objects containing score information.
    beat_map : callable or None
        A function that maps score time in divs to score time in beats.
        If `None` is given, the output structured array will not
        include this information.
    quarter_map: callable or None
        A function that maps score time in divs to score time in quarters.
        If `None` is given, the output structured array will not
        include this information.
    time_signature_map: callable or None (optional)
        A function that maps score time in divs to the time signature at
        that time (in terms of number of beats and beat type).
        If `None` is given, the output structured array will not
        include this information.
    key_signature_map: callable or None (optional)
        A function that maps score time in divs to the key signature at
        that time (in terms of fifths and mode).
        If `None` is given, the output structured array will not
        include this information.
    metrical_position_map: callable or None (optional)
        A function that maps score time in divs to the position in
        the measure at that time.
        If `None` is given, the output structured array will not
        include the metrical position information.
    include_pitch_spelling : bool (optional)
        If `True`, includes pitch spelling information for each
        rest. This is a dummy attribute and returns zeros everywhere.
        Default is False
    include_grace_notes : bool (optional)
        If `True`,  includes grace note information, i.e. "" for all rests).
        Default is False
    include_staff : bool (optional)
        If `True`,  includes the staff number for every note.
        Default is False
    collapse : bool (optional)
        If `True`, joins rests on consecutive onsets on the same voice and combines their durations.
        Keeps the id of the first one.
        Default is False

    Returns
    -------
    rest_array : structured array
        A structured array containing rest information. Pitch is set to 0.
    """

    fields = []
    if beat_map is not None:
        # Preserve the order of the fields
        fields += [("onset_beat", "f4"), ("duration_beat", "f4")]

    if quarter_map is not None:
        fields += [("onset_quarter", "f4"), ("duration_quarter", "f4")]
    fields += [
        ("onset_div", "i4"),
        ("duration_div", "i4"),
        ("pitch", "i4"),
        ("voice", "i4"),
        ("id", "U256"),
    ]

    # fields for pitch spelling
    if include_pitch_spelling:
        fields += [("step", "U256"), ("alter", "i4"), ("octave", "i4")]

    # fields for pitch spelling
    if include_grace_notes:
        fields += [("is_grace", "b"), ("grace_type", "U256")]

    # fields for key signature
    if key_signature_map is not None:
        fields += [("ks_fifths", "i4"), ("ks_mode", "i4")]

    # fields for time signature
    if time_signature_map is not None:
        fields += [("ts_beats", "i4"), ("ts_beat_type", "i4")]

    # fields for metrical position
    if metrical_position_map is not None:
        fields += [
            ("is_downbeat", "i4"),
            ("rel_onset_div", "i4"),
            ("tot_measure_div", "i4"),
        ]
    # fields for staff
    if include_staff:
        fields += [("staff", "i4")]

    rest_array = []
    for rest in rest_list:
        rest_info = tuple()
        rest_on_div = rest.start.t
        rest_off_div = rest.start.t + rest.duration_tied
        rest_dur_div = rest_off_div - rest_on_div

        if beat_map is not None:
            note_on_beat, note_off_beat = beat_map([rest_on_div, rest_off_div])
            note_dur_beat = note_off_beat - note_on_beat

            rest_info += (note_on_beat, note_dur_beat)

        if quarter_map is not None:
            note_on_quarter, note_off_quarter = quarter_map([rest_on_div, rest_off_div])
            note_dur_quarter = note_off_quarter - note_on_quarter

            rest_info += (note_on_quarter, note_dur_quarter)

        rest_info += (
            rest_on_div,
            rest_dur_div,
            0,
            rest.voice if rest.voice is not None else -1,
            rest.id,
        )

        if include_pitch_spelling:
            step = 0
            alter = 0
            octave = 0

            rest_info += (step, alter, octave)

        if include_grace_notes:
            is_grace = hasattr(rest, "grace_type")
            if is_grace:
                grace_type = rest.grace_type
            else:
                grace_type = ""
            rest_info += (is_grace, grace_type)

        if key_signature_map is not None:
            fifths, mode = key_signature_map(rest.start.t)

            rest_info += (fifths, mode)

        if time_signature_map is not None:
            beats, beat_type = time_signature_map(rest.start.t)

            rest_info += (beats, beat_type)

        if metrical_position_map is not None:
            rel_onset_div, tot_measure_div = metrical_position_map(rest.start.t)

            is_downbeat = 1 if rel_onset_div == 0 else 0

            rest_info += (is_downbeat, rel_onset_div, tot_measure_div)

        if include_staff:
            rest_info += ((rest.staff if rest.staff else 0),)

        rest_array.append(rest_info)

    rest_array = np.array(rest_array, dtype=fields)

    # Sanitize voice information
    if rest_list:
        no_voice_idx = np.where(rest_array["voice"] == -1)[0]
        max_voice = rest_array["voice"].max()
        rest_array["voice"][no_voice_idx] = max_voice + 1

    # sort by onset and pitch
    onset_unit, _ = get_time_units_from_note_array(rest_array)
    pitch_sort_idx = np.argsort(rest_array["pitch"])
    rest_array = rest_array[pitch_sort_idx]
    onset_sort_idx = np.argsort(rest_array[onset_unit], kind="mergesort")
    rest_array = rest_array[onset_sort_idx]

    if collapse:
        rest_array = rec_collapse_rests(rest_array)
    return rest_array


def collapse_rests(rest_array):
    filter_idx = []
    output_idx = []
    for i, rest in enumerate(rest_array):
        if i not in filter_idx:
            idxs = np.where(
                (rest_array["onset_beat"] == rest["onset_beat"] + rest["duration_beat"])
                & (rest_array["voice"] == rest["voice"])
            )[0]
            for idx in idxs:
                rest_array[i]["duration_beat"] = (
                    rest["duration_beat"] + rest_array[idx]["duration_beat"]
                )
                rest_array[i]["duration_div"] = (
                    rest["duration_div"] + rest_array[idx]["duration_div"]
                )
                filter_idx.append(idx)
            output_idx.append(i)
    return rest_array[output_idx], filter_idx


def rec_collapse_rests(rest_array):
    cond = True
    while cond:
        rest_array, filter_idx = collapse_rests(rest_array)
        cond = len(filter_idx) > 0
    return rest_array


def update_note_ids_after_unfolding(part):
    note_id_dict = defaultdict(list)

    for n in part.notes:
        note_id_dict[n.id].append(n)

    for nid, notes in note_id_dict.items():
        if nid is None:
            continue

        notes.sort(key=lambda x: x.start.t)

        for i, note in enumerate(notes):
            note.id = f"{note.id}-{i+1}"


def performance_from_part(part, bpm=100, velocity=64):
    """
    Create a PerformedPart object from a Part object

    Parameters
    ----------
    part: Part
        The part from which we want to generate a performed part
    bpm : float, np.ndarray or callable
        Beats per minute to generate the performance. If a the value is a float,
        the performance will be generated with a constant tempo. If the value is
        a np.ndarray, it has to be an array with two columns where the first
        column is score time in beats and the second column is the tempo. If a
        callable is given, the function is assumed to map score onsets in beats
        to tempo values. Default is 100 bpm.
    velocity: int, np.ndarray or callable
        MIDI velocity of the performance. If a the value is an int, the
        performance will be generated with a constant MIDI velocity. If the
        value is a np.ndarray, it has to be an array with two columns where
        the first column is score time in beats and the second column is the
        MIDI velocity. If a callable is given, the function is assumed to map
        score time in beats to MIDI velocity. Default is 64.

    Returns
    -------
    ppart: PerformedPart
        A PerformedPart object with the generated performance.
    """
    from partitura.score import Part
    from partitura.performance import PerformedPart

    if not isinstance(part, Part):
        raise ValueError(
            "The input `part` must be a "
            f"`partitura.score.Part` instance, not {type(part)}"
        )

    snote_array = part.note_array()

    pnote_array = performance_notearray_from_score_notearray(
        snote_array=snote_array, bpm=bpm, velocity=velocity
    )

    ppart = PerformedPart.from_note_array(pnote_array)

    return ppart


def performance_notearray_from_score_notearray(
    snote_array: np.ndarray,
    bpm: Union[float, np.ndarray, Callable] = 100.0,
    velocity: Union[int, np.ndarray, Callable] = 64,
) -> np.ndarray:
    """
    Generate a performance note array from a score note array

    Parameters
    ----------
    snote_array : np.ndarray
        A score note array.
    bpm : float, np.ndarray or callable
        Beats per minute to generate the performance. If a the value is a float,
        the performance will be generated with a constant tempo. If the value is
        a np.ndarray, it has to be an array with two columns where the first
        column is score time in beats and the second column is the tempo. If a
        callable is given, the function is assumed to map score onsets in beats
        to tempo values. Default is 100 bpm.
    velocity: int, np.ndarray or callable
        MIDI velocity of the performance. If a the value is an int, the
        performance will be generated with a constant MIDI velocity. If the
        value is a np.ndarray, it has to be an array with two columns where
        the first column is score time in beats and the second column is the
        MIDI velocity. If a callable is given, the function is assumed to map
        score time in beats to MIDI velocity. Default is 64.


    Returns
    -------
    pnote_array : np.ndarray
        A performance note array based on the score with the specified tempo
        and velocity.
    """

    ppart_fields = [
        ("onset_sec", "f4"),
        ("duration_sec", "f4"),
        ("pitch", "i4"),
        ("velocity", "i4"),
        ("track", "i4"),
        ("channel", "i4"),
        ("id", "U256"),
    ]

    pnote_array = np.zeros(len(snote_array), dtype=ppart_fields)

    if isinstance(velocity, np.ndarray):
        if velocity.ndim == 2:
            velocity_fun = interp1d(
                x=velocity[:, 0],
                y=velocity[:, 1],
                kind="previous",
                bounds_error=False,
                fill_value=(velocity[0, 1], velocity[-1, 1]),
            )
            pnote_array["velocity"] = np.round(
                velocity_fun(snote_array["onset_beat"]),
            ).astype(int)

        else:
            pnote_array["velocity"] = np.round(velocity).astype(int)

    elif callable(velocity):
        # The velocity parameter is a callable that returns a
        # velocity value for each score onset
        pnote_array["velocity"] = np.round(
            velocity(snote_array["onset_beat"]),
        ).astype(int)

    else:
        pnote_array["velocity"] = int(velocity)

    unique_onsets = np.unique(snote_array["onset_beat"])
    # Cast as object to avoid warnings, but seems to work well
    # in numpy version 1.20.1
    unique_onset_idxs = np.array(
        [np.where(snote_array["onset_beat"] == u)[0] for u in unique_onsets],
        dtype=object,
    )

    iois = np.diff(unique_onsets)

    if callable(bpm) or isinstance(bpm, np.ndarray):
        if callable(bpm):
            # bpm parameter is a callable that returns a bpm value
            # for each score onset
            bp = 60 / bpm(unique_onsets)
            bp_duration = (
                60 / bpm(snote_array["onset_beat"]) * snote_array["duration_beat"]
            )

        elif isinstance(bpm, np.ndarray):
            if bpm.ndim != 2:
                raise ValueError("`bpm` should be a 2D array")

            bpm_fun = interp1d(
                x=bpm[:, 0],
                y=bpm[:, 1],
                kind="previous",
                bounds_error=False,
                fill_value=(bpm[0, 1], bpm[-1, 1]),
            )
            bp = 60 / bpm_fun(unique_onsets)
            bp_duration = (
                60 / bpm_fun(snote_array["onset_beat"]) * snote_array["duration_beat"]
            )

        p_onsets = np.r_[0, np.cumsum(iois * bp[:-1])]
        pnote_array["duration_sec"] = bp_duration * snote_array["duration_beat"]

    else:
        # convert bpm to beat period
        bp = 60 / float(bpm)
        p_onsets = np.r_[0, np.cumsum(iois * bp)]
        pnote_array["duration_sec"] = bp * snote_array["duration_beat"]

    pnote_array["pitch"] = snote_array["pitch"]
    pnote_array["id"] = snote_array["id"]

    for ix, on in zip(unique_onset_idxs, p_onsets):
        # ix has to be cast as integer depending on the
        # numpy version...
        pnote_array["onset_sec"][ix.astype(int)] = on

    return pnote_array


def generate_random_performance_note_array(
    num_notes: int = 20,
    rng: Union[int, np.random.RandomState] = np.random.RandomState(1984),
    duration: float = 10,
    max_note_duration: float = 2,
    min_note_duration: float = 0.1,
    max_velocity: int = 90,
    min_velocity: int = 20,
    return_performance: bool = False,
) -> Union[np.ndarray, Performance]:
    """
    Create a random performance note array.

    Parameters
    ----------
    num_notes : int
        Number of notes
    rng : int or np.random.RandomState
        State for the random number generator. If an integer is given
        a new random number generator with that state will be created.
    duration : float
        Total duration of the note array in seconds. Default is 10.
    max_note_duration : float
        Maximum duration of a note in seconds. Note that since the durations
        are randomly sampled from a uniform distribution, it could happen
        that no notes actually have this duration.
    min_note_duration: float
        Minimum duration of a note in seconds. Note that since the durations
        are randomly sampled from a uniform distribution, it could happen
        that no notes actually have this duration.
    max_velocity : int
        Maximal MIDI velocity. Note that since the MIDI velocities
        are randomly sampled from a uniform distribution, it could happen
        that no notes actually have this velocity.
    min_velocity : int
        Maximal MIDI velocity. Note that since the MIDI velocities
        are randomly sampled from a uniform distribution, it could happen
        that no notes actually have this velocity.
    return_performance : bool
        If True, returns a `Performance` object.

    Returns
    -------
    note_array or performance : np.ndarray or Performance
        If `return_performance` is True, the output is a `Performance` instance.
        Otherwise, it returns a structured note array with note information.
    """
    # Generate a random piano roll

    if isinstance(rng, int):
        rng = np.random.RandomState(rng)

    note_array = np.empty(
        num_notes,
        dtype=[
            ("pitch", "i4"),
            ("onset_sec", "f4"),
            ("duration_sec", "f4"),
            ("velocity", "i4"),
            ("id", "U256"),
        ],
    )

    if max_note_duration >= duration:
        warnings.warn(
            message=(
                "`duration` is smaller than `max_note_duration`! "
                "The `max_note_duration` has been adjusted to be equal to "
                "`0.5 * duration`."
            )
        )
        max_note_duration = 0.5 * duration

    note_array["pitch"] = rng.randint(1, 128, num_notes)

    note_duration = rng.uniform(
        low=min_note_duration,
        high=max_note_duration,
        size=num_notes,
    )

    onset = rng.uniform(
        low=0,
        high=1,
        size=num_notes,
    )

    # Onsets start at 0 and end at duration - the smalles note duration
    onset = (duration - note_duration.min()) * (onset - onset.min()) / onset.max()

    # Ensure that the offsets end at the specified duration.
    offset = np.clip(
        onset + note_duration,
        a_min=min_note_duration,
        a_max=duration,
    )

    note_array["duration_sec"] = offset - onset

    sort_idxs = onset.argsort()

    # Note ids are sorted by onset.
    note_array["id"] = np.array([f"n{i}" for i in sort_idxs])

    note_array["onset_sec"] = onset

    note_array["velocity"] = rng.randint(
        min_velocity,
        max_velocity + 1,
        num_notes,
    )

    if return_performance:
        from partitura.performance import Performance, PerformedPart

        performed_part = PerformedPart.from_note_array(note_array)
        performance = Performance(performed_part, performer=str(rng))

        return performance

    return note_array


def slice_ppart_by_time(
    ppart: PerformedPart,
    start_time: float,
    end_time: float,
    clip_note_off: bool = True,
    reindex_notes: bool = False,
) -> PerformedPart:
    """
    Get a slice of a PeformedPart by time

    Parameters
    ----------
    ppart : `PerformedPart` object
    start_time : float
        Starting time in seconds
    end_time : float
        End time in seconds
    clip_note_off : bool
        Clip note_off time to end_time
    reindex_notes : bool
        Reindex notes in slice starting from n0

    Returns
    -------
    ppart_slice :  `PerformedPart` object
        A copy of input ppart containing notes, programs and control
        information only between `start_time` and `end_time` of ppart
    """
    from partitura.performance import PerformedPart

    if not isinstance(ppart, PerformedPart):
        raise ValueError("Input is not an instance of PerformedPart!")

    if start_time > end_time:
        raise ValueError("Start time not less than end time!")

    # create a new (empty) instance of a PerformedPart
    # single dummy note added to be able to set sustain_pedal_threshold in __init__
    # -> check `adjust_offsets_w_sustain` in partitura.performance
    # ppart_slice = PerformedPart([{"note_on": 0, "note_off": 0, "pitch": 0}])

    # get ppq if PerformedPart contains it,
    # else skip time_tick info when e.g. created with 'load_performance_midi'
    try:
        ppq = ppart.ppq
    except AttributeError:
        ppq = None

    controls_slice = []
    if ppart.controls:
        for cc in ppart.controls:
            if cc["time"] >= start_time and cc["time"] <= end_time:
                new_cc = cc.copy()
                new_cc["time"] -= start_time
                if ppq:
                    new_cc["time_tick"] = int(2 * ppq * cc["time"])
                controls_slice.append(new_cc)

    programs_slice = []
    if ppart.programs:
        for pr in ppart.programs:
            if pr["time"] >= start_time and pr["time"] <= end_time:
                new_pr = pr.copy()
                new_pr["time"] -= start_time
                if ppq:
                    new_pr["time_tick"] = int(2 * ppq * pr["time"])
                programs_slice.append(new_pr)

    notes_slice = []
    note_id = 0
    for note in ppart.notes:
        # collect previous sounding notes at start_time
        if note["note_on"] < start_time and note["note_off"] > start_time:
            new_note = note.copy()
            new_note["note_on"] = 0.0
            if clip_note_off:
                new_note["note_off"] = min(
                    note["note_off"] - start_time, end_time - start_time
                )
            else:
                new_note["note_off"] = note["note_off"] - start_time
            if ppq:
                new_note["note_on_tick"] = 0
                new_note["note_off_tick"] = int(2 * ppq * new_note["note_off"])
            if reindex_notes:
                new_note["id"] = f"n{note_id}"
                note_id += 1
            notes_slice.append(new_note)
        # todo - combine both cases
        if note["note_on"] >= start_time:
            if note["note_on"] < end_time:
                new_note = note.copy()
                new_note["note_on"] -= start_time
                if clip_note_off:
                    new_note["note_off"] = min(
                        note["note_off"] - start_time, end_time - start_time
                    )
                else:
                    new_note["note_off"] = note["note_off"] - start_time
                if ppq:
                    new_note["note_on_tick"] = int(2 * ppq * new_note["note_on"])
                    new_note["note_off_tick"] = int(2 * ppq * new_note["note_off"])
                if reindex_notes:
                    new_note["id"] = "n" + str(note_id)
                    note_id += 1
                notes_slice.append(new_note)
            # assumes notes in list are sorted by onset time
            else:
                break

    # Create slice PerformedPart
    ppart_slice = PerformedPart(
        notes=notes_slice, programs=programs_slice, controls=controls_slice, ppq=ppq
    )

    # set threshold property after creating notes list to update 'sound_offset' values
    ppart_slice.sustain_pedal_threshold = ppart.sustain_pedal_threshold

    if ppart.id:
        ppart_slice.id = ppart.id + "_slice_{}s_to_{}s".format(start_time, end_time)
    if ppart.part_name:
        ppart_slice.part_name = ppart.part_name

    return ppart_slice


def tokenize(
    score_data: ScoreLike,
    tokenizer: MIDITokenizer,
    incomplete_bar_behaviour: str = "pad_bar",
):
    """
    Tokenize a score using a tokenizer from miditok.
    Parameters
    ----------
    score_data : Score, list, Part, or PartGroup
        The musical score to be saved. A :class:`partitura.score.Score` object,
        a :class:`partitura.score.Part`, a :class:`partitura.score.PartGroup` or
        a list of these.
    tokenizer : MIDITokenizer
        A tokenizer from miditok.
    incomplete_bar_behaviour : str
        How to handle incomplete bars at the beginning (pickup measures) and
        during the score. Can be one of 'pad_bar', 'shift', or 'time_sig_change'.
        See :func:`partitura.io.exportmidi.save_score_midi` for details.
        Defaults to 'pad_bar'.
    Returns
    -------
    ppart_slice :  `Tokens` object
        Tokens as produced by the miditok library.
    """

    if miditok is None or miditoolkit is None:
        raise ImportError(
            "Miditok and miditoolkit must be installed for this function to work"
        )
    with TemporaryDirectory() as tmpdir:
        temp_midi_path = os.path.join(tmpdir, "temp_midi.mid")
        partitura.io.exportmidi.save_score_midi(
            score_data,
            out=temp_midi_path,
            anacrusis_behavior=incomplete_bar_behaviour,
            part_voice_assign_mode=4,
            minimum_ppq=480,
        )
        midi = miditoolkit.MidiFile(temp_midi_path)
        tokens = tokenizer(midi)
    return tokens


def step2pc(step, alter):
    """
    Convert a step to a pitch class.

    Parameters
    ----------
    step: str
        The step of the pitch, e.g. C, D, E, etc.
    alter: int
        The alteration of the pitch, e.g. -2, -1, 0, 1, 2 etc.

    Returns
    -------
    pc: int
        The pitch class of the step.
    """
    base_pc = BASE_PC[step]
    pc = (base_pc + alter) % 12
    return pc


if __name__ == "__main__":
    import doctest

    doctest.testmod()<|MERGE_RESOLUTION|>--- conflicted
+++ resolved
@@ -17,7 +17,7 @@
 from partitura.utils.globals import *
 import partitura
 from tempfile import TemporaryDirectory
-import os, math
+import os
 
 
 try:
@@ -699,11 +699,7 @@
     global DURS, SYM_DURS
     qdur = dur / div
     if qdur == 0:
-<<<<<<< HEAD
-        return
-=======
         return {}
->>>>>>> b84ce68e
     i = find_nearest(DURS, qdur)
     if np.abs(qdur - DURS[i]) < eps:
         return SYM_DURS[i].copy()
