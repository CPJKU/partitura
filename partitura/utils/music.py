--- conflicted
+++ resolved
@@ -5,11 +5,7 @@
 import numpy as np
 from scipy.interpolate import interp1d
 from scipy.sparse import csc_matrix
-<<<<<<< HEAD
 from typing import Union
-
-=======
->>>>>>> deb46f47
 from partitura.utils.generic import find_nearest, search, iter_current_next
 
 MIDI_BASE_CLASS = {"c": 0, "d": 2, "e": 4, "f": 5, "g": 7, "a": 9, "b": 11}
