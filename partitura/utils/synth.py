#!/usr/bin/python
# -*- coding: utf-8 -*-
"""
This module contains methods for synthesizing score- or performance-like
objects using additive synthesis

TODO
----
* Add other tuning systems?
"""
from __future__ import annotations
from typing import Union, Tuple, Dict, Optional, Any, Callable, TYPE_CHECKING

import numpy as np

from scipy.interpolate import interp1d


from partitura.utils.music import (
    A4,
    ensure_notearray,
    get_time_units_from_note_array,
    midi_pitch_to_frequency,
    performance_notearray_from_score_notearray,
)
<<<<<<< HEAD
from partitura.utils.globals import DTYPE, SAMPLE_RATE, TWO_PI, FIVE_LIMIT_INTERVAL_RATIOS, A4, NATURAL_INTERVAL_RATIOS
=======

if TYPE_CHECKING:
    # Import typing info for typing annotations.
    # For this to work we need to import annotations from __future__
    # Solution from
    # https://medium.com/quick-code/python-type-hinting-eliminating-importerror-due-to-circular-imports-265dfb0580f8
    from partitura.score import ScoreLike, Interval
    from partitura.performance import PerformanceLike, Performance, PerformedPart


TWO_PI = 2 * np.pi
SAMPLE_RATE = 44100
DTYPE = float

NATURAL_INTERVAL_RATIOS = {
    0: 1,
    1: 16 / 15,  # 15/14, 11/10
    2: 8 / 7,  # 9/8, 10/9, 12/11, 13/14
    3: 6 / 5,  # 7/6,
    4: 5 / 4,
    5: 4 / 3,
    6: 7 / 5,  # 13/9,
    7: 3 / 2,
    8: 8 / 5,
    9: 5 / 3,
    10: 7 / 4,  # 13/7
    11: 15 / 8,
    12: 2,
}

# symmetric five limit temperament with supertonic = 10:9
FIVE_LIMIT_INTERVAL_RATIOS = {
    0: 1,
    1: 16 / 15,
    2: 10 / 9,
    3: 6 / 5,
    4: 5 / 4,
    5: 4 / 3,
    6: 7 / 5,
    7: 3 / 2,
    8: 8 / 5,
    9: 5 / 3,
    10: 9 / 5,
    11: 15 / 8,
    12: 2,
}
>>>>>>> 758b90f7


def midi_pitch_to_natural_frequency(
    midi_pitch: Union[int, float, np.ndarray],
    a4: Union[int, float] = A4,
    natural_interval_ratios: Dict[int, float] = NATURAL_INTERVAL_RATIOS,
) -> Union[float, np.ndarray]:
    """
    Convert MIDI pitch to frequency in Hz using natural tunning (i.e., with
    respect to the harmonic series).
    This method computes intervals with respect to A4.

    Parameters
    ----------
    midi_pitch: int, float or ndarray
        MIDI pitch of the note(s).
    a4 : int or float (optional)
        Frequency of A4 in Hz. By default is 440 Hz.

    Returns
    -------
    freq : float or ndarray
        Frequency of the note(s).

    Notes
    -----
    This implementation computes the natural interval ratios
    (with respect to the harmonic series), but with respect to
    octaves centered on A. All intervals are computed with respect
    to the A in the same octave as the note in question (e.g.,
    C4 is a descending major sixth with respect to A4, E5 is descending
    perfect fourth computed with respect to A5, etc.).

    """

    octave = (midi_pitch // 12) - 1

    aref = 69.0 - 12.0 * (4 - octave)

    aref_freq = a4 / (2.0 ** ((4 - octave)))

    interval = midi_pitch - aref

    if isinstance(interval, (int, float)):
        interval = np.array([interval], dtype=int)

    ratios = np.array(
        [
            natural_interval_ratios[abs(itv)] ** (1 if itv >= 0 else -1)
            for itv in interval
        ]
    )

    freqs = aref_freq * ratios

    if isinstance(midi_pitch, (int, float)):
        freqs = float(freqs)
    return freqs


def midi_pitch_to_tempered_frequency(
    midi_pitch: Union[int, float, np.ndarray],
    reference_midi_pitch: Union[int, float] = 69,
    reference_frequency: float = A4,
    interval_ratios: Dict[int, float] = FIVE_LIMIT_INTERVAL_RATIOS,
) -> Union[float, np.ndarray]:
    """
    Convert MIDI pitch to frequency in Hz using
    a temperament given as frequency ratios above
    a reference pitch.

    Parameters
    ----------
    midi_pitch: int, float or ndarray
        MIDI pitch of the note(s).
    reference_midi_pitch : int or float (optional)
        midi pitch of the reference pitch. By default is 69 (A4).
    reference_frequency : int (optional)
        Frequency of A4 in Hz. By default is 440 Hz.
    interval_ratios: dict
        Dictionary of interval ratios from the reference

    Returns
    -------
    freq : float or ndarray
        Frequency of the note(s).
    """

    interval = (midi_pitch - reference_midi_pitch) % 12
    octave = (midi_pitch - reference_midi_pitch) // 12
    adjusted_reference_frequency = reference_frequency / (2.0**-octave)

    if isinstance(interval, (int, float)):
        interval = np.array([interval], dtype=int)

    ratios = np.array([interval_ratios[abs(itv)] for itv in interval])

    freqs = adjusted_reference_frequency * ratios

    if isinstance(midi_pitch, (int, float)):
        freqs = float(freqs)
    return freqs


def exp_in_exp_out(
    num_frames: int,
    dtype: type = DTYPE,
) -> np.ndarray:
    """
    Sound envelope with exponential attack and decay

    Parameters
    ----------
    num_frames : int
        Size of the window in frames.

    Returns
    -------
    envelope : np.ndarray
        1D array with the envelope.
    """
    # Initialize envelope
    envelope = np.ones(num_frames, dtype=dtype)
    # number of frames for decay
    decay_frames = np.minimum(num_frames // 10, 1000)
    # number of frames for attack
    attack_frames = np.minimum(num_frames // 100, 1000)
    # Compute envelope
    envelope[-decay_frames:] = np.exp(-np.linspace(0, 100, decay_frames)).astype(dtype)
    envelope[:attack_frames] = np.exp(np.linspace(-100, 0, attack_frames)).astype(dtype)

    return envelope


def lin_in_lin_out(num_frames: int, dtype: type = DTYPE) -> np.ndarray:
    """
    Sound envelope with linear attack and decay

    Parameters
    ----------
    num_frames : int
        Size of the window in frames.

    Returns
    -------
    envelope : np.ndarray
        1D array with the envelope.
    """
    # Initialize envelope
    envelope = np.ones(num_frames, dtype=dtype)
    # Number of frames for decay
    decay_frames = np.minimum(num_frames // 10, 1000)
    # number of frames for attack
    attack_frames = np.minimum(num_frames // 100, 1000)
    # Compute envelope
    envelope[-decay_frames:] = np.linspace(1, 0, decay_frames, dtype=dtype)
    envelope[:attack_frames] = np.linspace(0, 1, attack_frames, dtype=dtype)
    return envelope


def additive_synthesis(
    freqs: Union[int, float, np.ndarray],
    duration: float,
    samplerate: Union[int, float] = SAMPLE_RATE,
    weights: Union[int, float, str, np.ndarray] = "equal",
    envelope_fun: Union[str, Callable[[int], np.ndarray]] = "linear",
) -> np.ndarray:
    """
    Additive synthesis for a single note

    Parameters
    ----------
    freqs: Union[int, float, np.ndarray]
        Frequencies of the spectrum of the note.
    duration: float
        Duration of the note in seconds.
    samplerate: int, float
        Sample rate of the note.
    weights: int, float, str or np.ndarray
        Additive weights for the frequencies. If "equal",
        the weights will be 1 / len(freqs) for each frequency.
    envelope_fun: callable, str
        Function for defining the amplitude envelope. If a string,
        it must be "linear" or "exp". See `lin_in_lin_out`
        and `exp_in_exp_out`.

    Returns
    -------
    output: np.ndarray
        The signal corresponding to the note defined by the
        given frequencies, duration, weights and envelop.
        The length of the output is `int(np.round(duration * samplerate))`.
    """
    if isinstance(freqs, (int, float, np.integer, np.floating)):
        freqs = np.array([freqs], dtype=DTYPE)

    if not isinstance(freqs, np.ndarray):
        raise ValueError(
            "`freqs` should be a numpy array, an int or a float "
            f"but is {type(freqs)}"
        )

    if duration < 0 or samplerate < 0:
        raise ValueError(
            "`duration` and `samplerate` must be larger than 0 "
            f"but are {duration}, {samplerate}, respectively"
        )

    if isinstance(weights, (int, float, np.integer, np.floating)):
        weights = np.array([weights], dtype=DTYPE)

    elif isinstance(weights, str):
        if weights == "equal":
            weights = np.ones(len(freqs), dtype=DTYPE) / len(freqs)
        else:
            raise ValueError(
                f"If `weights` is a string, it must be 'equal' but is {weights}"
            )

    if not isinstance(weights, np.ndarray):
        raise ValueError(
            "`weights` should be a numpy array, a number (int or float) or "
            f"a string with value 'equal' but is {type(weights)}"
        )

    if len(freqs) != len(weights):
        raise ValueError("`len(freqs)` should be equal to `len(weights)`")

    freqs = freqs.reshape(-1, 1)
    weights = weights.reshape(-1, 1)

    if isinstance(envelope_fun, str):
        if envelope_fun == "linear":
            envelope_fun = lin_in_lin_out
        elif envelope_fun == "exp":
            envelope_fun = exp_in_exp_out
        else:
            raise ValueError(
                "If `envelope_fun` is a string, it must be 'linear' or 'exp', "
                f"but is {envelope_fun}"
            )

    if not callable(envelope_fun):
        raise ValueError('`envelope_fun` must be "linear", "exp" or a callable')

    num_frames = int(np.round(duration * samplerate))
    envelope = envelope_fun(num_frames)
    x = np.linspace(0, duration, num=num_frames)
    y = weights * np.sin(TWO_PI * freqs * x)

    output = y.sum(0) * envelope

    return output


class DistributedHarmonics(object):
    def __init__(
        self,
        n_harmonics: int,
        weights: Union[np.ndarray, str] = "equal",
    ) -> None:
        self.n_harmonics = n_harmonics
        self.weights = weights

        if self.weights == "equal":
            self.weights = 1.0 / (self.n_harmonics + 1) * np.ones(self.n_harmonics + 1)

        self._overtones = np.arange(1, self.n_harmonics + 2)

    def __call__(self, freq: float) -> Tuple[np.ndarray]:
        return self._overtones * freq, self.weights


class ShepardTones(object):
    """
    Generate Shepard Tones
    """

    def __init__(
        self,
        min_freq: Union[float, int] = 77.8,
        max_freq: Union[float, int] = 2349,
    ) -> None:
        self.min_freq = min_freq
        self.max_freq = max_freq

        x_freq = np.linspace(self.min_freq, self.max_freq, 1000)

        weights = np.hanning(len(x_freq) + 2) + 0.001
        weights /= max(weights)

        self.shepard_weights_fun = interp1d(
            x=x_freq,
            y=weights[1:-1],
            bounds_error=False,
            fill_value=weights.min(),
        )

    def __call__(self, freq) -> Tuple[np.ndarray]:
        min_freq = self.min_f(freq)

        freqs = 2 ** np.arange(5) * min_freq

        return freqs, self.shepard_weights_fun(freqs)

    def min_f(self, freq: Union[float, np.ndarray]) -> Union[float, np.ndarray]:
        n = np.floor(np.log2(freq) - np.log2(self.min_freq))
        return freq / (2**n)

    def max_f(self, freq: Union[float, np.ndarray]) -> Union[float, np.ndarray]:
        n = np.floor(np.log2(self.max_freq) - np.log2(freq))
        return freq * (2**n)


def synthesize(
    note_info: Union[ScoreLike, PerformanceLike, np.ndarray],
    samplerate: int = SAMPLE_RATE,
    envelope_fun: str = "linear",
    tuning: Union[str, Callable] = "equal_temperament",
    tuning_kwargs: Dict[str, Any] = {"a4": A4},
    harmonic_dist: Optional[Union[str, int]] = None,
    bpm: Union[float, np.ndarray, Callable] = 60,
) -> np.ndarray:
    """
    Synthesize a partitura object with note information
    using additive synthesis


    Parameters
    ----------
    note_info : ScoreLike, PerformanceLike or np.ndarray
        A partitura object with note information.
    samplerate: int
        The sample rate of the audio file in Hz.
    envelope_fun: {"linear", "exp" }
        The type of envelop to apply to the individual sine waves.
    tuning: {"equal_temperament", "natural"} or callable.
        The tuning system to use. If the value is "equal_temperament",
        12 tone equal temperament implemented in `midi_pitch_to_frequency` will
        be used. If the value is "natural", the function
        `midi_pitch_to_tempered_frequency` will be used. Note that
        `midi_pitch_to_tempered_frequency` computes the intervals (and thus,
        frequencies) with respect to a reference note (A4 by default) and uses the
        interval ratios specified by `FIVE_LIMIT_INTERVAL_RATIOS`. See
        the documentation of these functions for more information. If a callable
        is provided, function should get MIDI pitch as input and return
        frequency in Hz as output.
    tuning_kwargs : dict
        Dictionary of keyword arguments to be passed to the tuning function
        specified in  `tuning`. See `midi_pitch_to_tempered_frequency` and
       `midi_pitch_to_frequency` for more information on their keyword arguments.
    harmonic_dist : int,  "shepard" or None (optional)
        Distribution of harmonics. If an integer, it is the number
        of harmonics to be considered. If "shepard", it uses Shepard tones.
        Default is None (i.e., only consider the fundamental frequency)
    bpm : float, np.ndarray or callable
        The bpm to render the output (if the input is a score-like object).
        See `partitura.utils.music.performance_notearray_from_score_notearray`
        for more information on this parameter.

    Returns
    -------
    audio_signal : np.ndarray
       Audio signal as a 1D array.
    """

    note_array = ensure_notearray(note_info)

    onset_unit, duration_unit = get_time_units_from_note_array(note_array)
    if np.min(note_array[onset_unit]) <= 0:
        note_array[onset_unit] = note_array[onset_unit] + np.min(note_array[onset_unit])

    # If the input is a score, convert score time to seconds
    if onset_unit != "onset_sec":
        pnote_array = performance_notearray_from_score_notearray(
            snote_array=note_array,
            bpm=bpm,
        )
        onsets = pnote_array["onset_sec"]
        offsets = pnote_array["onset_sec"] + pnote_array["duration_sec"]
        duration = pnote_array["duration_sec"]
    else:
        onsets = note_array["onset_sec"]
        offsets = note_array["onset_sec"] + note_array["duration_sec"]
        duration = note_array["duration_sec"]

    pitch = note_array["pitch"]

    # Duration of the piece
    piece_duration = offsets.max()

    # Number of frames
    num_frames = int(np.round(piece_duration * samplerate))

    # Initialize array containing audio
    audio_signal = np.zeros(num_frames, dtype="float")

    # Initialize the time axis
    x = np.linspace(0, piece_duration, num=num_frames)

    # onsets in frames (i.e., indices of the `audio` array)
    onsets_in_frames = np.searchsorted(x, onsets, side="left")

    # frequency of the note in herz
    if tuning == "equal_temperament":
        freq_in_hz = midi_pitch_to_frequency(pitch, **tuning_kwargs)
    elif tuning == "natural":
        freq_in_hz = midi_pitch_to_tempered_frequency(pitch, **tuning_kwargs)
    elif callable(tuning):
        freq_in_hz = tuning(pitch, **tuning_kwargs)

    else:
        raise ValueError(
            "`tuning` must be 'equal_temperament', 'natural' or a callable"
        )

    if harmonic_dist is None:

        def harmonic_dist(x):
            return x, 1

    elif isinstance(harmonic_dist, int):
        harmonic_dist = DistributedHarmonics(harmonic_dist)

    elif isinstance(harmonic_dist, str):
        if harmonic_dist in ("shepard",):
            harmonic_dist = ShepardTones()

    for f, oif, dur in zip(freq_in_hz, onsets_in_frames, duration):
        freqs, weights = harmonic_dist(f)

        note = additive_synthesis(
            freqs=freqs,
            duration=dur,
            samplerate=samplerate,
            weights=weights,
            envelope_fun=envelope_fun,
        )
        idx = slice(oif, oif + len(note))
        audio_signal[idx] += note

    # normalization term
    # TODO: Non-linear normalization?
    norm_term = max(audio_signal.max(), abs(audio_signal.min()))

    # normalize audio
    audio_signal /= norm_term

    return audio_signal<|MERGE_RESOLUTION|>--- conflicted
+++ resolved
@@ -23,9 +23,7 @@
     midi_pitch_to_frequency,
     performance_notearray_from_score_notearray,
 )
-<<<<<<< HEAD
 from partitura.utils.globals import DTYPE, SAMPLE_RATE, TWO_PI, FIVE_LIMIT_INTERVAL_RATIOS, A4, NATURAL_INTERVAL_RATIOS
-=======
 
 if TYPE_CHECKING:
     # Import typing info for typing annotations.
@@ -34,45 +32,6 @@
     # https://medium.com/quick-code/python-type-hinting-eliminating-importerror-due-to-circular-imports-265dfb0580f8
     from partitura.score import ScoreLike, Interval
     from partitura.performance import PerformanceLike, Performance, PerformedPart
-
-
-TWO_PI = 2 * np.pi
-SAMPLE_RATE = 44100
-DTYPE = float
-
-NATURAL_INTERVAL_RATIOS = {
-    0: 1,
-    1: 16 / 15,  # 15/14, 11/10
-    2: 8 / 7,  # 9/8, 10/9, 12/11, 13/14
-    3: 6 / 5,  # 7/6,
-    4: 5 / 4,
-    5: 4 / 3,
-    6: 7 / 5,  # 13/9,
-    7: 3 / 2,
-    8: 8 / 5,
-    9: 5 / 3,
-    10: 7 / 4,  # 13/7
-    11: 15 / 8,
-    12: 2,
-}
-
-# symmetric five limit temperament with supertonic = 10:9
-FIVE_LIMIT_INTERVAL_RATIOS = {
-    0: 1,
-    1: 16 / 15,
-    2: 10 / 9,
-    3: 6 / 5,
-    4: 5 / 4,
-    5: 4 / 3,
-    6: 7 / 5,
-    7: 3 / 2,
-    8: 8 / 5,
-    9: 5 / 3,
-    10: 9 / 5,
-    11: 15 / 8,
-    12: 2,
-}
->>>>>>> 758b90f7
 
 
 def midi_pitch_to_natural_frequency(
