#!/usr/bin/python
# -*- coding: utf-8 -*-
"""
This module contains methods for synthesizing score- or performance-like
objects using additive synthesis

TODO
----
* Add other tuning systems?
"""
from __future__ import annotations
from typing import Union, Tuple, Dict, Optional, Any, Callable, TYPE_CHECKING

import numpy as np

from scipy.interpolate import interp1d


from partitura.utils.music import (
    A4,
    ensure_notearray,
    get_time_units_from_note_array,
    midi_pitch_to_frequency,
    performance_notearray_from_score_notearray,
)
<<<<<<< HEAD
from partitura.utils.globals import DTYPE, SAMPLE_RATE, TWO_PI, FIVE_LIMIT_INTERVAL_RATIOS, A4, NATURAL_INTERVAL_RATIOS
=======
from partitura.utils.globals import (
    DTYPE,
    SAMPLE_RATE,
    TWO_PI,
    FIVE_LIMIT_INTERVAL_RATIOS,
    A4,
    NATURAL_INTERVAL_RATIOS,
)

if TYPE_CHECKING:
    # Import typing info for typing annotations.
    # For this to work we need to import annotations from __future__
    # Solution from
    # https://medium.com/quick-code/python-type-hinting-eliminating-importerror-due-to-circular-imports-265dfb0580f8
    from partitura.score import ScoreLike, Interval
    from partitura.performance import PerformanceLike, Performance, PerformedPart
>>>>>>> 8dccc0a6


def midi_pitch_to_natural_frequency(
    midi_pitch: Union[int, float, np.ndarray],
    a4: Union[int, float] = A4,
    natural_interval_ratios: Dict[int, float] = NATURAL_INTERVAL_RATIOS,
) -> Union[float, np.ndarray]:
    """
    Convert MIDI pitch to frequency in Hz using natural tunning (i.e., with
    respect to the harmonic series).
    This method computes intervals with respect to A4.

    Parameters
    ----------
    midi_pitch: int, float or ndarray
        MIDI pitch of the note(s).
    a4 : int or float (optional)
        Frequency of A4 in Hz. By default is 440 Hz.

    Returns
    -------
    freq : float or ndarray
        Frequency of the note(s).

    Notes
    -----
    This implementation computes the natural interval ratios
    (with respect to the harmonic series), but with respect to
    octaves centered on A. All intervals are computed with respect
    to the A in the same octave as the note in question (e.g.,
    C4 is a descending major sixth with respect to A4, E5 is descending
    perfect fourth computed with respect to A5, etc.).

    """

    octave = (midi_pitch // 12) - 1

    aref = 69.0 - 12.0 * (4 - octave)

    aref_freq = a4 / (2.0 ** ((4 - octave)))

    interval = midi_pitch - aref

    if isinstance(interval, (int, float)):
        interval = np.array([interval], dtype=int)

    ratios = np.array(
        [
            natural_interval_ratios[abs(itv)] ** (1 if itv >= 0 else -1)
            for itv in interval
        ]
    )

    freqs = aref_freq * ratios

    if isinstance(midi_pitch, (int, float)):
        freqs = float(freqs)
    return freqs


def midi_pitch_to_tempered_frequency(
    midi_pitch: Union[int, float, np.ndarray],
    reference_midi_pitch: Union[int, float] = 69,
    reference_frequency: float = A4,
    interval_ratios: Dict[int, float] = FIVE_LIMIT_INTERVAL_RATIOS,
) -> Union[float, np.ndarray]:
    """
    Convert MIDI pitch to frequency in Hz using
    a temperament given as frequency ratios above
    a reference pitch.

    Parameters
    ----------
    midi_pitch: int, float or ndarray
        MIDI pitch of the note(s).
    reference_midi_pitch : int or float (optional)
        midi pitch of the reference pitch. By default is 69 (A4).
    reference_frequency : int (optional)
        Frequency of A4 in Hz. By default is 440 Hz.
    interval_ratios: dict
        Dictionary of interval ratios from the reference

    Returns
    -------
    freq : float or ndarray
        Frequency of the note(s).
    """

    interval = (midi_pitch - reference_midi_pitch) % 12
    octave = (midi_pitch - reference_midi_pitch) // 12
    adjusted_reference_frequency = reference_frequency / (2.0**-octave)

    if isinstance(interval, (int, float)):
        interval = np.array([interval], dtype=int)

    ratios = np.array([interval_ratios[abs(itv)] for itv in interval])

    freqs = adjusted_reference_frequency * ratios

    if isinstance(midi_pitch, (int, float)):
        freqs = float(freqs)
    return freqs


def exp_in_exp_out(
    num_frames: int,
    dtype: type = DTYPE,
) -> np.ndarray:
    """
    Sound envelope with exponential attack and decay

    Parameters
    ----------
    num_frames : int
        Size of the window in frames.

    Returns
    -------
    envelope : np.ndarray
        1D array with the envelope.
    """
    # Initialize envelope
    envelope = np.ones(num_frames, dtype=dtype)
    # number of frames for decay
    decay_frames = np.minimum(num_frames // 10, 1000)
    # number of frames for attack
    attack_frames = np.minimum(num_frames // 100, 1000)
    # Compute envelope
    envelope[-decay_frames:] = np.exp(-np.linspace(0, 100, decay_frames)).astype(dtype)
    envelope[:attack_frames] = np.exp(np.linspace(-100, 0, attack_frames)).astype(dtype)

    return envelope


def lin_in_lin_out(num_frames: int, dtype: type = DTYPE) -> np.ndarray:
    """
    Sound envelope with linear attack and decay

    Parameters
    ----------
    num_frames : int
        Size of the window in frames.

    Returns
    -------
    envelope : np.ndarray
        1D array with the envelope.
    """
    # Initialize envelope
    envelope = np.ones(num_frames, dtype=dtype)
    # Number of frames for decay
    decay_frames = np.minimum(num_frames // 10, 1000)
    # number of frames for attack
    attack_frames = np.minimum(num_frames // 100, 1000)
    # Compute envelope
    envelope[-decay_frames:] = np.linspace(1, 0, decay_frames, dtype=dtype)
    envelope[:attack_frames] = np.linspace(0, 1, attack_frames, dtype=dtype)
    return envelope


def additive_synthesis(
    freqs: Union[int, float, np.ndarray],
    duration: float,
    samplerate: Union[int, float] = SAMPLE_RATE,
    weights: Union[int, float, str, np.ndarray] = "equal",
    envelope_fun: Union[str, Callable[[int], np.ndarray]] = "linear",
) -> np.ndarray:
    """
    Additive synthesis for a single note

    Parameters
    ----------
    freqs: Union[int, float, np.ndarray]
        Frequencies of the spectrum of the note.
    duration: float
        Duration of the note in seconds.
    samplerate: int, float
        Sample rate of the note.
    weights: int, float, str or np.ndarray
        Additive weights for the frequencies. If "equal",
        the weights will be 1 / len(freqs) for each frequency.
    envelope_fun: callable, str
        Function for defining the amplitude envelope. If a string,
        it must be "linear" or "exp". See `lin_in_lin_out`
        and `exp_in_exp_out`.

    Returns
    -------
    output: np.ndarray
        The signal corresponding to the note defined by the
        given frequencies, duration, weights and envelop.
        The length of the output is `int(np.round(duration * samplerate))`.
    """
    if isinstance(freqs, (int, float, np.integer, np.floating)):
        freqs = np.array([freqs], dtype=DTYPE)

    if not isinstance(freqs, np.ndarray):
        raise ValueError(
            "`freqs` should be a numpy array, an int or a float "
            f"but is {type(freqs)}"
        )

    if duration < 0 or samplerate < 0:
        raise ValueError(
            "`duration` and `samplerate` must be larger than 0 "
            f"but are {duration}, {samplerate}, respectively"
        )

    if isinstance(weights, (int, float, np.integer, np.floating)):
        weights = np.array([weights], dtype=DTYPE)

    elif isinstance(weights, str):
        if weights == "equal":
            weights = np.ones(len(freqs), dtype=DTYPE) / len(freqs)
        else:
            raise ValueError(
                f"If `weights` is a string, it must be 'equal' but is {weights}"
            )

    if not isinstance(weights, np.ndarray):
        raise ValueError(
            "`weights` should be a numpy array, a number (int or float) or "
            f"a string with value 'equal' but is {type(weights)}"
        )

    if len(freqs) != len(weights):
        raise ValueError("`len(freqs)` should be equal to `len(weights)`")

    freqs = freqs.reshape(-1, 1)
    weights = weights.reshape(-1, 1)

    if isinstance(envelope_fun, str):
        if envelope_fun == "linear":
            envelope_fun = lin_in_lin_out
        elif envelope_fun == "exp":
            envelope_fun = exp_in_exp_out
        else:
            raise ValueError(
                "If `envelope_fun` is a string, it must be 'linear' or 'exp', "
                f"but is {envelope_fun}"
            )

    if not callable(envelope_fun):
        raise ValueError('`envelope_fun` must be "linear", "exp" or a callable')

    num_frames = int(np.round(duration * samplerate))
    envelope = envelope_fun(num_frames)
    x = np.linspace(0, duration, num=num_frames)
    y = weights * np.sin(TWO_PI * freqs * x)

    output = y.sum(0) * envelope

    return output


class DistributedHarmonics(object):
    def __init__(
        self,
        n_harmonics: int,
        weights: Union[np.ndarray, str] = "equal",
    ) -> None:
        self.n_harmonics = n_harmonics
        self.weights = weights

        if self.weights == "equal":
            self.weights = 1.0 / (self.n_harmonics + 1) * np.ones(self.n_harmonics + 1)

        self._overtones = np.arange(1, self.n_harmonics + 2)

    def __call__(self, freq: float) -> Tuple[np.ndarray]:
        return self._overtones * freq, self.weights


class ShepardTones(object):
    """
    Generate Shepard Tones
    """

    def __init__(
        self,
        min_freq: Union[float, int] = 77.8,
        max_freq: Union[float, int] = 2349,
    ) -> None:
        self.min_freq = min_freq
        self.max_freq = max_freq

        x_freq = np.linspace(self.min_freq, self.max_freq, 1000)

        weights = np.hanning(len(x_freq) + 2) + 0.001
        weights /= max(weights)

        self.shepard_weights_fun = interp1d(
            x=x_freq,
            y=weights[1:-1],
            bounds_error=False,
            fill_value=weights.min(),
        )

    def __call__(self, freq) -> Tuple[np.ndarray]:
        min_freq = self.min_f(freq)

        freqs = 2 ** np.arange(5) * min_freq

        return freqs, self.shepard_weights_fun(freqs)

    def min_f(self, freq: Union[float, np.ndarray]) -> Union[float, np.ndarray]:
        n = np.floor(np.log2(freq) - np.log2(self.min_freq))
        return freq / (2**n)

    def max_f(self, freq: Union[float, np.ndarray]) -> Union[float, np.ndarray]:
        n = np.floor(np.log2(self.max_freq) - np.log2(freq))
        return freq * (2**n)


def synthesize(
    note_info: Union[ScoreLike, PerformanceLike, np.ndarray],
    samplerate: int = SAMPLE_RATE,
    envelope_fun: str = "linear",
    tuning: Union[str, Callable] = "equal_temperament",
    tuning_kwargs: Dict[str, Any] = {"a4": A4},
    harmonic_dist: Optional[Union[str, int]] = None,
    bpm: Union[float, np.ndarray, Callable] = 60,
) -> np.ndarray:
    """
    Synthesize a partitura object with note information
    using additive synthesis


    Parameters
    ----------
    note_info : ScoreLike, PerformanceLike or np.ndarray
        A partitura object with note information.
    samplerate: int
        The sample rate of the audio file in Hz.
    envelope_fun: {"linear", "exp" }
        The type of envelop to apply to the individual sine waves.
    tuning: {"equal_temperament", "natural"} or callable.
        The tuning system to use. If the value is "equal_temperament",
        12 tone equal temperament implemented in `midi_pitch_to_frequency` will
        be used. If the value is "natural", the function
        `midi_pitch_to_tempered_frequency` will be used. Note that
        `midi_pitch_to_tempered_frequency` computes the intervals (and thus,
        frequencies) with respect to a reference note (A4 by default) and uses the
        interval ratios specified by `FIVE_LIMIT_INTERVAL_RATIOS`. See
        the documentation of these functions for more information. If a callable
        is provided, function should get MIDI pitch as input and return
        frequency in Hz as output.
    tuning_kwargs : dict
        Dictionary of keyword arguments to be passed to the tuning function
        specified in  `tuning`. See `midi_pitch_to_tempered_frequency` and
       `midi_pitch_to_frequency` for more information on their keyword arguments.
    harmonic_dist : int,  "shepard" or None (optional)
        Distribution of harmonics. If an integer, it is the number
        of harmonics to be considered. If "shepard", it uses Shepard tones.
        Default is None (i.e., only consider the fundamental frequency)
    bpm : float, np.ndarray or callable
        The bpm to render the output (if the input is a score-like object).
        See `partitura.utils.music.performance_notearray_from_score_notearray`
        for more information on this parameter.

    Returns
    -------
    audio_signal : np.ndarray
       Audio signal as a 1D array.
    """

    note_array = ensure_notearray(note_info)

    onset_unit, duration_unit = get_time_units_from_note_array(note_array)
    if np.min(note_array[onset_unit]) <= 0:
        note_array[onset_unit] = note_array[onset_unit] + np.min(note_array[onset_unit])

    # If the input is a score, convert score time to seconds
    if onset_unit != "onset_sec":
        pnote_array = performance_notearray_from_score_notearray(
            snote_array=note_array,
            bpm=bpm,
        )
        onsets = pnote_array["onset_sec"]
        offsets = pnote_array["onset_sec"] + pnote_array["duration_sec"]
        duration = pnote_array["duration_sec"]
    else:
        onsets = note_array["onset_sec"]
        offsets = note_array["onset_sec"] + note_array["duration_sec"]
        duration = note_array["duration_sec"]

    pitch = note_array["pitch"]

    # Duration of the piece
    piece_duration = offsets.max()

    # Number of frames
    num_frames = int(np.round(piece_duration * samplerate))

    # Initialize array containing audio
    audio_signal = np.zeros(num_frames, dtype="float")

    # Initialize the time axis
    x = np.linspace(0, piece_duration, num=num_frames)

    # onsets in frames (i.e., indices of the `audio` array)
    onsets_in_frames = np.searchsorted(x, onsets, side="left")

    # frequency of the note in herz
    if tuning == "equal_temperament":
        freq_in_hz = midi_pitch_to_frequency(pitch, **tuning_kwargs)
    elif tuning == "natural":
        freq_in_hz = midi_pitch_to_tempered_frequency(pitch, **tuning_kwargs)
    elif callable(tuning):
        freq_in_hz = tuning(pitch, **tuning_kwargs)

    else:
        raise ValueError(
            "`tuning` must be 'equal_temperament', 'natural' or a callable"
        )

    if harmonic_dist is None:

        def harmonic_dist(x):
            return x, 1

    elif isinstance(harmonic_dist, int):
        harmonic_dist = DistributedHarmonics(harmonic_dist)

    elif isinstance(harmonic_dist, str):
        if harmonic_dist in ("shepard",):
            harmonic_dist = ShepardTones()

    for f, oif, dur in zip(freq_in_hz, onsets_in_frames, duration):
        freqs, weights = harmonic_dist(f)

        note = additive_synthesis(
            freqs=freqs,
            duration=dur,
            samplerate=samplerate,
            weights=weights,
            envelope_fun=envelope_fun,
        )
        idx = slice(oif, oif + len(note))
        audio_signal[idx] += note

    # normalization term
    # TODO: Non-linear normalization?
    norm_term = max(audio_signal.max(), abs(audio_signal.min()))

    # normalize audio
    audio_signal /= norm_term

    return audio_signal<|MERGE_RESOLUTION|>--- conflicted
+++ resolved
@@ -23,9 +23,6 @@
     midi_pitch_to_frequency,
     performance_notearray_from_score_notearray,
 )
-<<<<<<< HEAD
-from partitura.utils.globals import DTYPE, SAMPLE_RATE, TWO_PI, FIVE_LIMIT_INTERVAL_RATIOS, A4, NATURAL_INTERVAL_RATIOS
-=======
 from partitura.utils.globals import (
     DTYPE,
     SAMPLE_RATE,
@@ -42,7 +39,6 @@
     # https://medium.com/quick-code/python-type-hinting-eliminating-importerror-due-to-circular-imports-265dfb0580f8
     from partitura.score import ScoreLike, Interval
     from partitura.performance import PerformanceLike, Performance, PerformedPart
->>>>>>> 8dccc0a6
 
 
 def midi_pitch_to_natural_frequency(
